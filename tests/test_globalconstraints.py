import copy
import unittest

import pytest

import cpmpy as cp
from cpmpy.expressions.globalfunctions import GlobalFunction
from cpmpy.exceptions import TypeError, NotSupportedError
from cpmpy.solvers import CPM_minizinc


class TestGlobal(unittest.TestCase):
    def test_alldifferent(self):
        """Test all different constraint with a set of
        unit cases.
        """
        lb = 1
        start = 2
        nTests = 10
        for i in range(start, start + nTests):
            # construct the model vars = lb..i
            vars = cp.intvar(lb, i, i)

            # CONSTRAINTS
            constraint = [ cp.AllDifferent(vars) ]

            # MODEL Transformation to default solver specification
            model = cp.Model(constraint)

            # SOLVE
            if True:
                _ = model.solve()
                vals = [x.value() for x in vars]

                # ensure all different values
                self.assertEqual(len(vals),len(set(vals)), msg=f"solver does provide solution validating given constraints.")
    
    def test_alldifferent2(self):
        # test known input/outputs
        tuples = [
                  ((1,2,3), True),
                  ((1,2,1), False),
                  ((0,1,2), True),
                  ((2,0,3), True),
                  ((2,0,2), False),
                  ((0,0,2), False),
                 ]
        iv = cp.intvar(0,4, shape=3)
        c = cp.AllDifferent(iv)
        for (vals, oracle) in tuples:
            ret = cp.Model(c, iv == vals).solve()
            assert (ret == oracle), f"Mismatch solve for {vals,oracle}"
            # don't try this at home, forcibly overwrite variable values (so even when ret=false)
            for (var,val) in zip(iv,vals):
                var._value = val
            assert (c.value() == oracle), f"Wrong value function for {vals,oracle}"

    def test_alldifferent_lists(self):
        # test known input/outputs
        tuples = [
                  ([(1,2,3),(1,3,3),(1,2,4)], True),
                  ([(1,2,3),(1,3,3),(1,2,3)], False),
                  ([(0,0,3),(1,3,3),(1,2,4)], True),
                  ([(1,2,3),(1,3,3),(3,3,3)], True)
                 ]
        iv = cp.intvar(0,4, shape=(3,3))
        c = cp.AllDifferentLists(iv)
        for (vals, oracle) in tuples:
            ret = cp.Model(c, iv == vals).solve()
            assert (ret == oracle), f"Mismatch solve for {vals,oracle}"
            # don't try this at home, forcibly overwrite variable values (so even when ret=false)
            for (var,val) in zip(iv,vals):
                for (vr, vl) in zip(var, val):
                    vr._value = vl
            assert (c.value() == oracle), f"Wrong value function for {vals,oracle}"

    def test_alldifferent_lists_except_n(self):
        # test known input/outputs
        tuples = [
                  ([(1,2,3),(1,3,3),(1,2,4)], True),
                  ([(1,2,3),(1,3,3),(1,2,3)], False),
                  ([(1,2,3),(1,3,3),(1,2,3),(2,2,2)], False),
                  ([(0,0,3),(1,3,3),(1,2,4)], True),
                  ([(0,0,3),(1,3,3),(1,2,4),(1,3,3)], True),
                  ([(0,0,3),(1,3,3),(1,2,4),(1,3,3), [2,2,2]], True),
                  ([(0,0,3),(1,3,3),(1,2,4),(1,3,3), [2,2,2], [0,0,3]], False),
                  ([(1,2,3),(1,3,3),(3,3,3)], True)
                 ]
        iv = cp.intvar(0,4, shape=(6,3))
        c = cp.AllDifferentListsExceptN(iv, [[1,3,3],[2,2,2]])
        for (vals, oracle) in tuples:
            ret = cp.Model(c, iv == vals).solve()
            assert (ret == oracle), f"Mismatch solve for {vals,oracle}"
            # don't try this at home, forcibly overwrite variable values (so even when ret=false)
            for (var,val) in zip(iv,vals):
                for (vr, vl) in zip(var, val):
                    vr._value = vl
            assert (c.value() == oracle), f"Wrong value function for {vals,oracle}"

    def test_not_alldifferent(self):
        # from fuzztester of Ruben Kindt, #143
        pos = cp.intvar(lb=0, ub=5, shape=3, name="positions")
        m = cp.Model()
        m += ~cp.AllDifferent(pos)
        self.assertTrue(m.solve("ortools"))
        self.assertFalse(cp.AllDifferent(pos).value())

    def test_alldifferent_except0(self):
        # test known input/outputs
        tuples = [
                  ((1,2,3), True),
                  ((1,2,1), False),
                  ((0,1,2), True),
                  ((2,0,3), True),
                  ((2,0,2), False),
                  ((0,0,2), True),
                 ]
        iv = cp.intvar(0,4, shape=3)
        c = cp.AllDifferentExcept0(iv)
        for (vals, oracle) in tuples:
            ret = cp.Model(c, iv == vals).solve()
            assert (ret == oracle), f"Mismatch solve for {vals,oracle}"
            # don't try this at home, forcibly overwrite variable values (so even when ret=false)
            for (var,val) in zip(iv,vals):
                var._value = val
            assert (c.value() == oracle), f"Wrong value function for {vals,oracle}"

        # and some more
        iv = cp.intvar(-8, 8, shape=3)
        self.assertTrue(cp.Model([cp.AllDifferentExcept0(iv)]).solve())
        self.assertTrue(cp.AllDifferentExcept0(iv).value())
        self.assertTrue(cp.Model([cp.AllDifferentExcept0(iv), iv == [0,0,1]]).solve())
        self.assertTrue(cp.AllDifferentExcept0(iv).value())

        #test with mixed types
        bv = cp.boolvar()
        self.assertTrue(cp.Model([cp.AllDifferentExcept0(iv[0], bv)]).solve())

    def test_alldifferent_except_n(self):
        # test known input/outputs
        tuples = [
            ((1, 2, 3), True),
            ((1, 2, 1), False),
            ((0, 1, 2), True),
            ((2, 0, 3), True),
            ((2, 0, 2), True),
            ((0, 0, 2), False),
        ]
        iv = cp.intvar(0, 4, shape=3)
        c = cp.AllDifferentExceptN(iv, 2)
        for (vals, oracle) in tuples:
            ret = cp.Model(c, iv == vals).solve()
            assert (ret == oracle), f"Mismatch solve for {vals, oracle}"
            # don't try this at home, forcibly overwrite variable values (so even when ret=false)
            for (var, val) in zip(iv, vals):
                var._value = val
            assert (c.value() == oracle), f"Wrong value function for {vals, oracle}"

        # and some more
        iv = cp.intvar(-8, 8, shape=3)
        self.assertTrue(cp.Model([cp.AllDifferentExceptN(iv,2)]).solve())
        self.assertTrue(cp.AllDifferentExceptN(iv,4).value())
        self.assertTrue(cp.Model([cp.AllDifferentExceptN(iv,7), iv == [7, 7, 1]]).solve())
        self.assertTrue(cp.AllDifferentExceptN(iv,7).value())

        # test with mixed types
        bv = cp.boolvar()
        self.assertTrue(cp.Model([cp.AllDifferentExceptN([iv[0], bv],4)]).solve())

        # test with list of n
        iv = cp.intvar(0, 4, shape=7)
        self.assertFalse(cp.Model([cp.AllDifferentExceptN([iv], [7,8])]).solve())
        self.assertTrue(cp.Model([cp.AllDifferentExceptN([iv], [4, 1])]).solve())

    def test_not_alldifferentexcept0(self):
        iv = cp.intvar(-8, 8, shape=3)
        self.assertTrue(cp.Model([~cp.AllDifferentExcept0(iv)]).solve())
        self.assertFalse(cp.AllDifferentExcept0(iv).value())
        self.assertFalse(cp.Model([~cp.AllDifferentExcept0(iv), iv == [0, 0, 1]]).solve())

    def test_alldifferent_onearg(self):
        iv = cp.intvar(0,10)
        for s, cls in cp.SolverLookup.base_solvers():
            print(s)
            if cls.supported():
                try:
                    self.assertTrue(cp.Model(cp.AllDifferent([iv])).solve(solver=s))
                except (NotImplementedError, NotSupportedError):
                    pass

    def test_circuit(self):
        """
        Circuit constraint unit tests the hamiltonian circuit on a
        successor array. For example, if

            arr = [3, 0, 5, 4, 2, 1]

        then

            arr[0] = 3

        means that there is a directed edge from 0 -> 3.
        """
        x = cp.intvar(0, 5, 6)
        constraints = [cp.Circuit(x)]
        model = cp.Model(constraints)

        self.assertTrue(model.solve())
        self.assertTrue(cp.Circuit(x).value())

        constraints = [cp.Circuit(x).decompose()]
        model = cp.Model(constraints)
        self.assertTrue(model.solve())
        self.assertTrue(cp.Circuit(x).value())


    def test_not_circuit(self):
        x = cp.intvar(lb=0, ub=2, shape=3)
        circuit = cp.Circuit(x)

        model = cp.Model([~circuit, x == [1,2,0]])
        self.assertFalse(model.solve())

        model = cp.Model([~circuit])
        self.assertTrue(model.solve())
        self.assertFalse(circuit.value())

        self.assertFalse(cp.Model([circuit, ~circuit]).solve())

        all_sols = set()
        not_all_sols = set()

        circuit_models = cp.Model(circuit).solveAll(display=lambda : all_sols.add(tuple(x.value())))
        not_circuit_models = cp.Model(~circuit).solveAll(display=lambda : not_all_sols.add(tuple(x.value())))

        total = cp.Model(x == x).solveAll()

        for sol in all_sols:
            for var,val in zip(x, sol):
                var._value = val
            self.assertTrue(circuit.value())

        for sol in not_all_sols:
            for var,val in zip(x, sol):
                var._value = val
            self.assertFalse(circuit.value())

        self.assertEqual(total, len(all_sols) + len(not_all_sols))

    def test_subcircuit(self):

        import numpy as np
        
        n = 6
        
        # Find a subcircuit
        x = cp.intvar(0, n-1, n)
        model = cp.Model( [cp.SubCircuit(x)] )
        self.assertTrue(model.solve())
        self.assertTrue(cp.SubCircuit(x).value())
        self.assertTrue(model.solveAll() == 410)
        
        # Find a max subcircuit (subcircuit = circuit)
        x = cp.intvar(0, n-1, n)
        model = cp.Model( [cp.SubCircuit(x)] + list(x != np.arange(n)) )
        self.assertTrue(model.solve())
        self.assertTrue(cp.SubCircuit(x).value())
        self.assertTrue(circuit_length(x.value()) == n)
        self.assertTrue(model.solveAll() == 120) # 5 x 4 x 3 x 2 x 1

        # Find a non-max subcircuit
        x = cp.intvar(0, n-1, n)
        model = cp.Model( [cp.SubCircuit(x)] + [x[0] == 0] ) # Often index 0 is assumed to be the start_index internally
        self.assertTrue(model.solve())
        self.assertTrue(cp.SubCircuit(x).value())
        self.assertTrue(circuit_length(x.value()) < n)
        self.assertTrue(model.solveAll() == 85)

        # Find an empty subcircuit 
        x = cp.intvar(0, n-1, n)
        sc = cp.SubCircuit(x)
        model = cp.Model( [sc] + list(x == np.arange(n)) )
        self.assertTrue(model.solve())
        self.assertTrue(cp.SubCircuit(x).value())
        self.assertTrue(circuit_length(x.value()) == 0)
        self.assertTrue(model.solveAll() == 1)

        # Find a non-empty subcircuit
        x = cp.intvar(0, n-1, n)
        model = cp.Model( [cp.SubCircuit(x)] + [x[0] != 0] )
        self.assertTrue(model.solve())
        self.assertTrue(cp.SubCircuit(x).value())
        self.assertTrue(circuit_length(x.value()) > 1)
        self.assertTrue(model.solveAll() == 325)

        # Unsat subcircuit
        x = cp.intvar(0, n-1, n)
        model = cp.Model( [cp.SubCircuit(x)] + [x[0] == 1, x[1] == 1] ) # 0 -> 1 -> 1
        self.assertTrue(not model.solve())

    def test_subcircuit_reified(self):

        import numpy as np

        n = 6

        # Find a subcircuit
        x = cp.intvar(0, n-1, n)
        a = cp.boolvar()
        model = cp.Model([a.implies(cp.SubCircuit(x)), a == True])
        self.assertTrue(model.solve())
        self.assertTrue(cp.SubCircuit(x).value())
        self.assertTrue(model.solveAll() == 410)

         # Find a max subcircuit (subcircuit = circuit)
        x = cp.intvar(0, n-1, n)
        a = cp.boolvar()
        model = cp.Model( [a.implies(cp.SubCircuit(x)), a == True] + list(x != np.arange(n)) )
        self.assertTrue(model.solve())
        self.assertTrue(cp.SubCircuit(x).value())
        self.assertTrue(circuit_length(x.value()) == n)
        self.assertTrue(model.solveAll() == 120) # 5 x 4 x 3 x 2 x 1

        # Find a non-max subcircuit
        x = cp.intvar(0, n-1, n)
        a = cp.boolvar()
        model = cp.Model( [a.implies(cp.SubCircuit(x)), a == True] + [x[0] == 0] ) # Often index 0 is assumed to be the start_index internally
        self.assertTrue(model.solve())
        self.assertTrue(cp.SubCircuit(x).value())
        self.assertTrue(circuit_length(x.value()) < n)
        self.assertTrue(model.solveAll() == 85)

        # Find an empty subcircuit 
        x = cp.intvar(0, n-1, n)
        a = cp.boolvar()
        model = cp.Model( [a.implies(cp.SubCircuit(x)), a == True] + list(x == np.arange(n)) )
        self.assertTrue(model.solve())
        self.assertTrue(cp.SubCircuit(x).value())
        self.assertTrue(circuit_length(x.value()) == 0)
        self.assertTrue(model.solveAll() == 1)

        # Find a non-empty subcircuit
        x = cp.intvar(0, n-1, n)
        a = cp.boolvar()
        model = cp.Model( [a.implies(cp.SubCircuit(x)), a == True] + [x[0] != 0] )
        self.assertTrue(model.solve())
        self.assertTrue(cp.SubCircuit(x).value())
        self.assertTrue(circuit_length(x.value()) > 1)
        self.assertTrue(model.solveAll() == 325)

        # Unsat subcircuit
        x = cp.intvar(0, n-1, n)
        a = cp.boolvar()
        model = cp.Model( [a.implies(cp.SubCircuit(x)), a == True] + [x[0] == 1, x[1] == 1] ) # 0 -> 1 -> 1
        self.assertTrue(not model.solve())

        # Unsat subcircuit
        x = cp.intvar(0, n-1, n)
        a = cp.boolvar()
        model = cp.Model( [a.implies(cp.SubCircuit(x))] + [x[0] == 1, x[1] == 1] ) # 0 -> 1 -> 1
        self.assertTrue(model.solve())
        self.assertTrue(a.value() == False)

    def test_subcircuit_choco(self):
        """
        See issue #1095: https://github.com/chocoteam/choco-solver/issues/1095
        """

        n = 3
        x = cp.intvar(0, n-1, n)
        a = cp.boolvar()

        model = cp.Model([a.implies(cp.SubCircuit(x)), a == True] + [(x[0] == 2), (x[1] == 1), (x[2] == 0)])
        assert( model.solve() )

        model = cp.Model([a.implies(cp.SubCircuit(x)), a == True] + [(x[0] != 0), (x[1] == 1), (x[2] != 2)])
        assert( model.solve() )

    def test_subcircuitwithstart(self):
        n = 5
        x = cp.intvar(0, n-1, n)
        
        # Test satisfiability
        model = cp.Model( [cp.SubCircuitWithStart(x)] )
        self.assertTrue( model.solve() )
        self.assertTrue( cp.SubCircuitWithStart(x).value() )

        # Test default start position of 0
        model = cp.Model( [cp.SubCircuitWithStart(x)] + [x[0] == 0] ) # force default start_index 0 to not be in the circuit
        self.assertFalse( model.solve() )

        # Test start position
        start_index = 3
        model = cp.Model( [cp.SubCircuitWithStart(x, start_index=start_index)] + [x[start_index] == start_index] ) # force start_index to not be in the circuit
        self.assertFalse(model.solve())


    def test_inverse(self):
        # Arrays
        fwd = cp.intvar(0, 9, shape=10)
        rev = cp.intvar(0, 9, shape=10)

        # Constraints
        inv = cp.Inverse(fwd, rev)
        fix_fwd = (fwd == [9, 4, 7, 2, 1, 3, 8, 6, 0, 5])

        # Inverse of the above
        expected_inverse = [8, 4, 3, 5, 1, 9, 7, 2, 6, 0]

        # Test decomposed model:
        model = cp.Model(inv.decompose(), fix_fwd)
        self.assertTrue(model.solve())
        self.assertEqual(list(rev.value()), expected_inverse)

        # Not decomposed:
        model = cp.Model(inv, fix_fwd)
        self.assertTrue(model.solve())
        self.assertEqual(list(rev.value()), expected_inverse)

        # constraint can be used as value
        self.assertTrue(inv.value())

    def test_inverse_onearg(self):
        iv = cp.intvar(0,10)
        for s, cls in cp.SolverLookup.base_solvers():
            print(s)
            if cls.supported():
                try:
                    self.assertTrue(cp.Model(cp.Inverse([iv], [0])).solve(solver=s))
                except (NotImplementedError, NotSupportedError):
                    pass


    def test_InDomain(self):
        iv = cp.intvar(-8, 8)
        iv_arr = cp.intvar(-8, 8, shape=5)
        cons = [cp.InDomain(iv, iv_arr)]
        model = cp.Model(cons)
        self.assertTrue(model.solve())
        self.assertIn(iv.value(), iv_arr.value())
        vals = [1, 5, 8, -4]
        cons = [cp.InDomain(iv, vals)]
        model = cp.Model(cons)
        self.assertTrue(model.solve())
        self.assertIn(iv.value(), vals)
        cons = [cp.InDomain(iv, [])]
        model = cp.Model(cons)
        self.assertFalse(model.solve())
        cons = [cp.InDomain(iv, [1])]
        model = cp.Model(cons)
        self.assertTrue(model.solve())
        self.assertEqual(iv.value(),1)
        cons = cp.InDomain(min(iv_arr), vals)
        model = cp.Model(cons)
        self.assertTrue(model.solve())
        iv2 = cp.intvar(-8, 8)
        vals = [1, 5, 8, -4, iv2]
        cons = [cp.InDomain(iv, vals)]
        model = cp.Model(cons)
        self.assertTrue(model.solve())
        self.assertIn(iv.value(), vals)
        vals = [1, 5, 8, -4]
        bv = cp.boolvar()
        cons = [cp.InDomain(bv, vals)]
        model = cp.Model(cons)
        self.assertTrue(model.solve())
        self.assertIn(bv.value(), vals)
        vals = [iv2, 5, 8, -4]
        bv = cp.boolvar()
        cons = [cp.InDomain(bv, vals)]
        model = cp.Model(cons)
        self.assertTrue(model.solve())
        self.assertIn(bv.value(), vals)
        vals = [bv & bv, 5, 8, -4]
        bv = cp.boolvar()
        cons = [cp.InDomain(bv, vals)]
        model = cp.Model(cons)
        self.assertTrue(model.solve())
        self.assertIn(bv.value(), vals)

    def test_lex_lesseq(self):
        from cpmpy import BoolVal
        X = cp.intvar(0, 3, shape=10)
        c1 = X[:-1] == 1
        Y = [1, 1, 1, 1, 1, 1, 1, 1, 1, 1]
        c = cp.LexLessEq(X, Y)
        c2 = c != (BoolVal(True))
        m = cp.Model([c1, c2])
        self.assertTrue(m.solve())
        self.assertTrue(c2.value())
        self.assertFalse(c.value())

        Y = cp.intvar(0, 0, shape=10)
        c = cp.LexLessEq(X, Y)
        m = cp.Model(c)
        self.assertTrue(m.solve("ortools"))
        from cpmpy.expressions.utils import argval
        self.assertTrue(sum(argval(X)) == 0)

    def test_lex_less(self):
        from cpmpy import BoolVal
        X = cp.intvar(0, 3, shape=10)
        c1 = X[:-1] == 1
        Y = [1, 1, 1, 1, 1, 1, 1, 1, 1, 1]
        c = cp.LexLess(X, Y)
        c2 = c != (BoolVal(True))
        m = cp.Model([c1, c2])
        self.assertTrue(m.solve())
        self.assertTrue(c2.value())
        self.assertFalse(c.value())

        Y = cp.intvar(0, 0, shape=10)
        c = cp.LexLess(X, Y)
        m = cp.Model(c)
        self.assertFalse(m.solve("ortools"))

        Z = [0, 0, 0, 0, 0, 0, 0, 0, 0, 1]
        c = cp.LexLess(X, Z)
        m = cp.Model(c)
        self.assertTrue(m.solve("ortools"))
        from cpmpy.expressions.utils import argval
        self.assertTrue(sum(argval(X)) == 0)


    def test_lex_chain(self):
        from cpmpy import BoolVal
        X = cp.intvar(0, 3, shape=10)
        c1 = X[:-1] == 1
        Y = [1, 1, 1, 1, 1, 1, 1, 1, 1, 1]
        c = cp.LexChainLess([X, Y])
        c2 = c != (BoolVal(True))
        m = cp.Model([c1, c2])
        self.assertTrue(m.solve())
        self.assertTrue(c2.value())
        self.assertFalse(c.value())

        Y = cp.intvar(0, 0, shape=10)
        c = cp.LexChainLessEq([X, Y])
        m = cp.Model(c)
        self.assertTrue(m.solve("ortools"))
        from cpmpy.expressions.utils import argval
        self.assertTrue(sum(argval(X)) == 0)

        Z = cp.intvar(0, 1, shape=(3,2))
        c = cp.LexChainLess(Z)
        m = cp.Model(c)
        self.assertTrue(m.solve())
        self.assertTrue(sum(argval(Z[0])) == 0)
        self.assertTrue(sum(argval(Z[1])) == 1)
        self.assertTrue(sum(argval(Z[2])) >= 1)


    def test_indomain_onearg(self):

        iv = cp.intvar(0, 10)
        for s, cls in cp.SolverLookup.base_solvers():
            print(s)
            if cls.supported():
                try:
                    self.assertTrue(cp.Model(cp.InDomain(iv, [2])).solve(solver=s))
                except (NotImplementedError, NotSupportedError):
                    pass

    def test_table(self):
        iv = cp.intvar(-8,8,3)

        constraints = [cp.Table([iv[0], iv[1], iv[2]], [ (5, 2, 2)])]
        model = cp.Model(constraints)
        self.assertTrue(model.solve())

        model = cp.Model(constraints[0].decompose())
        self.assertTrue(model.solve())

        constraints = [cp.Table(iv, [[10, 8, 2], [5, 2, 2]])]
        model = cp.Model(constraints)
        self.assertTrue(model.solve())

        model = cp.Model(constraints[0].decompose())
        self.assertTrue(model.solve())

        self.assertTrue(cp.Table(iv, [[10, 8, 2], [5, 2, 2]]).value())
        self.assertFalse(cp.Table(iv, [[10, 8, 2], [5, 3, 2]]).value())

        constraints = [cp.Table(iv, [[10, 8, 2], [5, 9, 2]])]
        model = cp.Model(constraints)
        self.assertFalse(model.solve())

        constraints = [cp.Table(iv, [[10, 8, 2], [5, 9, 2]])]
        model = cp.Model(constraints[0].decompose())
        self.assertFalse(model.solve())

<<<<<<< HEAD
    def test_shorttable(self):
        iv = cp.intvar(-8,8,3)

        constraints = [cp.ShortTable([iv[0], iv[1], iv[2]], [ (5, 2, 2)])]
=======
    def test_negative_table(self):
        iv = cp.intvar(-8,8,3)

        constraints = [cp.NegativeTable([iv[0], iv[1], iv[2]], [ (5, 2, 2)])]
>>>>>>> 54aed214
        model = cp.Model(constraints)
        self.assertTrue(model.solve())

        model = cp.Model(constraints[0].decompose())
        self.assertTrue(model.solve())

<<<<<<< HEAD
        constraints = [cp.ShortTable(iv, [[10, 8, 2], ['*', '*', 2]])]
=======
        constraints = [cp.NegativeTable(iv, [[10, 8, 2], [5, 2, 2]])]
>>>>>>> 54aed214
        model = cp.Model(constraints)
        self.assertTrue(model.solve())

        model = cp.Model(constraints[0].decompose())
        self.assertTrue(model.solve())

<<<<<<< HEAD
        self.assertTrue(cp.ShortTable(iv, [[10, 8, 2], ['*', '*', 2]]).value())
        self.assertFalse(cp.ShortTable(iv, [[10, 8, 2], ['*', '*', 3]]).value())

        constraints = [cp.ShortTable(iv, [[10, 8, '*'], ['*', 9, 2]])]
        model = cp.Model(constraints)
        self.assertFalse(model.solve())

        constraints = [cp.ShortTable(iv, [[10, 8, '*'], [5, 9, '*']])]
        model = cp.Model(constraints[0].decompose())
=======
        self.assertTrue(cp.NegativeTable(iv, [[10, 8, 2], [5, 2, 2]]).value())

        constraints = [cp.NegativeTable(iv, [[10, 8, 2], [5, 9, 2]])]
        model = cp.Model(constraints)
        self.assertTrue(model.solve())

        constraints = [cp.NegativeTable(iv, [[10, 8, 2], [5, 9, 2]])]
        model = cp.Model(constraints[0].decompose())
        self.assertTrue(model.solve())

        constraints = [cp.NegativeTable(iv, [[10, 8, 2], [5, 9, 2]]), cp.Table(iv, [[10, 8, 2], [5, 9, 2]])]
        model = cp.Model(constraints)
        self.assertFalse(model.solve())

        constraints = [cp.NegativeTable(iv, [[10, 8, 2], [5, 9, 2]]), cp.Table(iv, [[10, 8, 2], [5, 9, 2]])]
        model = cp.Model(constraints[0].decompose())
        model += constraints[1].decompose()
>>>>>>> 54aed214
        self.assertFalse(model.solve())

    def test_table_onearg(self):

        iv = cp.intvar(0, 10)
        for s, cls in cp.SolverLookup.base_solvers():
            print(s)
            if cls.supported():
                try:
                    self.assertTrue(cp.Model(cp.Table([iv], [[0]])).solve(solver=s))
                except (NotImplementedError, NotSupportedError):
                    pass

    def test_mdd(self):
        # test based on the example from XCSP3 specifications https://arxiv.org/pdf/1611.03398
        x = cp.intvar(0, 2, shape=3)
        transitions = [
            ("r", 0, "n1"), ("r", 1, "n2"), ("r", 2, "n3"),
            ("n1", 2, "n4"), ("n2", 2, "n4"), ("n3", 0, "n5"),
            ("n4", 0, "t"), ("n5", 0, "t")]

        constraints = [cp.MDD(x, transitions)]
        model = cp.Model(constraints)
        self.assertTrue(model.solve())

        solutions = [[0, 2, 0], [1, 2, 0], [2, 0, 0]]

        for i in range(4):
            for j in range(4):
                for k in range(4):
                    candidate = [i, j, k]
                    constraints = [cp.MDD(x, transitions), x == candidate]
                    model = cp.Model(constraints)
                    if candidate in solutions:
                        self.assertTrue(model.solve())
                        self.assertEqual([a.value() for a in x], candidate)
                    else:
                        self.assertFalse(model.solve())

    def test_regular(self):
        # test based on the example from XCSP3 specifications https://arxiv.org/pdf/1611.03398
        x = cp.intvar(0, 1, shape=7)

        transitions = [("a", 0, "a"), ("a", 1, "b"), ("b", 1, "c"), ("c", 0, "d"), ("d", 0, "d"), ("d", 1, "e"),
                       ("e", 0, "e")]
        start = "a"
        ends = ["e"]

        constraints = [cp.Regular(x, transitions, start, ends)]
        model = cp.Model(constraints)
        self.assertTrue(model.solve())

        solutions = [[0,0,0,1,1,0,1],[0,0,1,1,0,0,1],[0,0,1,1,0,1,0],[0,1,1,0,0,0,1],[0,1,1,0,0,1,0],
                     [0,1,1,0,1,0,0],[1,1,0,0,0,0,1],[1,1,0,0,0,1,0],[1,1,0,0,1,0,0],[1,1,0,1,0,0,0]]

        def enum_candidate(n, candidate):
            if n == 0:
                constraints = [cp.Regular(x, transitions, start, ends), x == candidate]
                model = cp.Model(constraints)
                if candidate in solutions:
                    self.assertTrue(model.solve())
                    self.assertEqual([a.value() for a in x], candidate)
                else:
                    self.assertFalse(model.solve())
            else:
                enum_candidate(n-1, candidate+[0])
                enum_candidate(n-1, candidate+[1])
        enum_candidate(7, [])

    def test_minimum(self):
        iv = cp.intvar(-8, 8, 3)
        constraints = [cp.Minimum(iv) + 9 == 8]
        model = cp.Model(constraints)
        self.assertTrue(model.solve())
        self.assertEqual(str(min(iv.value())), '-1')

        model = cp.Model(cp.Minimum(iv).decompose_comparison('==', 4))
        self.assertTrue(model.solve())
        self.assertEqual(str(min(iv.value())), '4')

    def test_minimum_onearg(self):

        iv = cp.intvar(0, 10)
        for s, cls in cp.SolverLookup.base_solvers():
            print(s)
            if cls.supported():
                try:
                    self.assertTrue(cp.Model(cp.min([iv]) == 0).solve(solver=s))
                except (NotImplementedError, NotSupportedError):
                    pass

    def test_maximum(self):
        iv = cp.intvar(-8, 8, 3)
        constraints = [cp.Maximum(iv) + 9 <= 8]
        model = cp.Model(constraints)
        self.assertTrue(model.solve())
        self.assertTrue(max(iv.value()) <= -1)

        model = cp.Model(cp.Maximum(iv).decompose_comparison('!=', 4))
        self.assertTrue(model.solve())
        self.assertNotEqual(str(max(iv.value())), '4')

    def test_maximum_onearg(self):

        iv = cp.intvar(0, 10)
        for s, cls in cp.SolverLookup.base_solvers():
            print(s)
            if cls.supported():
                try:
                    self.assertTrue(cp.Model(cp.max([iv]) == 0).solve(solver=s))
                except (NotImplementedError, NotSupportedError):
                    pass

    def test_abs(self):
        from cpmpy.transformations.decompose_global import decompose_in_tree
        iv = cp.intvar(-8, 8)
        constraints = [cp.Abs(iv) + 9 <= 8]
        model = cp.Model(constraints)
        self.assertFalse(model.solve())

        constraints = [cp.Abs(iv - 4) + 1 > 12]
        model = cp.Model(constraints)
        self.assertTrue(model.solve())
        self.assertTrue(cp.Model(decompose_in_tree(constraints)).solve()) #test with decomposition

        model = cp.Model(cp.Abs(iv).decompose_comparison('!=', 4))
        self.assertTrue(model.solve())
        self.assertNotEqual(str(abs(iv.value())), '4')

    def test_element(self):
        # test 1-D
        iv = cp.intvar(-8, 8, 3)
        idx = cp.intvar(-8, 8)
        # test directly the constraint
        cons = cp.Element(iv,idx) == 8
        model = cp.Model(cons)
        self.assertTrue(model.solve())
        self.assertTrue(cons.value())
        self.assertEqual(iv.value()[idx.value()], 8)
        # test through __get_item__
        cons = iv[idx] == 8
        model = cp.Model(cons)
        self.assertTrue(model.solve())
        self.assertTrue(cons.value())
        self.assertEqual(iv.value()[idx.value()], 8)
        # test 2-D
        iv = cp.intvar(-8, 8, shape=(3, 3))
        a,b = cp.intvar(0, 2, shape=2)
        cons = iv[a,b] == 8
        model = cp.Model(cons)
        self.assertTrue(model.solve())
        self.assertTrue(cons.value())
        self.assertEqual(iv.value()[a.value(), b.value()], 8)
        arr = cp.cpm_array([[1, 2, 3], [4, 5, 6]])
        cons = arr[a,b] == 1
        model = cp.Model(cons)
        self.assertTrue(model.solve())
        self.assertTrue(cons.value())
        self.assertEqual(arr[a.value(), b.value()], 1)

    def test_element_onearg(self):

        iv = cp.intvar(0, 10)
        idx = cp.intvar(0,0)
        for s, cls in cp.SolverLookup.base_solvers():
            print(s)
            if cls.supported():
                try:
                    self.assertTrue(cp.Model(cp.Element([iv],idx) == 0).solve(solver=s))
                except (NotImplementedError, NotSupportedError):
                    pass

    def test_xor(self):
        bv = cp.boolvar(5)
        self.assertTrue(cp.Model(cp.Xor(bv)).solve())
        self.assertTrue(cp.Xor(bv).value())

    def test_not_xor(self):
        bv = cp.boolvar(5)
        self.assertTrue(cp.Model(~cp.Xor(bv)).solve())
        self.assertFalse(cp.Xor(bv).value())
        nbNotModels = cp.Model(~cp.Xor(bv)).solveAll(display=lambda: self.assertFalse(cp.Xor(bv).value()))
        nbModels = cp.Model(cp.Xor(bv)).solveAll(display=lambda: self.assertTrue(cp.Xor(bv).value()))
        nbDecompModels = cp.Model(cp.Xor(bv).decompose()).solveAll(display=lambda: self.assertTrue(cp.Xor(bv).value()))
        self.assertEqual(nbDecompModels,nbModels)
        total = cp.Model(bv == bv).solveAll()
        self.assertEqual(str(total), str(nbModels + nbNotModels))

    def test_minimax_python(self):
        from cpmpy import min,max
        iv = cp.intvar(1,9, 10)
        self.assertIsInstance(min(iv), GlobalFunction)
        self.assertIsInstance(max(iv), GlobalFunction)

    def test_minimax_cpm(self):
        iv = cp.intvar(1,9, 10)
        mi = cp.min(iv)
        ma = cp.max(iv)
        self.assertIsInstance(mi, GlobalFunction)
        self.assertIsInstance(ma, GlobalFunction)
        
        def solve_return(model):
            model.solve()
            return model.objective_value()
        self.assertEqual( solve_return(cp.Model([], minimize=mi)), 1)
        self.assertEqual( solve_return(cp.Model([], minimize=ma)), 1)
        self.assertEqual( solve_return(cp.Model([], maximize=mi)), 9)
        self.assertEqual( solve_return(cp.Model([], maximize=ma)), 9)

    def test_cumulative_deepcopy(self):
        import numpy
        m = cp.Model()
        start = cp.intvar(0, 10, 4, "start")
        duration = numpy.array([1, 2, 2, 1])
        end = start + duration
        demand = numpy.array([1, 1, 1, 1])
        capacity = 2
        m += cp.AllDifferent(start)
        m += cp.Cumulative(start, duration, end, demand, capacity)
        m2 = copy.deepcopy(m)  # should not throw an exception
        self.assertEqual(repr(m), repr(m2))  # should be True

    def test_cumulative_single_demand(self):
        import numpy
        m = cp.Model()
        start = cp.intvar(0, 10, 4, "start")
        duration = numpy.array([1, 2, 2, 1])
        end = start + duration
        demand = 1
        capacity = 1
        m += cp.Cumulative(start, duration, end, demand, capacity)
        self.assertTrue(m.solve())

    def test_cumulative_decomposition_capacity(self):
        import numpy as np

        # before merging #435 there was an issue with capacity constraint
        start = cp.intvar(0, 10, 4, "start")
        duration = [1, 2, 2, 1]
        end = cp.intvar(0, 10, shape=4, name="end")
        demand = 10 # tasks cannot be scheduled
        capacity = np.int64(5) # bug only happened with numpy ints
        cons = cp.Cumulative(start, duration, end, demand, capacity)
        self.assertFalse(cp.Model(cons).solve()) # this worked fine
        # also test decomposition
        self.assertFalse(cp.Model(cons.decompose()).solve()) # capacity was not taken into account and this failed

    @pytest.mark.skipif(not CPM_minizinc.supported(),
                        reason="Minizinc not installed")
    def test_cumulative_single_demand(self):
        start = cp.intvar(0, 10, name="start")
        dur = 5
        end = cp.intvar(0, 10, name="end")
        demand = 2
        capacity = 10

        m = cp.Model()
        m += cp.Cumulative([start], [dur], [end], [demand], capacity)

        self.assertTrue(m.solve(solver="ortools"))
        self.assertTrue(m.solve(solver="minizinc"))

    @pytest.mark.skipif(not CPM_minizinc.supported(),
                        reason="Minizinc not installed")
    def test_cumulative_nested(self):
        start = cp.intvar(0, 10, name="start", shape=3)
        dur = [5,5,5]
        end = cp.intvar(0, 10, name="end", shape=3)
        demand = [5,5,9]
        capacity = 10
        bv = cp.boolvar()

        cons = cp.Cumulative([start], [dur], [end], [demand], capacity)

        m = cp.Model(bv.implies(cons), start + dur != end)

        self.assertTrue(m.solve(solver="ortools"))
        self.assertTrue(m.solve(solver="minizinc"))



    def test_cumulative_no_np(self):
        start = cp.intvar(0, 10, 4, "start")
        duration = (1, 2, 2, 1) # smt weird such as a tuple
        end = [cp.intvar(0,20, name=f"end[{i}]") for i in range(4)] # force smt weird
        demand = 1
        capacity = 1
        cons = cp.Cumulative(start, duration, end, demand, capacity)
        self.assertTrue(cp.Model(cons).solve())
        self.assertTrue(cons.value())
        # also test decomposition
        self.assertTrue(cp.Model(cons.decompose()).solve())
        self.assertTrue(cons.value())

    def test_cumulative_no_np2(self):
        start = cp.intvar(0, 10, 4, "start")
        duration = (1, 2, 2, 1) # smt weird such as a tuple
        end = [cp.intvar(0,20, name=f"end[{i}]") for i in range(4)] # force smt weird
        demand = [1,1,1,1]
        capacity = 1
        cons = cp.Cumulative(start, duration, end, demand, capacity)
        self.assertTrue(cp.Model(cons).solve())
        self.assertTrue(cons.value())
        # also test decomposition
        self.assertTrue(cp.Model(cons.decompose()).solve())
        self.assertTrue(cons.value())

    def test_ite(self):
        x = cp.intvar(0, 5, shape=3, name="x")
        iter = cp.IfThenElse(x[0] > 2, x[1] > x[2], x[1] == x[2])
        constraints = [iter]
        self.assertTrue(cp.Model(constraints).solve())

        constraints = [iter, x == [0, 4, 4]]
        self.assertTrue(cp.Model(constraints).solve())

        constraints = [iter, x == [4, 4, 3]]
        self.assertTrue(cp.Model(constraints).solve())

        constraints = [iter, x == [4, 4, 4]]
        self.assertFalse(cp.Model(constraints).solve())

        constraints = [iter, x == [1, 3, 2]]
        self.assertFalse(cp.Model(constraints).solve())

    def test_global_cardinality_count(self):
        iv = cp.intvar(-8, 8, shape=5)
        val = cp.intvar(-3, 3, shape=3)
        occ = cp.intvar(0, len(iv), shape=3)
        self.assertTrue(cp.Model([cp.GlobalCardinalityCount(iv, val, occ), cp.AllDifferent(val)]).solve())
        self.assertTrue(cp.GlobalCardinalityCount(iv, val, occ).value())
        self.assertTrue(all(cp.Count(iv, val[i]).value() == occ[i].value() for i in range(len(val))))
        val = [1, 4, 5]
        self.assertTrue(cp.Model([cp.GlobalCardinalityCount(iv, val, occ)]).solve())
        self.assertTrue(cp.GlobalCardinalityCount(iv, val, occ).value())
        self.assertTrue(all(cp.Count(iv, val[i]).value() == occ[i].value() for i in range(len(val))))
        occ = [2, 3, 0]
        self.assertTrue(cp.Model([cp.GlobalCardinalityCount(iv, val, occ)]).solve())
        self.assertTrue(cp.GlobalCardinalityCount(iv, val, occ).value())
        self.assertTrue(all(cp.Count(iv, val[i]).value() == occ[i] for i in range(len(val))))
        self.assertTrue(cp.GlobalCardinalityCount([iv[0],iv[2],iv[1],iv[4],iv[3]], val, occ).value())

    def test_not_global_cardinality_count(self):
        iv = cp.intvar(-8, 8, shape=5)
        val = cp.intvar(-3, 3, shape=3)
        occ = cp.intvar(0, len(iv), shape=3)
        self.assertTrue(cp.Model([~cp.GlobalCardinalityCount(iv, val, occ), cp.AllDifferent(val)]).solve())
        self.assertTrue(~cp.GlobalCardinalityCount(iv, val, occ).value())
        self.assertFalse(all(cp.Count(iv, val[i]).value() == occ[i].value() for i in range(len(val))))
        val = [1, 4, 5]
        self.assertTrue(cp.Model([~cp.GlobalCardinalityCount(iv, val, occ)]).solve())
        self.assertTrue(~cp.GlobalCardinalityCount(iv, val, occ).value())
        self.assertFalse(all(cp.Count(iv, val[i]).value() == occ[i].value() for i in range(len(val))))
        occ = [2, 3, 0]
        self.assertTrue(cp.Model([~cp.GlobalCardinalityCount(iv, val, occ)]).solve())
        self.assertTrue(~cp.GlobalCardinalityCount(iv, val, occ).value())
        self.assertFalse(all(cp.Count(iv, val[i]).value() == occ[i] for i in range(len(val))))
        self.assertTrue(~cp.GlobalCardinalityCount([iv[0],iv[2],iv[1],iv[4],iv[3]], val, occ).value())

    def test_gcc_onearg(self):

        iv = cp.intvar(0, 10)
        for s, cls in cp.SolverLookup.base_solvers():
            print(s)
            if cls.supported():
                try:
                    self.assertTrue(cp.Model(cp.GlobalCardinalityCount([iv], [3],[1])).solve(solver=s))
                except (NotImplementedError, NotSupportedError):
                    pass

    def test_count(self):
        iv = cp.intvar(-8, 8, shape=3)
        self.assertTrue(cp.Model([iv[0] == 0, iv[1] != 1, iv[2] != 2, cp.Count(iv, 0) == 3]).solve())
        self.assertEqual(str(iv.value()),'[0 0 0]')
        x = cp.intvar(-8,8)
        y = cp.intvar(0,5)
        self.assertTrue(cp.Model(cp.Count(iv, x) == y).solve())
        self.assertEqual(str(cp.Count(iv, x).value()), str(y.value()))

        self.assertTrue(cp.Model(cp.Count(iv, x) != y).solve())
        self.assertTrue(cp.Model(cp.Count(iv, x) >= y).solve())
        self.assertTrue(cp.Model(cp.Count(iv, x) <= y).solve())
        self.assertTrue(cp.Model(cp.Count(iv, x) < y).solve())
        self.assertTrue(cp.Model(cp.Count(iv, x) > y).solve())

        self.assertTrue(cp.Model(cp.Count([iv[0],iv[2],iv[1]], x) > y).solve())

    def test_count_onearg(self):

        iv = cp.intvar(0, 10)
        for s, cls in cp.SolverLookup.base_solvers():
            print(s)
            if cls.supported():
                try:
                    self.assertTrue(cp.Model(cp.Count([iv], 1) == 0).solve(solver=s))
                except (NotImplementedError, NotSupportedError):
                    pass

    def test_nvalue(self):

        iv = cp.intvar(-8, 8, shape=3)
        cnt = cp.intvar(0,10)

        self.assertFalse(cp.Model(cp.all(iv == 1), cp.NValue(iv) > 1).solve())
        self.assertTrue(cp.Model(cp.all(iv == 1), cp.NValue(iv) > cnt).solve())
        self.assertGreater(len(set(iv.value())), cnt.value())

        self.assertTrue(cp.Model(cp.NValue(iv) != cnt).solve())
        self.assertTrue(cp.Model(cp.NValue(iv) >= cnt).solve())
        self.assertTrue(cp.Model(cp.NValue(iv) <= cnt).solve())
        self.assertTrue(cp.Model(cp.NValue(iv) < cnt).solve())
        self.assertTrue(cp.Model(cp.NValue(iv) > cnt).solve())

        # test nested
        bv = cp.boolvar()
        cons = bv == (cp.NValue(iv) <= 2)

        def check_true():
            self.assertTrue(cons.value())
        cp.Model(cons).solveAll(display=check_true)

    def test_nvalue_except(self):

        iv = cp.intvar(-8, 8, shape=3)
        cnt = cp.intvar(0, 10)


        self.assertFalse(cp.Model(cp.all(iv == 1), cp.NValueExcept(iv, 6) > 1).solve())
        self.assertTrue(cp.Model(cp.NValueExcept(iv, 10) > 1).solve())
        self.assertTrue(cp.Model(cp.all(iv == 1), cp.NValueExcept(iv, 1) == 0).solve())
        self.assertTrue(cp.Model(cp.all(iv == 1), cp.NValueExcept(iv, 6) > cnt).solve())
        self.assertGreater(len(set(iv.value())), cnt.value())

        val = 6
        self.assertTrue(cp.Model(cp.NValueExcept(iv, val) != cnt).solve())
        self.assertTrue(cp.Model(cp.NValueExcept(iv, val) >= cnt).solve())
        self.assertTrue(cp.Model(cp.NValueExcept(iv, val) <= cnt).solve())
        self.assertTrue(cp.Model(cp.NValueExcept(iv, val) < cnt).solve())
        self.assertTrue(cp.Model(cp.NValueExcept(iv, val) > cnt).solve())

        # test nested
        bv = cp.boolvar()
        cons = bv == (cp.NValueExcept(iv, val) <= 2)

        def check_true():
            self.assertTrue(cons.value())

        cp.Model(cons).solveAll(display=check_true)

    @pytest.mark.skipif(not CPM_minizinc.supported(),
                        reason="Minizinc not installed")
    def test_nvalue_minizinc(self):
        iv = cp.intvar(-8, 8, shape=3)
        cnt = cp.intvar(0, 10)

        self.assertFalse(cp.Model(cp.all(iv == 1), cp.NValue(iv) > 1).solve('minizinc'))
        self.assertTrue(cp.Model(cp.all(iv == 1), cp.NValue(iv) > cnt).solve('minizinc'))
        self.assertGreater(len(set(iv.value())), cnt.value())

        self.assertTrue(cp.Model(cp.NValue(iv) != cnt).solve('minizinc'))
        self.assertTrue(cp.Model(cp.NValue(iv) >= cnt).solve('minizinc'))
        self.assertTrue(cp.Model(cp.NValue(iv) <= cnt).solve('minizinc'))
        self.assertTrue(cp.Model(cp.NValue(iv) < cnt).solve('minizinc'))
        self.assertTrue(cp.Model(cp.NValue(iv) > cnt).solve('minizinc'))

        # test nested
        bv = cp.boolvar()
        cons = bv == (cp.NValue(iv) <= 2)

        def check_true():
            self.assertTrue(cons.value())

        cp.Model(cons).solveAll(solver='minizinc')


    def test_precedence(self):
        iv = cp.intvar(0,5, shape=6, name="x")

        cons = cp.Precedence(iv, [0,2,1])
        self.assertTrue(cp.Model([cons, iv == [5,0,2,0,0,1]]).solve())
        self.assertTrue(cons.value())
        self.assertTrue(cp.Model([cons, iv == [0,0,0,0,0,0]]).solve())
        self.assertTrue(cons.value())
        self.assertFalse(cp.Model([cons, iv == [0,1,2,0,0,0]]).solve())


    def test_no_overlap(self):
        start = cp.intvar(0,5, shape=3)
        end = cp.intvar(0,5, shape=3)
        cons = cp.NoOverlap(start, [2,1,1], end)
        self.assertTrue(cp.Model(cons).solve())
        self.assertTrue(cons.value())
        self.assertTrue(cp.Model(cons.decompose()).solve())
        self.assertTrue(cons.value())

        def check_val():
            assert cons.value() is False

        cp.Model(~cons).solveAll(display=check_val)

class TestBounds(unittest.TestCase):
    def test_bounds_minimum(self):
        x = cp.intvar(-8, 8)
        y = cp.intvar(-7, -1)
        z = cp.intvar(1, 9)
        expr = cp.Minimum([x,y,z])
        lb,ub = expr.get_bounds()
        self.assertEqual(lb,-8)
        self.assertEqual(ub,-1)
        self.assertFalse(cp.Model(expr<lb).solve())
        self.assertFalse(cp.Model(expr>ub).solve())


    def test_bounds_maximum(self):
        x = cp.intvar(-8, 8)
        y = cp.intvar(-7, -1)
        z = cp.intvar(1, 9)
        expr = cp.Maximum([x,y,z])
        lb,ub = expr.get_bounds()
        self.assertEqual(lb,1)
        self.assertEqual(ub,9)
        self.assertFalse(cp.Model(expr<lb).solve())
        self.assertFalse(cp.Model(expr>ub).solve())

    def test_bounds_abs(self):
        x = cp.intvar(-8, 5)
        y = cp.intvar(-7, -2)
        z = cp.intvar(1, 9)
        for var,test_lb,test_ub in [(x,0,8),(y,2,7),(z,1,9)]:
            lb, ub = cp.Abs(var).get_bounds()
            self.assertEqual(test_lb,lb)
            self.assertEqual(test_ub,ub)

    def test_bounds_element(self):
        x = cp.intvar(-8, 8)
        y = cp.intvar(-7, -1)
        z = cp.intvar(1, 9)
        expr = cp.Element([x, y, z],z)
        lb, ub = expr.get_bounds()
        self.assertEqual(lb,-8)
        self.assertEqual(ub,9)
        self.assertFalse(cp.Model(expr < lb).solve())
        self.assertFalse(cp.Model(expr > ub).solve())

    def test_bounds_count(self):
        x = cp.intvar(-8, 8)
        y = cp.intvar(-7, -1)
        z = cp.intvar(1, 9)
        a = cp.intvar(1, 9)
        expr = cp.Count([x, y, z], a)
        lb, ub = expr.get_bounds()
        self.assertEqual(lb,0)
        self.assertEqual(ub,3)
        self.assertFalse(cp.Model(expr < lb).solve())
        self.assertFalse(cp.Model(expr > ub).solve())

    def test_bounds_xor(self):
        # just one case of a Boolean global constraint
        expr = cp.Xor(cp.boolvar(3))
        self.assertEqual(expr.get_bounds(),(0,1))


class TestTypeChecks(unittest.TestCase):
    def test_AllDiff(self):
        x = cp.intvar(-8, 8)
        y = cp.intvar(-7, -1)
        b = cp.boolvar()
        a = cp.boolvar()
        self.assertTrue(cp.Model([cp.AllDifferent(x,y)]).solve())
        self.assertTrue(cp.Model([cp.AllDifferent(a,b)]).solve())
        self.assertTrue(cp.Model([cp.AllDifferent(x,y,b)]).solve())

    def test_allDiffEx0(self):
        x = cp.intvar(-8, 8)
        y = cp.intvar(-7, -1)
        b = cp.boolvar()
        a = cp.boolvar()
        self.assertTrue(cp.Model([cp.AllDifferentExcept0(x,y)]).solve())
        self.assertTrue(cp.Model([cp.AllDifferentExcept0(a,b)]).solve())
        #self.assertTrue(cp.Model([cp.AllDifferentExcept0(x,y,b)]).solve())

    def test_allEqual(self):
        x = cp.intvar(-8, 8)
        y = cp.intvar(-7, -1)
        b = cp.boolvar()
        a = cp.boolvar()
        self.assertTrue(cp.Model([cp.AllEqual(x,y,-1)]).solve())
        self.assertTrue(cp.Model([cp.AllEqual(a,b,False, a | b)]).solve())
        self.assertFalse(cp.Model([cp.AllEqual(x,y,b)]).solve())

    def test_allEqualExceptn(self):
        x = cp.intvar(-8, 8)
        y = cp.intvar(-7, -1)
        b = cp.boolvar()
        a = cp.boolvar()
        self.assertTrue(cp.Model([cp.AllEqualExceptN([x,y,-1],211)]).solve())
        self.assertTrue(cp.Model([cp.AllEqualExceptN([x,y,-1,4],4)]).solve())
        self.assertTrue(cp.Model([cp.AllEqualExceptN([x,y,-1,4],-1)]).solve())
        self.assertTrue(cp.Model([cp.AllEqualExceptN([a,b,False, a | b], 4)]).solve())
        self.assertTrue(cp.Model([cp.AllEqualExceptN([a,b,False, a | b], 0)]).solve())
        self.assertTrue(cp.Model([cp.AllEqualExceptN([a,b,False, a | b, y], -1)]).solve())

        # test with list of n
        iv = cp.intvar(0, 4, shape=7)
        self.assertFalse(cp.Model([cp.AllEqualExceptN([iv], [7,8]), iv[0] != iv[1]]).solve())
        self.assertTrue(cp.Model([cp.AllEqualExceptN([iv], [4, 1]), iv[0] != iv[1]]).solve())

    def test_not_allEqualExceptn(self):
        x = cp.intvar(lb=0, ub=3, shape=3)
        n = 2
        constr = cp.AllEqualExceptN(x,n)

        model = cp.Model([~constr, x == [1, 2, 1]])
        self.assertFalse(model.solve())

        model = cp.Model([~constr])
        self.assertTrue(model.solve())
        self.assertFalse(constr.value())

        self.assertFalse(cp.Model([constr, ~constr]).solve())

        all_sols = set()
        not_all_sols = set()

        circuit_models = cp.Model(constr).solveAll(display=lambda: all_sols.add(tuple(x.value())))
        not_circuit_models = cp.Model(~constr).solveAll(display=lambda: not_all_sols.add(tuple(x.value())))

        total = cp.Model(x == x).solveAll()

        for sol in all_sols:
            for var, val in zip(x, sol):
                var._value = val
            self.assertTrue(constr.value())

        for sol in not_all_sols:
            for var, val in zip(x, sol):
                var._value = val
            self.assertFalse(constr.value())

        self.assertEqual(total, len(all_sols) + len(not_all_sols))


    def test_increasing(self):
        x = cp.intvar(-8, 8)
        y = cp.intvar(-7, -1)
        b = cp.boolvar()
        a = cp.boolvar()
        self.assertTrue(cp.Model([cp.Increasing(x,y)]).solve())
        self.assertTrue(cp.Model([cp.Increasing(a,b)]).solve())
        self.assertTrue(cp.Model([cp.Increasing(x,y,b)]).solve())
        z = cp.intvar(2,5)
        self.assertFalse(cp.Model([cp.Increasing(z,b)]).solve())

    def test_decreasing(self):
        x = cp.intvar(-8, 8)
        y = cp.intvar(-7, -1)
        b = cp.boolvar()
        a = cp.boolvar()
        self.assertTrue(cp.Model([cp.Decreasing(x,y)]).solve())
        self.assertTrue(cp.Model([cp.Decreasing(a,b)]).solve())
        self.assertFalse(cp.Model([cp.Decreasing(x,y,b)]).solve())
        z = cp.intvar(2,5)
        self.assertTrue(cp.Model([cp.Decreasing(z,b)]).solve())

    def test_increasing_strict(self):
        x = cp.intvar(-8, 8)
        y = cp.intvar(-7, -1)
        b = cp.boolvar()
        a = cp.boolvar()
        self.assertTrue(cp.Model([cp.IncreasingStrict(x,y)]).solve())
        self.assertTrue(cp.Model([cp.IncreasingStrict(a,b)]).solve())
        self.assertTrue(cp.Model([cp.IncreasingStrict(x,y,b)]).solve())
        z = cp.intvar(1,5)
        self.assertFalse(cp.Model([cp.IncreasingStrict(z,b)]).solve())

    def test_decreasing_strict(self):
        x = cp.intvar(-8, 8)
        y = cp.intvar(-7, 0)
        b = cp.boolvar()
        a = cp.boolvar()
        self.assertTrue(cp.Model([cp.DecreasingStrict(x,y)]).solve())
        self.assertTrue(cp.Model([cp.DecreasingStrict(a,b)]).solve())
        self.assertFalse(cp.Model([cp.DecreasingStrict(x,y,b)]).solve())
        z = cp.intvar(1,5)
        self.assertTrue(cp.Model([cp.DecreasingStrict(z,b)]).solve())

    def test_circuit(self):
        x = cp.intvar(-8, 8)
        y = cp.intvar(-7, -1)
        b = cp.boolvar()
        a = cp.boolvar()
        self.assertTrue(cp.Model([cp.Circuit(x+2,2,0)]).solve())
        self.assertRaises(TypeError,cp.Circuit,(a,b))
        self.assertRaises(TypeError,cp.Circuit,(x,y,b))

    def test_multicicruit(self):
        c1 = cp.Circuit(cp.intvar(0,4, shape=5))
        c2 = cp.Circuit(cp.intvar(0,2, shape=3))
        self.assertTrue(cp.Model(c1 & c2).solve())


    def test_inverse(self):
        x = cp.intvar(-8, 8)
        y = cp.intvar(-7, -1)
        b = cp.boolvar()
        a = cp.boolvar()
        self.assertFalse(cp.Model([cp.Inverse([x,y,x],[x,y,x])]).solve())
        self.assertRaises(TypeError,cp.Inverse,[a,b],[x,y])
        self.assertRaises(TypeError,cp.Inverse,[a,b],[b,False])
        self.assertFalse(cp.Model([cp.Inverse([x, y, x], [x, y, x, y, x])]).solve())

    def test_inverseOne(self):
        x = cp.intvar(-8, 8)
        y = cp.intvar(-7, -1)
        self.assertFalse(cp.Model([cp.InverseOne([x, y, x])]).solve())

    def test_channel(self):
        N = 5
        x = cp.intvar(0, 1, shape=N)
        v = cp.intvar(-4, N + 5)
        cst = cp.Channel(x, v)
        for k in range(-4, 0):
            self.assertFalse(cp.Model([cst, v == k]).solve())
        for k in range(0, N):
            self.assertTrue(cp.Model([cst, v == k]).solve())
            self.assertEqual([a.value() for a in x], [0 if i != k else 1 for i in range(0,N)])
        for k in range(N, N+6):
            self.assertFalse(cp.Model([cst, v == k]).solve())


    def test_ITE(self):
        x = cp.intvar(-8, 8)
        y = cp.intvar(-7, -1)
        b = cp.boolvar()
        a = cp.boolvar()
        self.assertTrue(cp.Model([cp.IfThenElse(b,b&a,False)]).solve())
        self.assertRaises(TypeError, cp.IfThenElse,a,b,0)
        self.assertRaises(TypeError, cp.IfThenElse,1,x,y)

    def test_min(self):
        x = cp.intvar(-8, 8)
        y = cp.intvar(-7, -1)
        b = cp.boolvar()
        a = cp.boolvar()
        self.assertTrue(cp.Model([cp.Minimum([x,y]) == x]).solve())
        self.assertTrue(cp.Model([cp.Minimum([a,b | a]) == b]).solve())
        self.assertTrue(cp.Model([cp.Minimum([x,y,b]) == -2]).solve())

    def test_max(self):
        x = cp.intvar(-8, 8)
        y = cp.intvar(-7, -1)
        b = cp.boolvar()
        a = cp.boolvar()
        self.assertTrue(cp.Model([cp.Maximum([x,y]) == x]).solve())
        self.assertTrue(cp.Model([cp.Maximum([a,b | a]) == b]).solve())
        self.assertTrue(cp.Model([cp.Maximum([x,y,b]) == 2 ]).solve())

    def test_element(self):
        x = cp.intvar(-8, 8)
        y = cp.intvar(-7, -1)
        b = cp.boolvar()
        a = cp.boolvar()
        self.assertTrue(cp.Model([cp.Element([x,y],x) == x]).solve())
        self.assertTrue(cp.Model([cp.Element([a,b | a],x) == b]).solve())
        self.assertRaises(TypeError,cp.Element,[x,y],b)
        self.assertTrue(cp.Model([cp.Element([y,a],x) == False]).solve())

    def test_xor(self):
        x = cp.intvar(-8, 8)
        y = cp.intvar(-7, -1)
        b = cp.boolvar()
        a = cp.boolvar()
        self.assertTrue(cp.Model([cp.Xor([a,b,b])]).solve())
        self.assertRaises(TypeError, cp.Xor, (x, b))
        self.assertRaises(TypeError, cp.Xor, (x, y))

    def test_cumulative(self):
        x = cp.intvar(0, 8)
        z = cp.intvar(-8, 8)
        q = cp.intvar(-8, 8)
        y = cp.intvar(-7, -1)
        b = cp.boolvar()
        a = cp.boolvar()

        self.assertTrue(cp.Model([cp.Cumulative([x,y],[x,2],[z,q],1,x)]).solve())
        self.assertRaises(TypeError, cp.Cumulative, [x,y],[x,y],[a,y],1,x)
        self.assertRaises(TypeError, cp.Cumulative, [x,y],[x,y],[x,y],1,x)
        self.assertRaises(TypeError, cp.Cumulative, [x,y],[x,y],[x,y],x,False)

    def test_gcc(self):
        x = cp.intvar(0, 1)
        z = cp.intvar(-8, 8)
        q = cp.intvar(-8, 8)
        y = cp.intvar(-7, -1)
        h = cp.intvar(-7, 7)
        v = cp.intvar(-7, 7)
        b = cp.boolvar()
        a = cp.boolvar()

        # type checks
        self.assertRaises(TypeError, cp.GlobalCardinalityCount, [x,y], [x,False], [h,v])
        self.assertRaises(TypeError, cp.GlobalCardinalityCount, [x,y], [z,b], [h,v])
        self.assertRaises(TypeError, cp.GlobalCardinalityCount, [b,a], [a,b], [h,v])
        self.assertRaises(TypeError, cp.GlobalCardinalityCount, [x, y], [h, v], [z, b])
        self.assertRaises(TypeError, cp.GlobalCardinalityCount, [x, y], [x, h], [True, v])
        self.assertRaises(TypeError, cp.GlobalCardinalityCount, [x, y], [x, h], [v, a])

        iv = cp.intvar(0,10, shape=3)
        SOLVERNAMES = [name for name, solver in cp.SolverLookup.base_solvers() if solver.supported()]
        for name in SOLVERNAMES:
            if name in ("pysat", "pysdd"): continue
            self.assertTrue(cp.Model([cp.GlobalCardinalityCount(iv, [1,4], [1,1])]).solve(solver=name))
            # test closed version
            self.assertFalse(cp.Model(cp.GlobalCardinalityCount(iv, [1,4], [0,0], closed=True)).solve(solver=name))

    def test_count(self):
        x = cp.intvar(0, 1)
        z = cp.intvar(-8, 8)
        q = cp.intvar(-8, 8)
        y = cp.intvar(-7, -1)
        b = cp.boolvar()
        a = cp.boolvar()

        self.assertTrue(cp.Model([cp.Count([x,y],z) == 1]).solve())
        self.assertRaises(TypeError, cp.Count, [x,y],[x,False])

    def test_among(self):

        iv = cp.intvar(0,10, shape=3, name="x")

        for name, cls in cp.SolverLookup.base_solvers():

            if cls.supported() is False:
                continue
            try:
                self.assertTrue(cp.Model([cp.Among(iv, [1,2]) == 3]).solve(solver=name))
                self.assertTrue(all(x.value() in [1,2] for x in iv))
                self.assertTrue(cp.Model([cp.Among(iv, [1,100]) > 2]).solve(solver=name))
                self.assertTrue(all(x.value() == 1 for x in iv))
            except NotSupportedError:
                continue


    def test_table(self):
        iv = cp.intvar(-8,8,3)

        constraints = [cp.Table([iv[0], [iv[1], iv[2]]], [ (5, 2, 2)])] # not flatlist, should work
        model = cp.Model(constraints)
        self.assertTrue(model.solve())

        self.assertRaises(TypeError, cp.Table, [iv[0], iv[1], iv[2], 5], [(5, 2, 2)])
        self.assertRaises(TypeError, cp.Table, [iv[0], iv[1], iv[2], [5]], [(5, 2, 2)])
        self.assertRaises(TypeError, cp.Table, [iv[0], iv[1], iv[2], ['a']], [(5, 2, 2)])

def circuit_length(succ):
    # Find a start_index
    start_index = None
    for i,s in enumerate(succ):
        if i != s:
            # first non self-loop found is taken as start
            start_index = i
            break
    # No valid start found, thus empty subcircuit
    if start_index is None:
        return 0

    # Collect subcircuit
    visited = set([start_index])
    idx = succ[start_index]
    while idx != start_index:
        # Collect
        visited.add(idx)
        idx = succ[idx]

    return len(visited)<|MERGE_RESOLUTION|>--- conflicted
+++ resolved
@@ -250,16 +250,16 @@
     def test_subcircuit(self):
 
         import numpy as np
-        
+
         n = 6
-        
+
         # Find a subcircuit
         x = cp.intvar(0, n-1, n)
         model = cp.Model( [cp.SubCircuit(x)] )
         self.assertTrue(model.solve())
         self.assertTrue(cp.SubCircuit(x).value())
         self.assertTrue(model.solveAll() == 410)
-        
+
         # Find a max subcircuit (subcircuit = circuit)
         x = cp.intvar(0, n-1, n)
         model = cp.Model( [cp.SubCircuit(x)] + list(x != np.arange(n)) )
@@ -276,7 +276,7 @@
         self.assertTrue(circuit_length(x.value()) < n)
         self.assertTrue(model.solveAll() == 85)
 
-        # Find an empty subcircuit 
+        # Find an empty subcircuit
         x = cp.intvar(0, n-1, n)
         sc = cp.SubCircuit(x)
         model = cp.Model( [sc] + list(x == np.arange(n)) )
@@ -330,7 +330,7 @@
         self.assertTrue(circuit_length(x.value()) < n)
         self.assertTrue(model.solveAll() == 85)
 
-        # Find an empty subcircuit 
+        # Find an empty subcircuit
         x = cp.intvar(0, n-1, n)
         a = cp.boolvar()
         model = cp.Model( [a.implies(cp.SubCircuit(x)), a == True] + list(x == np.arange(n)) )
@@ -379,7 +379,7 @@
     def test_subcircuitwithstart(self):
         n = 5
         x = cp.intvar(0, n-1, n)
-        
+
         # Test satisfiability
         model = cp.Model( [cp.SubCircuitWithStart(x)] )
         self.assertTrue( model.solve() )
@@ -589,45 +589,51 @@
         model = cp.Model(constraints[0].decompose())
         self.assertFalse(model.solve())
 
-<<<<<<< HEAD
     def test_shorttable(self):
         iv = cp.intvar(-8,8,3)
 
         constraints = [cp.ShortTable([iv[0], iv[1], iv[2]], [ (5, 2, 2)])]
-=======
+        model = cp.Model(constraints)
+        self.assertTrue(model.solve())
+
+        model = cp.Model(constraints[0].decompose())
+        self.assertTrue(model.solve())
+
+        constraints = [cp.ShortTable(iv, [[10, 8, 2], ['*', '*', 2]])]
+        model = cp.Model(constraints)
+        self.assertTrue(model.solve())
+
+        model = cp.Model(constraints[0].decompose())
+        self.assertTrue(model.solve())
+
+        self.assertTrue(cp.ShortTable(iv, [[10, 8, 2], ['*', '*', 2]]).value())
+        self.assertFalse(cp.ShortTable(iv, [[10, 8, 2], ['*', '*', 3]]).value())
+
+        constraints = [cp.ShortTable(iv, [[10, 8, '*'], ['*', 9, 2]])]
+        model = cp.Model(constraints)
+        self.assertFalse(model.solve())
+
+        constraints = [cp.ShortTable(iv, [[10, 8, '*'], [5, 9, '*']])]
+        model = cp.Model(constraints[0].decompose())
+        self.assertFalse(model.solve())
+
     def test_negative_table(self):
         iv = cp.intvar(-8,8,3)
 
         constraints = [cp.NegativeTable([iv[0], iv[1], iv[2]], [ (5, 2, 2)])]
->>>>>>> 54aed214
         model = cp.Model(constraints)
         self.assertTrue(model.solve())
 
         model = cp.Model(constraints[0].decompose())
         self.assertTrue(model.solve())
 
-<<<<<<< HEAD
-        constraints = [cp.ShortTable(iv, [[10, 8, 2], ['*', '*', 2]])]
-=======
         constraints = [cp.NegativeTable(iv, [[10, 8, 2], [5, 2, 2]])]
->>>>>>> 54aed214
         model = cp.Model(constraints)
         self.assertTrue(model.solve())
 
         model = cp.Model(constraints[0].decompose())
         self.assertTrue(model.solve())
 
-<<<<<<< HEAD
-        self.assertTrue(cp.ShortTable(iv, [[10, 8, 2], ['*', '*', 2]]).value())
-        self.assertFalse(cp.ShortTable(iv, [[10, 8, 2], ['*', '*', 3]]).value())
-
-        constraints = [cp.ShortTable(iv, [[10, 8, '*'], ['*', 9, 2]])]
-        model = cp.Model(constraints)
-        self.assertFalse(model.solve())
-
-        constraints = [cp.ShortTable(iv, [[10, 8, '*'], [5, 9, '*']])]
-        model = cp.Model(constraints[0].decompose())
-=======
         self.assertTrue(cp.NegativeTable(iv, [[10, 8, 2], [5, 2, 2]]).value())
 
         constraints = [cp.NegativeTable(iv, [[10, 8, 2], [5, 9, 2]])]
@@ -645,7 +651,6 @@
         constraints = [cp.NegativeTable(iv, [[10, 8, 2], [5, 9, 2]]), cp.Table(iv, [[10, 8, 2], [5, 9, 2]])]
         model = cp.Model(constraints[0].decompose())
         model += constraints[1].decompose()
->>>>>>> 54aed214
         self.assertFalse(model.solve())
 
     def test_table_onearg(self):
