--- conflicted
+++ resolved
@@ -1,7 +1,4 @@
 import unittest
-
-from numpy import ndarray
-
 import cpmpy as cp
 from cpmpy.expressions.globalconstraints import GlobalConstraint
 class TestGlobal(unittest.TestCase):
@@ -29,7 +26,7 @@
 
                 # ensure all different values
                 self.assertEqual(len(vals),len(set(vals)), msg=f"solver does provide solution validating given constraints.")
-    
+
     def test_alldifferent2(self):
         # test known input/outputs
         tuples = [
@@ -49,7 +46,7 @@
             for (var,val) in zip(iv,vals):
                 var._value = val
             assert (c.value() == oracle), f"Wrong value function for {vals,oracle}"
-    
+
     def test_alldifferent_except0(self):
         # test known input/outputs
         tuples = [
@@ -99,7 +96,70 @@
         self.assertTrue(model.solve())
         self.assertTrue(cp.Circuit(x).value())
 
-<<<<<<< HEAD
+        constraints = [cp.Circuit(x).decompose()]
+        model = cp.Model(constraints)
+        self.assertTrue(model.solve())
+        self.assertTrue(cp.Circuit(x).value())
+
+
+    def test_table(self):
+        iv = cp.intvar(-8,8,3)
+        constraints = [cp.Table(iv, [[10, 8, 2], [5, 2, 2]])]
+        model = cp.Model(constraints)
+        self.assertTrue(model.solve())
+
+        model = cp.Model(constraints[0].decompose())
+        self.assertTrue(model.solve())
+
+        self.assertTrue(cp.Table(iv, [[10, 8, 2], [5, 2, 2]]).value())
+        self.assertFalse(cp.Table(iv, [[10, 8, 2], [5, 3, 2]]).value())
+
+        constraints = [cp.Table(iv, [[10, 8, 2], [5, 9, 2]])]
+        model = cp.Model(constraints)
+        self.assertFalse(model.solve())
+
+        constraints = [cp.Table(iv, [[10, 8, 2], [5, 9, 2]])]
+        model = cp.Model(constraints[0].decompose())
+        self.assertFalse(model.solve())
+
+    def test_minimum(self):
+        iv = cp.intvar(-8, 8, 3)
+        constraints = [cp.Minimum(iv) + 9 == 8]
+        model = cp.Model(constraints)
+        self.assertTrue(model.solve())
+        self.assertEqual(str(min(iv.value())), '-1')
+
+        model = cp.Model(cp.Minimum(iv).decompose_comparison('==', 4))
+        self.assertTrue(model.solve())
+        self.assertEqual(str(min(iv.value())), '4')
+
+
+    def test_maximum(self):
+        iv = cp.intvar(-8, 8, 3)
+        constraints = [cp.Maximum(iv) + 9 <= 8]
+        model = cp.Model(constraints)
+        self.assertTrue(model.solve())
+        self.assertTrue(max(iv.value()) <= -1)
+
+        model = cp.Model(cp.Maximum(iv).decompose_comparison('!=', 4))
+        self.assertTrue(model.solve())
+        self.assertNotEqual(str(max(iv.value())), '4')
+
+    def test_element(self):
+        iv = cp.intvar(-8, 8, 3)
+        idx = cp.intvar(-8, 8)
+        constraints = [cp.Element(iv,idx) == 8]
+        model = cp.Model(constraints)
+        self.assertTrue(model.solve())
+        self.assertTrue(iv.value()[idx.value()] == 8)
+        self.assertTrue(cp.Element(iv,idx).value() == 8)
+
+
+    def test_Xor(self):
+        bv = cp.boolvar(5)
+        self.assertTrue(cp.Model(cp.Xor(bv)).solve())
+        self.assertTrue(cp.Xor(bv).value())
+
     def test_not_circuit(self):
         x = cp.intvar(0, 5, 6)
         constraints = [~cp.Circuit(x), x == [1,2,3,4,5,0]]
@@ -121,71 +181,6 @@
         bv = cp.boolvar(5)
         self.assertTrue(cp.Model(~cp.Xor(bv)).solve())
         self.assertFalse(cp.Xor(bv).value())
-=======
-        constraints = [cp.Circuit(x).decompose()]
-        model = cp.Model(constraints)
-        self.assertTrue(model.solve())
-        self.assertTrue(cp.Circuit(x).value())
-
-
-    def test_table(self):
-        iv = cp.intvar(-8,8,3)
-        constraints = [cp.Table(iv, [[10, 8, 2], [5, 2, 2]])]
-        model = cp.Model(constraints)
-        self.assertTrue(model.solve())
-
-        model = cp.Model(constraints[0].decompose())
-        self.assertTrue(model.solve())
-
-        self.assertTrue(cp.Table(iv, [[10, 8, 2], [5, 2, 2]]).value())
-        self.assertFalse(cp.Table(iv, [[10, 8, 2], [5, 3, 2]]).value())
-
-        constraints = [cp.Table(iv, [[10, 8, 2], [5, 9, 2]])]
-        model = cp.Model(constraints)
-        self.assertFalse(model.solve())
-
-        constraints = [cp.Table(iv, [[10, 8, 2], [5, 9, 2]])]
-        model = cp.Model(constraints[0].decompose())
-        self.assertFalse(model.solve())
-
-    def test_minimum(self):
-        iv = cp.intvar(-8, 8, 3)
-        constraints = [cp.Minimum(iv) + 9 == 8]
-        model = cp.Model(constraints)
-        self.assertTrue(model.solve())
-        self.assertEqual(str(min(iv.value())), '-1')
-
-        model = cp.Model(cp.Minimum(iv).decompose_comparison('==', 4))
-        self.assertTrue(model.solve())
-        self.assertEqual(str(min(iv.value())), '4')
-
-
-    def test_maximum(self):
-        iv = cp.intvar(-8, 8, 3)
-        constraints = [cp.Maximum(iv) + 9 <= 8]
-        model = cp.Model(constraints)
-        self.assertTrue(model.solve())
-        self.assertTrue(max(iv.value()) <= -1)
-
-        model = cp.Model(cp.Maximum(iv).decompose_comparison('!=', 4))
-        self.assertTrue(model.solve())
-        self.assertNotEqual(str(max(iv.value())), '4')
-
-    def test_element(self):
-        iv = cp.intvar(-8, 8, 3)
-        idx = cp.intvar(-8, 8)
-        constraints = [cp.Element(iv,idx) == 8]
-        model = cp.Model(constraints)
-        self.assertTrue(model.solve())
-        self.assertTrue(iv.value()[idx.value()] == 8)
-        self.assertTrue(cp.Element(iv,idx).value() == 8)
-
-
-    def test_Xor(self):
-        bv = cp.boolvar(5)
-        self.assertTrue(cp.Model(cp.Xor(bv)).solve())
-        self.assertTrue(cp.Xor(bv).value())
->>>>>>> bde0543b
 
     def test_minimax_python(self):
         from cpmpy import min,max
