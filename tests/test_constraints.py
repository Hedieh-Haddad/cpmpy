from cpmpy import Model, SolverLookup
from cpmpy.expressions.globalconstraints import *

import pytest

# CHANGE THIS if you want test a different solver
#   make sure that `SolverLookup.get(SOLVERNAME)` works
# also add exclusions to the 3 EXCLUDE_* below as needed
SOLVERNAME = "ortools"

# Exclude some global constraints for solvers
# Can be used when .value() method is not implemented/contains bugs
EXCLUDE_GLOBAL = {"ortools": {"circuit"},
                  "gurobi": {"circuit"},
                  "minizinc": {"circuit"},
<<<<<<< HEAD
                  "pysat": {"circuit", "element","min","max","allequal","alldifferent"},
                  "pysdd": {"circuit", "element","min","max","allequal","alldifferent"},
=======
                  "pysat": {"circuit", "element","min","max","allequal","alldifferent","cumulative"},
                  "pysdd": {"circuit", "element","min","max","allequal","alldifferent","cumulative"},
>>>>>>> 13bb7933
                  }

# Exclude certain operators for solvers.
# Not all solvers support all operators in CPMpy
EXCLUDE_OPERATORS = {"gurobi": {"mod"},
                     "pysat": {"sum", "wsum", "sub", "mod", "div", "pow", "abs", "mul","-"},
<<<<<<< HEAD
                     "pysdd": {"sum", "wsum", "sub", "mod", "div", "pow", "abs", "mul","-"},
=======
>>>>>>> 13bb7933
                     }

# Some solvers only support a subset of operators in imply-constraints
# This subset can differ between left and right hand side of the implication
EXCLUDE_IMPL = {"ortools": {"xor", "element"},
                "z3": {"min", "max", "abs"}, # TODO this will become emtpy after resolving issue #105
                }



# Variables to use in the rest of the test script
NUM_ARGS = [intvar(-3, 5, name=n) for n in "xyz"]   # Numerical variables
NN_VAR = intvar(0, 10, name="n_neg")                # Non-negative variable, needed in power functions
POS_VAR = intvar(1,10, name="s_pos")                # A strictly positive variable
NUM_VAR = intvar(0, 10, name="l")                   # A numerical variable

BOOL_ARGS = [boolvar(name=n) for n in "abc"]        # Boolean variables
BOOL_VAR = boolvar(name="p")                        # A boolean variable


def numexprs():
    """
    Generate all numerical expressions
    Numexpr:
        - Operator (non-Boolean) with all args Var/constant (examples: +,*,/,mod,wsum)
                                                           (CPMpy class 'Operator', not is_bool())
        - Global constraint (non-Boolean) (examples: Max,Min,Element)
                                                           (CPMpy class 'GlobalConstraint', not is_bool()))
    """
    if SOLVERNAME is None:
        return

    names = [(name, arity) for name, (arity, is_bool) in Operator.allowed.items() if not is_bool]
    if SOLVERNAME in EXCLUDE_OPERATORS:
        names = [(name, arity) for name, arity in names if name not in EXCLUDE_OPERATORS[SOLVERNAME]]
    for name, arity in names:
        if name == "wsum":
            operator_args = [list(range(len(NUM_ARGS))), NUM_ARGS]
        elif name == "div" or name == "pow":
            operator_args = [NN_VAR,2]
        elif name == "mod":
            operator_args = [NUM_ARGS[0],POS_VAR]
        elif arity != 0:
            operator_args = NUM_ARGS[:arity]
        else:
            operator_args = NUM_ARGS

        yield Operator(name, operator_args)


# Generate all possible comparison constraints
def comp_constraints():
    """
        Generate all comparison constraints
        - Numeric equality:  Numexpr == Var                (CPMpy class 'Comparison')
                         Numexpr == Constant               (CPMpy class 'Comparison')
        - Numeric disequality: Numexpr != Var              (CPMpy class 'Comparison')
                           Numexpr != Constant             (CPMpy class 'Comparison')
        - Numeric inequality (>=,>,<,<=): Numexpr >=< Var  (CPMpy class 'Comparison')
    """
    for comp_name in Comparison.allowed:
        for numexpr in numexprs():
            for rhs in [NUM_VAR, 1]:
                yield Comparison(comp_name, numexpr, rhs)

    for comp_name in Comparison.allowed:
        for glob_expr in global_constraints():
            if not glob_expr.is_bool():
                for rhs in [NUM_VAR, 1]:
                    yield Comparison(comp_name, glob_expr, rhs)


# Generate all possible boolean expressions
def bool_exprs():
    """
        Generate all boolean expressions:
        - Boolean operators: and([Var]), or([Var])              (CPMpy class 'Operator', is_bool())
        - Boolean equality: Var == Var                          (CPMpy class 'Comparison')
    """
    if SOLVERNAME is None:
        return

    names = [(name, arity) for name, (arity, is_bool) in Operator.allowed.items() if is_bool]
    if SOLVERNAME in EXCLUDE_OPERATORS:
        names = [(name, arity) for name, arity in names if name not in EXCLUDE_OPERATORS[SOLVERNAME]]

    for name, arity in names:
        if arity != 0:
            operator_args = BOOL_ARGS[:arity]
        else:
            operator_args = BOOL_ARGS

        yield Operator(name, operator_args)
        # Negated boolean values
        yield Operator(name, [~ arg for arg in operator_args])

    for eq_name in ["==", "!="]:
        yield Comparison(eq_name, *BOOL_ARGS[:2])

    for cpm_cons in global_constraints():
        if cpm_cons.is_bool():
            yield cpm_cons

def global_constraints():
    """
        Generate all global constraints
        -  AllDifferent, AllEqual, Circuit,  Minimum, Maximum, Element,
           Xor, Cumulative
    """
    if SOLVERNAME is None:
        return

    if SOLVERNAME not in EXCLUDE_GLOBAL:
        # add with no exclusions
        EXCLUDE_GLOBAL[SOLVERNAME] = {}

    global_cons = [AllDifferent, AllEqual, Minimum, Maximum]
    # TODO: add Circuit
    for global_type in global_cons:
        cons = global_type(NUM_ARGS)
        if cons.name not in EXCLUDE_GLOBAL[SOLVERNAME]:
            yield cons

    if "element" not in EXCLUDE_GLOBAL[SOLVERNAME]:
        yield cpm_array(NUM_ARGS)[NUM_VAR]

    if "xor" not in EXCLUDE_GLOBAL[SOLVERNAME]:
        yield Xor(BOOL_ARGS)

    if "cumulative" not in EXCLUDE_GLOBAL[SOLVERNAME]:
        s = intvar(0,10,shape=3,name="start")
        e = intvar(0,10,shape=3,name="end")
        dur = [1,4,3]
        demand = [4,5,7]
        cap = 10
        yield Cumulative(s, dur, e, demand, cap)


def reify_imply_exprs():
    """
    - Reification (double implication): Boolexpr == Var    (CPMpy class 'Comparison')
    - Implication: Boolexpr -> Var                         (CPMpy class 'Operator', is_bool())
                   Var -> Boolexpr                         (CPMpy class 'Operator', is_bool())
    """
    if SOLVERNAME is None:
        return

    for bool_expr in bool_exprs():
        if SOLVERNAME not in EXCLUDE_IMPL or  \
                bool_expr.name not in EXCLUDE_IMPL[SOLVERNAME]:
            yield bool_expr.implies(BOOL_VAR)
            yield BOOL_VAR.implies(bool_expr)
            yield bool_expr == BOOL_VAR

    for comp_expr in comp_constraints():
        lhs, rhs = comp_expr.args
        if SOLVERNAME not in EXCLUDE_IMPL or \
                (not isinstance(lhs, Expression) or lhs.name not in EXCLUDE_IMPL[SOLVERNAME]) and \
                (not isinstance(rhs, Expression) or rhs.name not in EXCLUDE_IMPL[SOLVERNAME]):
            yield comp_expr.implies(BOOL_VAR)
            yield BOOL_VAR.implies(comp_expr)
            yield comp_expr == BOOL_VAR


@pytest.mark.parametrize("constraint", bool_exprs(), ids=lambda c: str(c))
def test_bool_constaints(constraint):
    """
        Tests boolean constraint by posting it to the solver and checking the value after solve.
    """
    if SOLVERNAME is None:
        return
    assert SolverLookup.get(SOLVERNAME, Model(constraint)).solve()
    assert constraint.value()


@pytest.mark.parametrize("constraint", comp_constraints(), ids=lambda c: str(c))
def test_comparison_constraints(constraint):
    """
        Tests comparison constraint by posting it to the solver and checking the value after solve.
    """
    if SOLVERNAME is None:
        return
    assert SolverLookup.get(SOLVERNAME,Model(constraint)).solve()
    assert constraint.value()


@pytest.mark.parametrize("constraint", reify_imply_exprs(), ids=lambda c: str(c))
def test_reify_imply_constraints(constraint):
    """
        Tests boolean expression by posting it to solver and checking the value after solve.
    """
    if SOLVERNAME is None:
        return
    assert SolverLookup.get(SOLVERNAME, Model(constraint)).solve()
    assert constraint.value()<|MERGE_RESOLUTION|>--- conflicted
+++ resolved
@@ -13,23 +13,15 @@
 EXCLUDE_GLOBAL = {"ortools": {"circuit"},
                   "gurobi": {"circuit"},
                   "minizinc": {"circuit"},
-<<<<<<< HEAD
-                  "pysat": {"circuit", "element","min","max","allequal","alldifferent"},
-                  "pysdd": {"circuit", "element","min","max","allequal","alldifferent"},
-=======
                   "pysat": {"circuit", "element","min","max","allequal","alldifferent","cumulative"},
                   "pysdd": {"circuit", "element","min","max","allequal","alldifferent","cumulative"},
->>>>>>> 13bb7933
                   }
 
 # Exclude certain operators for solvers.
 # Not all solvers support all operators in CPMpy
 EXCLUDE_OPERATORS = {"gurobi": {"mod"},
                      "pysat": {"sum", "wsum", "sub", "mod", "div", "pow", "abs", "mul","-"},
-<<<<<<< HEAD
                      "pysdd": {"sum", "wsum", "sub", "mod", "div", "pow", "abs", "mul","-"},
-=======
->>>>>>> 13bb7933
                      }
 
 # Some solvers only support a subset of operators in imply-constraints
@@ -139,12 +131,8 @@
         -  AllDifferent, AllEqual, Circuit,  Minimum, Maximum, Element,
            Xor, Cumulative
     """
-    if SOLVERNAME is None:
-        return
-
-    if SOLVERNAME not in EXCLUDE_GLOBAL:
-        # add with no exclusions
-        EXCLUDE_GLOBAL[SOLVERNAME] = {}
+    if SOLVERNAME is None or SOLVERNAME in EXCLUDE_GLOBAL:
+        return
 
     global_cons = [AllDifferent, AllEqual, Minimum, Maximum]
     # TODO: add Circuit
