--- conflicted
+++ resolved
@@ -15,20 +15,11 @@
 ALL_SOLS = False # test wheter all solutions returned by the solver satisfy the constraint
 # Exclude some global constraints for solvers
 NUM_GLOBAL = {
-<<<<<<< HEAD
-    "AllEqual", "AllDifferent", "AllDifferentExcept0", "AllDifferentLists",
+    "AllEqual", "AllDifferent", "AllDifferentExcept0", "AllDifferentLists", "AllDifferentExceptN", "AllEqualExceptN",
     "Cumulative", "GlobalCardinalityCount", "InDomain", "Inverse",
     "Table", "ShortTable", "Precedence", "NoOverlap", "NoOverlap2d",
     "Circuit", "SubCircuit", "SubCircuitWithStart",
     "Increasing", "IncreasingStrict", "Decreasing", "DecreasingStrict","LexLess", "LexLessEq", "LexChainLess", "LexChainLessEq",
-=======
-    "AllEqual", "AllDifferent", "AllDifferentLists", "AllDifferentExcept0",
-    "AllDifferentExceptN", "AllEqualExceptN",
-    "GlobalCardinalityCount", "InDomain", "Inverse", "Table", "Circuit",
-    "Increasing", "IncreasingStrict", "Decreasing", "DecreasingStrict", 
-    "Precedence", "Cumulative", "NoOverlap",
-    "LexLess", "LexLessEq", "LexChainLess", "LexChainLessEq",
->>>>>>> 90648969
     # also global functions
     "Abs", "Element", "Minimum", "Maximum", "Count", "NValue", "NValueExcept", "IfThenElseNum", "Among"
 }
@@ -213,7 +204,6 @@
             demand = [4, 5, 7]
             cap = 10
             expr = Cumulative(s, dur, e, demand, cap)
-<<<<<<< HEAD
         elif name == "Circuit":
             S = intvar(0, 9, shape=10)
             expr = Circuit(S)
@@ -223,7 +213,6 @@
         elif name == "SubCircuitWithStart":
             S = intvar(0, 9, shape=10)
             expr = SubCircuitWithStart(S, start_index=0)
-=======
         elif name == "GlobalCardinalityCount":
             vals = [1, 2, 3]
             cnts = intvar(0,10,shape=3)
@@ -232,7 +221,6 @@
             expr = cls(NUM_ARGS, NUM_VAR)
         elif name == "AllEqualExceptN":
             expr = cls(NUM_ARGS, NUM_VAR)
->>>>>>> 90648969
         elif name == "Precedence":
             x = intvar(0,5, shape=3, name="x")
             expr = cls(x, [3,1,0])
@@ -263,12 +251,8 @@
             expr = LexLess(X, Y)
         elif name == "LexChainLess":
             X = intvar(0, 3, shape=(3,3))
-<<<<<<< HEAD
             expr = LexChainLess(X)
 
-=======
-            expr = LexChainLess(X)          
->>>>>>> 90648969
         elif name == "LexChainLessEq":
             X = intvar(0, 3, shape=(3,3))
             expr = LexChainLess(X)
@@ -282,7 +266,7 @@
             continue
         else:
             yield expr
-            
+
 
 def reify_imply_exprs(solver):
     """
