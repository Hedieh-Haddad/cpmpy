from cpmpy import Model, SolverLookup
from cpmpy.expressions.globalconstraints import *
from cpmpy.expressions.variables import _NumVarImpl

import pytest

<<<<<<< HEAD
SOLVERNAME = "pysat"
=======

# CHANGE THIS if you want test a different solver
#   make sure that `SolverLookup.get(solver)` works
# also add exclusions to the 3 EXCLUDE_* below as needed
SOLVERNAMES = [name for name, solver in SolverLookup.base_solvers() if solver.supported()]
# SOLVERNAMES = ["ortools"]
>>>>>>> 4be5e5c3

# Exclude some global constraints for solvers
# Can be used when .value() method is not implemented/contains bugs
EXCLUDE_GLOBAL = {"ortools": {"circuit"},
                  "gurobi": {"circuit"},
                  "minizinc": {"circuit"},
                  "pysat": {"circuit", "element","min","max","allequal","alldifferent","cumulative"},
                  "pysdd": {"circuit", "element","min","max","allequal","alldifferent","cumulative"},
                  }

# Exclude certain operators for solvers.
# Not all solvers support all operators in CPMpy
EXCLUDE_OPERATORS = {"gurobi": {"mod"},
<<<<<<< HEAD
                     "pysat": {"sum:int", "wsum:int", "mul:int", "sub", "mod", "div", "pow", "abs","-"}}

# exclude certain bounds for comparisons
EXCLUDE_COMP_BOUNDS = {"pysat": {_NumVarImpl}}
=======
                     "pysat": {"sum", "wsum", "sub", "mod", "div", "pow", "abs", "mul","-"},
                     "pysdd": {"sum", "wsum", "sub", "mod", "div", "pow", "abs", "mul","-"},
                     }
>>>>>>> 4be5e5c3

# Some solvers only support a subset of operators in imply-constraints
# This subset can differ between left and right hand side of the implication
EXCLUDE_IMPL = {"ortools": {"element"},
                "minizinc": {"pow"},  # TODO: raises 'free variable in non-positive context', what is at play?
                "z3": {"min", "max", "abs"}, # TODO this will become emtpy after resolving issue #105
                "pysat": {"xor"}, # xors: temporarily avoid till #209 is fixed
                "pysdd": {"xor"},
                }



# Variables to use in the rest of the test script
NUM_ARGS = [intvar(-3, 5, name=n) for n in "xyz"]   # Numerical variables
NN_VAR = intvar(0, 10, name="n_neg")                # Non-negative variable, needed in power functions
POS_VAR = intvar(1,10, name="s_pos")                # A strictly positive variable
NUM_VAR = intvar(0, 10, name="l")                   # A numerical variable

BOOL_ARGS = [boolvar(name=n) for n in "abc"]        # Boolean variables
BOOL_VAR = boolvar(name="p")                        # A boolean variable

def _generate_inputs(generator):
    exprs = []
    for solver in SOLVERNAMES:
        exprs += [(solver, expr) for expr in generator(solver)]
    return exprs


def numexprs(solver):
    """
    Generate all numerical expressions
    Numexpr:
        - Operator (non-Boolean) with all args Var/constant (examples: +,*,/,mod,wsum)
                                                           (CPMpy class 'Operator', not is_bool())
        - Global constraint (non-Boolean) (examples: Max,Min,Element)
                                                           (CPMpy class 'GlobalConstraint', not is_bool()))
    """
    names = [(name, arity) for name, (arity, is_bool) in Operator.allowed.items() if not is_bool]
<<<<<<< HEAD
    if SOLVERNAME in EXCLUDE_OPERATORS:
        names = [(name, arity) for name, arity in names if name not in EXCLUDE_OPERATORS[SOLVERNAME]]

    to_delete = set()
    for (name, arity) in list(names):
        if name in {"wsum", "sum", "mul"}:
            # add int and bool version
            if SOLVERNAME not in EXCLUDE_OPERATORS or name+":int" not in EXCLUDE_OPERATORS[SOLVERNAME]:
                names += [(name+":int", arity)]
                to_delete |= {(name, arity)}
            if SOLVERNAME not in EXCLUDE_OPERATORS or name+":bool" not in EXCLUDE_OPERATORS[SOLVERNAME]:
                names += [(name + ":bool", arity)]
                to_delete |= {(name, arity)}

    for td in to_delete: names.remove(td)


=======
    if solver in EXCLUDE_OPERATORS:
        names = [(name, arity) for name, arity in names if name not in EXCLUDE_OPERATORS[solver]]
>>>>>>> 4be5e5c3
    for name, arity in names:

        if name.split(":")[-1] == "bool":
            args = BOOL_ARGS
        else:
            args = NUM_ARGS

        if name.startswith("wsum"):
            operator_args = [list(range(len(args))), args]
        elif name == "div" or name == "pow":
            operator_args = [NN_VAR,2]
        elif name == "mod":
            operator_args = [args[0],POS_VAR]
        elif arity != 0:
            operator_args = args[:arity]
        else:
            operator_args = args

        yield Operator(name.split(":")[0], operator_args)


# Generate all possible comparison constraints
def comp_constraints(solver):
    """
        Generate all comparison constraints
        - Numeric equality:  Numexpr == Var                (CPMpy class 'Comparison')
                         Numexpr == Constant               (CPMpy class 'Comparison')
        - Numeric disequality: Numexpr != Var              (CPMpy class 'Comparison')
                           Numexpr != Constant             (CPMpy class 'Comparison')
        - Numeric inequality (>=,>,<,<=): Numexpr >=< Var  (CPMpy class 'Comparison')
    """
    for comp_name in Comparison.allowed:
        for numexpr in numexprs(solver):
            for rhs in [NUM_VAR, 1]:
                # special case
                if numexpr.name == "mul" and all(isinstance(arg, Expression) and arg.is_bool() for arg in numexpr.args) \
                        and comp_name == ">" and is_num(rhs) and rhs == 1:
                    rhs = 0
                if SOLVERNAME not in EXCLUDE_COMP_BOUNDS or not any(isinstance(rhs,t) for t in EXCLUDE_COMP_BOUNDS[SOLVERNAME]):
                    yield Comparison(comp_name, numexpr, rhs)



    for comp_name in Comparison.allowed:
        for glob_expr in global_constraints(solver):
            if not glob_expr.is_bool():
                for rhs in [NUM_VAR, 1]:
                    if SOLVERNAME not in EXCLUDE_COMP_BOUNDS or not any(isinstance(rhs,t) for t in EXCLUDE_COMP_BOUNDS[SOLVERNAME]):
                        yield Comparison(comp_name, glob_expr, rhs)

    if solver == "z3":
        for comp_name in Comparison.allowed:
            for boolexpr in bool_exprs(solver):
                for rhs in [NUM_VAR, 1]:
                    if comp_name == '>' and rhs == 1:
                        rhs = 0 # >1 is unsat for boolean expressions, so change it to 0
                    yield Comparison(comp_name, boolexpr, rhs)


# Generate all possible boolean expressions
def bool_exprs(solver):
    """
        Generate all boolean expressions:
        - Boolean operators: and([Var]), or([Var])              (CPMpy class 'Operator', is_bool())
        - Boolean equality: Var == Var                          (CPMpy class 'Comparison')
    """

    names = [(name, arity) for name, (arity, is_bool) in Operator.allowed.items() if is_bool]
    if solver in EXCLUDE_OPERATORS:
        names = [(name, arity) for name, arity in names if name not in EXCLUDE_OPERATORS[solver]]

    for name, arity in names:
        if arity != 0:
            operator_args = BOOL_ARGS[:arity]
        else:
            operator_args = BOOL_ARGS

        yield Operator(name, operator_args)
        # Negated boolean values
        yield Operator(name, [~ arg for arg in operator_args])

    for eq_name in ["==", "!="]:
        yield Comparison(eq_name, *BOOL_ARGS[:2])

    for cpm_cons in global_constraints(solver):
        if cpm_cons.is_bool():
            yield cpm_cons

def global_constraints(solver):
    """
        Generate all global constraints
        -  AllDifferent, AllEqual, Circuit,  Minimum, Maximum, Element,
           Xor, Cumulative
    """
    global_cons = [AllDifferent, AllEqual, Minimum, Maximum]
    for global_type in global_cons:
        cons = global_type(NUM_ARGS)
        if solver not in EXCLUDE_GLOBAL or cons.name not in EXCLUDE_GLOBAL[solver]:
            yield cons

    # "special" constructors
    if solver not in EXCLUDE_GLOBAL or "element" not in EXCLUDE_GLOBAL[solver]:
        yield cpm_array(NUM_ARGS)[NUM_VAR]

    if solver not in EXCLUDE_GLOBAL or "xor" not in EXCLUDE_GLOBAL[solver]:
        yield Xor(BOOL_ARGS)

    if solver not in EXCLUDE_GLOBAL or "cumulative" not in EXCLUDE_GLOBAL[solver]:
        s = intvar(0,10,shape=3,name="start")
        e = intvar(0,10,shape=3,name="end")
        dur = [1,4,3]
        demand = [4,5,7]
        cap = 10
        yield Cumulative(s, dur, e, demand, cap)


def reify_imply_exprs(solver):
    """
    - Reification (double implication): Boolexpr == Var    (CPMpy class 'Comparison')
    - Implication: Boolexpr -> Var                         (CPMpy class 'Operator', is_bool())
                   Var -> Boolexpr                         (CPMpy class 'Operator', is_bool())
    """
    for bool_expr in bool_exprs(solver):
        if solver not in EXCLUDE_IMPL or  \
                bool_expr.name not in EXCLUDE_IMPL[solver]:
            yield bool_expr.implies(BOOL_VAR)
            yield BOOL_VAR.implies(bool_expr)
            yield bool_expr == BOOL_VAR

    for comp_expr in comp_constraints(solver):
        lhs, rhs = comp_expr.args
        if solver not in EXCLUDE_IMPL or \
                (not isinstance(lhs, Expression) or lhs.name not in EXCLUDE_IMPL[solver]) and \
                (not isinstance(rhs, Expression) or rhs.name not in EXCLUDE_IMPL[solver]):
            yield comp_expr.implies(BOOL_VAR)
            yield BOOL_VAR.implies(comp_expr)
            yield comp_expr == BOOL_VAR


@pytest.mark.parametrize(("solver","constraint"),_generate_inputs(bool_exprs), ids=str)
def test_bool_constaints(solver, constraint):
    """
        Tests boolean constraint by posting it to the solver and checking the value after solve.
    """
<<<<<<< HEAD
    if SOLVERNAME is None:
        return
    try:
        res = SolverLookup.get(SOLVERNAME, Model(constraint)).solve()
        assert res
        assert constraint.value()
    except NotImplementedError as e:
        # specific version of constraint is not supported by solver
        pass
=======
    assert SolverLookup.get(solver, Model(constraint)).solve()
    assert constraint.value()
>>>>>>> 4be5e5c3


@pytest.mark.parametrize(("solver","constraint"), _generate_inputs(comp_constraints),  ids=str)
def test_comparison_constraints(solver, constraint):
    """
        Tests comparison constraint by posting it to the solver and checking the value after solve.
    """
<<<<<<< HEAD
    if SOLVERNAME is None:
        return
    try:
        res = SolverLookup.get(SOLVERNAME, Model(constraint)).solve()
        assert res
        assert constraint.value()
    except NotImplementedError as e:
        # specific version of constraint is not supported by solver
        pass
=======
    assert SolverLookup.get(solver,Model(constraint)).solve()
    assert constraint.value()
>>>>>>> 4be5e5c3


@pytest.mark.parametrize(("solver","constraint"), _generate_inputs(reify_imply_exprs),  ids=str)
def test_reify_imply_constraints(solver, constraint):
    """
        Tests boolean expression by posting it to solver and checking the value after solve.
    """
<<<<<<< HEAD
    if SOLVERNAME is None:
        return
    try:
        res = SolverLookup.get(SOLVERNAME, Model(constraint)).solve()
        assert res
        assert constraint.value()
    except NotImplementedError as e:
        # specific version of constraint is not supported by solver
        pass
=======
    assert SolverLookup.get(solver, Model(constraint)).solve()
    assert constraint.value()
>>>>>>> 4be5e5c3
<|MERGE_RESOLUTION|>--- conflicted
+++ resolved
@@ -4,16 +4,12 @@
 
 import pytest
 
-<<<<<<< HEAD
-SOLVERNAME = "pysat"
-=======
 
 # CHANGE THIS if you want test a different solver
 #   make sure that `SolverLookup.get(solver)` works
 # also add exclusions to the 3 EXCLUDE_* below as needed
 SOLVERNAMES = [name for name, solver in SolverLookup.base_solvers() if solver.supported()]
 # SOLVERNAMES = ["ortools"]
->>>>>>> 4be5e5c3
 
 # Exclude some global constraints for solvers
 # Can be used when .value() method is not implemented/contains bugs
@@ -27,16 +23,12 @@
 # Exclude certain operators for solvers.
 # Not all solvers support all operators in CPMpy
 EXCLUDE_OPERATORS = {"gurobi": {"mod"},
-<<<<<<< HEAD
-                     "pysat": {"sum:int", "wsum:int", "mul:int", "sub", "mod", "div", "pow", "abs","-"}}
+                     "pysat": {"sum:int", "wsum:int", "mul:int", "sub", "mod", "div", "pow", "abs","-"},
+                     "pysdd": {"sum", "wsum", "sub", "mod", "div", "pow", "abs", "mul","-"},
+                     }
 
 # exclude certain bounds for comparisons
 EXCLUDE_COMP_BOUNDS = {"pysat": {_NumVarImpl}}
-=======
-                     "pysat": {"sum", "wsum", "sub", "mod", "div", "pow", "abs", "mul","-"},
-                     "pysdd": {"sum", "wsum", "sub", "mod", "div", "pow", "abs", "mul","-"},
-                     }
->>>>>>> 4be5e5c3
 
 # Some solvers only support a subset of operators in imply-constraints
 # This subset can differ between left and right hand side of the implication
@@ -75,28 +67,23 @@
                                                            (CPMpy class 'GlobalConstraint', not is_bool()))
     """
     names = [(name, arity) for name, (arity, is_bool) in Operator.allowed.items() if not is_bool]
-<<<<<<< HEAD
-    if SOLVERNAME in EXCLUDE_OPERATORS:
-        names = [(name, arity) for name, arity in names if name not in EXCLUDE_OPERATORS[SOLVERNAME]]
+    if solver in EXCLUDE_OPERATORS:
+        names = [(name, arity) for name, arity in names if name not in EXCLUDE_OPERATORS[solver]]
 
     to_delete = set()
     for (name, arity) in list(names):
         if name in {"wsum", "sum", "mul"}:
             # add int and bool version
-            if SOLVERNAME not in EXCLUDE_OPERATORS or name+":int" not in EXCLUDE_OPERATORS[SOLVERNAME]:
-                names += [(name+":int", arity)]
+            if solver not in EXCLUDE_OPERATORS or name + ":int" not in EXCLUDE_OPERATORS[SOLVERNAME]:
+                names += [(name + ":int", arity)]
                 to_delete |= {(name, arity)}
-            if SOLVERNAME not in EXCLUDE_OPERATORS or name+":bool" not in EXCLUDE_OPERATORS[SOLVERNAME]:
+            if solver not in EXCLUDE_OPERATORS or name + ":bool" not in EXCLUDE_OPERATORS[SOLVERNAME]:
                 names += [(name + ":bool", arity)]
                 to_delete |= {(name, arity)}
 
     for td in to_delete: names.remove(td)
 
 
-=======
-    if solver in EXCLUDE_OPERATORS:
-        names = [(name, arity) for name, arity in names if name not in EXCLUDE_OPERATORS[solver]]
->>>>>>> 4be5e5c3
     for name, arity in names:
 
         if name.split(":")[-1] == "bool":
@@ -135,16 +122,14 @@
                 if numexpr.name == "mul" and all(isinstance(arg, Expression) and arg.is_bool() for arg in numexpr.args) \
                         and comp_name == ">" and is_num(rhs) and rhs == 1:
                     rhs = 0
-                if SOLVERNAME not in EXCLUDE_COMP_BOUNDS or not any(isinstance(rhs,t) for t in EXCLUDE_COMP_BOUNDS[SOLVERNAME]):
+                if solver not in EXCLUDE_COMP_BOUNDS or not any(isinstance(rhs,t) for t in EXCLUDE_COMP_BOUNDS[SOLVERNAME]):
                     yield Comparison(comp_name, numexpr, rhs)
-
-
 
     for comp_name in Comparison.allowed:
         for glob_expr in global_constraints(solver):
             if not glob_expr.is_bool():
                 for rhs in [NUM_VAR, 1]:
-                    if SOLVERNAME not in EXCLUDE_COMP_BOUNDS or not any(isinstance(rhs,t) for t in EXCLUDE_COMP_BOUNDS[SOLVERNAME]):
+                    if solver not in EXCLUDE_COMP_BOUNDS or not any(isinstance(rhs,t) for t in EXCLUDE_COMP_BOUNDS[SOLVERNAME]):
                         yield Comparison(comp_name, glob_expr, rhs)
 
     if solver == "z3":
@@ -241,20 +226,8 @@
     """
         Tests boolean constraint by posting it to the solver and checking the value after solve.
     """
-<<<<<<< HEAD
-    if SOLVERNAME is None:
-        return
-    try:
-        res = SolverLookup.get(SOLVERNAME, Model(constraint)).solve()
-        assert res
-        assert constraint.value()
-    except NotImplementedError as e:
-        # specific version of constraint is not supported by solver
-        pass
-=======
     assert SolverLookup.get(solver, Model(constraint)).solve()
     assert constraint.value()
->>>>>>> 4be5e5c3
 
 
 @pytest.mark.parametrize(("solver","constraint"), _generate_inputs(comp_constraints),  ids=str)
@@ -262,20 +235,8 @@
     """
         Tests comparison constraint by posting it to the solver and checking the value after solve.
     """
-<<<<<<< HEAD
-    if SOLVERNAME is None:
-        return
-    try:
-        res = SolverLookup.get(SOLVERNAME, Model(constraint)).solve()
-        assert res
-        assert constraint.value()
-    except NotImplementedError as e:
-        # specific version of constraint is not supported by solver
-        pass
-=======
     assert SolverLookup.get(solver,Model(constraint)).solve()
     assert constraint.value()
->>>>>>> 4be5e5c3
 
 
 @pytest.mark.parametrize(("solver","constraint"), _generate_inputs(reify_imply_exprs),  ids=str)
@@ -283,17 +244,5 @@
     """
         Tests boolean expression by posting it to solver and checking the value after solve.
     """
-<<<<<<< HEAD
-    if SOLVERNAME is None:
-        return
-    try:
-        res = SolverLookup.get(SOLVERNAME, Model(constraint)).solve()
-        assert res
-        assert constraint.value()
-    except NotImplementedError as e:
-        # specific version of constraint is not supported by solver
-        pass
-=======
     assert SolverLookup.get(solver, Model(constraint)).solve()
-    assert constraint.value()
->>>>>>> 4be5e5c3
+    assert constraint.value()