--- conflicted
+++ resolved
@@ -1,37 +1,5 @@
 from cpmpy import Model, SolverLookup
 from cpmpy.expressions.globalconstraints import *
-<<<<<<< HEAD
-from cpmpy.solvers import CPM_gurobi, CPM_ortools, CPM_minizinc, CPM_pysat, CPM_z3
-
-import pytest
-
-SOLVER_CLASS = CPM_z3
-
-# Exclude some global constraints for solvers
-# Can be used when .value() method is not implemented/contains bugs
-EXCLUDE_GLOBAL = {CPM_ortools: {"circuit"},
-                  CPM_gurobi: {"circuit"},
-                  CPM_minizinc: {"circuit"},
-                  CPM_pysat: {"circuit", "element","min","max", "allequal", "alldifferent"},
-                  CPM_z3 : {}}
-
-# Exclude certain operators for solvers.
-# Not all solvers support all operators in CPMpy
-EXCLUDE_OPERATORS = {CPM_ortools: {"sub"},
-                     CPM_gurobi: {"sub", "mod"},
-                     CPM_minizinc: {},
-                     CPM_pysat: {"sum", "wsum", "sub", "mod", "div", "pow", "abs", "mul","-"},
-                     CPM_z3: {"sub"}}
-
-# Some solvers only support a subset of operators in imply-constraints
-# This subset can differ between left and right hand side of the implication
-EXCLUDE_IMPL = {CPM_ortools: {"xor", "element"}, # TODO this will become emtpy after resolving issue #105
-                CPM_gurobi:  {},
-                CPM_minizinc: {},
-                CPM_pysat: {},
-                CPM_z3: {}}
-
-=======
 
 import pytest
 
@@ -52,7 +20,6 @@
 # Some solvers only support a subset of operators in imply-constraints
 # This subset can differ between left and right hand side of the implication
 EXCLUDE_IMPL = {"ortools": {"xor", "element"}} # TODO this will become emtpy after resolving issue #105
->>>>>>> 5465028a
 
 # Variables to use in the rest of the test script
 NUM_ARGS = [intvar(-3, 5, name=n) for n in "xyz"]   # Numerical variables
