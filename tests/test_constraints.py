--- conflicted
+++ resolved
@@ -21,11 +21,7 @@
     "Circuit", "SubCircuit", "SubCircuitWithStart",
     "Increasing", "IncreasingStrict", "Decreasing", "DecreasingStrict","LexLess", "LexLessEq", "LexChainLess", "LexChainLessEq",
     # also global functions
-<<<<<<< HEAD
-    "Abs", "Element", "Minimum", "Maximum", "Count", "NValue", "NValueExcept", "IfThenElseNum"
-=======
-    "Abs", "Element", "Minimum", "Maximum", "Count", "Among", "NValue", "NValueExcept"
->>>>>>> 94c3bff0
+    "Abs", "Element", "Minimum", "Maximum", "Count", "NValue", "NValueExcept", "IfThenElseNum", "Among"
 }
 
 # Solvers not supporting arithmetic constraints
@@ -107,13 +103,10 @@
             expr = cls(NUM_ARGS, POS_VAR)
         elif name == "NValueExcept":
             expr = cls(NUM_ARGS, 3)
-<<<<<<< HEAD
         elif name == "IfThenElseNum":
             expr = cls(BOOL_VAR, NUM_ARGS[0], NUM_ARGS[1])
-=======
         elif name == "Among":
             expr = cls(NUM_ARGS, [1,2])
->>>>>>> 94c3bff0
         else:
             expr = cls(NUM_ARGS)
 
