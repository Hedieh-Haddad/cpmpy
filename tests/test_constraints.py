import inspect

import cpmpy
from cpmpy import Model, SolverLookup, BoolVal
from cpmpy.expressions.globalconstraints import *
from cpmpy.expressions.globalfunctions import *

import pytest

# CHANGE THIS if you want test a different solver
#   make sure that `SolverLookup.get(solver)` works
# also add exclusions to the 3 EXCLUDE_* below as needed
SOLVERNAMES = [name for name, solver in SolverLookup.base_solvers() if solver.supported()]

ALL_SOLS = False # test wheter all solutions returned by the solver satisfy the constraint
# Exclude some global constraints for solvers

NUM_GLOBAL = {
<<<<<<< HEAD
    "AllEqual", "AllDifferent", "AllDifferentExcept0", "Cumulative", "GlobalCardinalityCount", "InDomain", "Inverse", "Table", "Circuit",
    "SubCircuit", "SubCircuitWithStart", "Increasing", "IncreasingStrict", "Decreasing", "DecreasingStrict",
=======
    "AllEqual", "AllDifferent", "AllDifferentExcept0", "Cumulative", "GlobalCardinalityCount", "InDomain", "Inverse",
    "Table", "ShortTable", "Circuit",
    "Increasing", "IncreasingStrict", "Decreasing", "DecreasingStrict",
>>>>>>> 655d57ea
    # also global functions
    "Abs", "Element", "Minimum", "Maximum", "Count", "NValue", "NValueExcept", "IfThenElseNum"
}

# Solvers not supporting arithmetic constraints
SAT_SOLVERS = {"pysat", "pysdd"}

EXCLUDE_GLOBAL = {"pysat": NUM_GLOBAL,
                  "pysdd": NUM_GLOBAL | {"Xor"},
                  "z3": {"Inverse"},
                  "choco": {"Inverse"},
                  "ortools":{"Inverse"},
                  "exact": {"Inverse"},
                  "minizinc": {"IncreasingStrict"} # bug #813 reported on libminizinc
                  }

# Exclude certain operators for solvers.
# Not all solvers support all operators in CPMpy
EXCLUDE_OPERATORS = {"gurobi": {"mod"},
                     "pysat": {"sum", "wsum", "sub", "mod", "div", "pow", "abs", "mul","-"},
                     "pysdd": {"sum", "wsum", "sub", "mod", "div", "pow", "abs", "mul","-"},
                     "exact": {"mod","pow","div","mul"},
                     }

# Variables to use in the rest of the test script
NUM_ARGS = [intvar(-3, 5, name=n) for n in "xyz"]   # Numerical variables
NN_VAR = intvar(0, 10, name="n_neg")                # Non-negative variable, needed in power functions
POS_VAR = intvar(1,10, name="s_pos")                # A strictly positive variable
NUM_VAR = intvar(0, 10, name="l")                   # A numerical variable

BOOL_ARGS = [boolvar(name=n) for n in "abc"]        # Boolean variables
BOOL_VAR = boolvar(name="p")                        # A boolean variable

def _generate_inputs(generator):
    exprs = []
    for solver in SOLVERNAMES:
        exprs += [(solver, expr) for expr in generator(solver)]
    return exprs


def numexprs(solver):
    """
    Generate all numerical expressions
    Numexpr:
        - Operator (non-Boolean) with all args Var/constant (examples: +,*,/,mod,wsum)
                                                           (CPMpy class 'Operator', not is_bool())
        - Global functions  (examples: Max,Min,Element)    (CPMpy class 'GlobalFunction')
    """
    names = [(name, arity) for name, (arity, is_bool) in Operator.allowed.items() if not is_bool]
    if solver in EXCLUDE_OPERATORS:
        names = [(name, arity) for name, arity in names if name not in EXCLUDE_OPERATORS[solver]]
    for name, arity in names:
        if name == "wsum":
            operator_args = [list(range(len(NUM_ARGS))), NUM_ARGS]
        elif name == "div" or name == "pow":
            operator_args = [NN_VAR,2]
        elif name == "mod":
            operator_args = [NN_VAR,POS_VAR]
        elif arity != 0:
            operator_args = NUM_ARGS[:arity]
        else:
            operator_args = NUM_ARGS

        yield Operator(name, operator_args)

    # boolexprs are also numeric
    for expr in bool_exprs(solver):
        yield expr

    # also global functions
    classes = inspect.getmembers(cpmpy.expressions.globalfunctions, inspect.isclass)
    classes = [(name, cls) for name, cls in classes if issubclass(cls, GlobalFunction) and name != "GlobalFunction"]
    classes = [(name, cls) for name, cls in classes if name not in EXCLUDE_GLOBAL.get(solver, {})]

    for name, cls in classes:
        if name == "Abs":
            expr = cls(NUM_ARGS[0])
        elif name == "Count":
            expr = cls(NUM_ARGS, NUM_VAR)
        elif name == "Element":
            expr = cls(NUM_ARGS, POS_VAR)
        elif name == "NValueExcept":
            expr = cls(NUM_ARGS, 3)
        elif name == "IfThenElseNum":
            expr = cls(BOOL_VAR, NUM_ARGS[0], NUM_ARGS[1])
        else:
            expr = cls(NUM_ARGS)

        if solver in EXCLUDE_GLOBAL and expr.name in EXCLUDE_GLOBAL[solver]:
            continue
        else:
            yield expr



# Generate all possible comparison constraints
def comp_constraints(solver):
    """
        Generate all comparison constraints
        - Numeric equality:  Numexpr == Var                (CPMpy class 'Comparison')
                         Numexpr == Constant               (CPMpy class 'Comparison')
        - Numeric disequality: Numexpr != Var              (CPMpy class 'Comparison')
                           Numexpr != Constant             (CPMpy class 'Comparison')
        - Numeric inequality (>=,>,<,<=): Numexpr >=< Var  (CPMpy class 'Comparison')
    """
    for comp_name in Comparison.allowed:

        for numexpr in numexprs(solver):
            # numeric vs bool/num var/val (incl global func)
            lb, ub = get_bounds(numexpr)
            for rhs in [NUM_VAR, BOOL_VAR, BoolVal(True), 1]:
                if solver in SAT_SOLVERS and not is_num(rhs):
                    continue
                if comp_name == ">" and ub <= get_bounds(rhs)[1]:
                    continue
                if comp_name == "<" and lb >= get_bounds(rhs)[0]:
                    continue
                yield Comparison(comp_name, numexpr, rhs)


# Generate all possible boolean expressions
def bool_exprs(solver):
    """
        Generate all boolean expressions:
        - Boolean operators: and([Var]), or([Var])              (CPMpy class 'Operator', is_bool())
        - Boolean equality: Var == Var                          (CPMpy class 'Comparison')
        - Global constraints
    """

    names = [(name, arity) for name, (arity, is_bool) in Operator.allowed.items() if is_bool]
    if solver in EXCLUDE_OPERATORS:
        names = [(name, arity) for name, arity in names if name not in EXCLUDE_OPERATORS[solver]]

    for name, arity in names:
        if arity != 0:
            operator_args = BOOL_ARGS[:arity]
        else:
            operator_args = BOOL_ARGS

        yield Operator(name, operator_args)
        # Negated boolean values
        yield Operator(name, [~ arg for arg in operator_args])

    for eq_name in ["==", "!="]:
        yield Comparison(eq_name, *BOOL_ARGS[:2])

    for cpm_cons in global_constraints(solver):
        yield cpm_cons

def global_constraints(solver):
    """
        Generate all global constraints
        -  AllDifferent, AllEqual, Circuit, SubCircuit, SubCircuitWithStart, Minimum, Maximum, Element,
           Xor, Cumulative, NValue, Count
    """
    classes = inspect.getmembers(cpmpy.expressions.globalconstraints, inspect.isclass)
    classes = [(name, cls) for name, cls in classes if issubclass(cls, GlobalConstraint) and name != "GlobalConstraint"]
    classes = [(name, cls) for name, cls in classes if name not in EXCLUDE_GLOBAL.get(solver, {})]

    for name, cls in classes:

        if name == "Xor":
            expr = cls(BOOL_ARGS)
        elif name == "Inverse":
            expr = cls(NUM_ARGS, [1,0,2])
        elif name == "Table":
            expr = cls(NUM_ARGS, [[0,1,2],[1,2,0],[1,0,2]])
        elif name == "ShortTable":
            expr = cls(NUM_ARGS, [[0,"*",2], ["*","*",1]])
        elif name == "IfThenElse":
            expr = cls(*BOOL_ARGS)
        elif name == "InDomain":
            expr = cls(NUM_VAR, [0,1,6])
        elif name == "Cumulative":
            s = intvar(0, 10, shape=3, name="start")
            e = intvar(0, 10, shape=3, name="end")
            dur = [1, 4, 3]
            demand = [4, 5, 7]
            cap = 10
            expr = Cumulative(s, dur, e, demand, cap)
        elif name == "Circuit":
            S = intvar(0, 9, shape=10)
            expr = Circuit(S)
        elif name == "SubCircuit":
            S = intvar(0, 9, shape=10)
            expr = SubCircuit(S)
        elif name == "SubCircuitWithStart":
            S = intvar(0, 9, shape=10)
            expr = SubCircuitWithStart(S, start_index=0)
        elif name == "GlobalCardinalityCount":
            vals = [1, 2, 3]
            cnts = intvar(0,10,shape=3)
            expr = cls(NUM_ARGS, vals, cnts)
        else: # default constructor, list of numvars
            expr= cls(NUM_ARGS)

        if solver in EXCLUDE_GLOBAL and name in EXCLUDE_GLOBAL[solver]:
            continue
        else:
            yield expr

def reify_imply_exprs(solver):
    """
    - Reification (double implication): Boolexpr == Var    (CPMpy class 'Comparison')
    - Implication: Boolexpr -> Var                         (CPMpy class 'Operator', is_bool())
                   Var -> Boolexpr                         (CPMpy class 'Operator', is_bool())
    """
    for bool_expr in bool_exprs(solver):
        yield bool_expr.implies(BOOL_VAR)
        yield BOOL_VAR.implies(bool_expr)
        yield bool_expr == BOOL_VAR

    for comp_expr in comp_constraints(solver):
        lhs, rhs = comp_expr.args
        yield comp_expr.implies(BOOL_VAR)
        yield BOOL_VAR.implies(comp_expr)
        yield comp_expr == BOOL_VAR


def verify(cons):
    assert argval(cons)
    assert cons.value()


@pytest.mark.parametrize(("solver","constraint"),list(_generate_inputs(bool_exprs)), ids=str)
def test_bool_constaints(solver, constraint):
    """
        Tests boolean constraint by posting it to the solver and checking the value after solve.
    """
    if ALL_SOLS:
        n_sols = SolverLookup.get(solver, Model(constraint)).solveAll(display=lambda: verify(constraint))
        assert n_sols >= 1
    else:
        assert SolverLookup.get(solver, Model(constraint)).solve()
        assert argval(constraint)
        assert constraint.value()


@pytest.mark.parametrize(("solver","constraint"), list(_generate_inputs(comp_constraints)),  ids=str)
def test_comparison_constraints(solver, constraint):
    """
        Tests comparison constraint by posting it to the solver and checking the value after solve.
    """
    if ALL_SOLS:
        n_sols = SolverLookup.get(solver, Model(constraint)).solveAll(display= lambda: verify(constraint))
        assert n_sols >= 1
    else:
        assert SolverLookup.get(solver,Model(constraint)).solve()
        assert argval(constraint)
        assert constraint.value()


@pytest.mark.parametrize(("solver","constraint"), list(_generate_inputs(reify_imply_exprs)),  ids=str)
def test_reify_imply_constraints(solver, constraint):
    """
        Tests boolean expression by posting it to solver and checking the value after solve.
    """
    if ALL_SOLS:
        n_sols = SolverLookup.get(solver, Model(constraint)).solveAll(display=lambda: verify(constraint))
        assert n_sols >= 1
    else:
        assert SolverLookup.get(solver, Model(constraint)).solve()
        assert argval(constraint)
        assert constraint.value()<|MERGE_RESOLUTION|>--- conflicted
+++ resolved
@@ -16,14 +16,10 @@
 # Exclude some global constraints for solvers
 
 NUM_GLOBAL = {
-<<<<<<< HEAD
-    "AllEqual", "AllDifferent", "AllDifferentExcept0", "Cumulative", "GlobalCardinalityCount", "InDomain", "Inverse", "Table", "Circuit",
-    "SubCircuit", "SubCircuitWithStart", "Increasing", "IncreasingStrict", "Decreasing", "DecreasingStrict",
-=======
     "AllEqual", "AllDifferent", "AllDifferentExcept0", "Cumulative", "GlobalCardinalityCount", "InDomain", "Inverse",
-    "Table", "ShortTable", "Circuit",
+    "Table", "ShortTable",
+    "Circuit", "SubCircuit", "SubCircuitWithStart",
     "Increasing", "IncreasingStrict", "Decreasing", "DecreasingStrict",
->>>>>>> 655d57ea
     # also global functions
     "Abs", "Element", "Minimum", "Maximum", "Count", "NValue", "NValueExcept", "IfThenElseNum"
 }
