import inspect

import cpmpy
from cpmpy import Model, SolverLookup, BoolVal
from cpmpy.expressions.globalconstraints import *
from cpmpy.expressions.globalfunctions import *

import pytest

# CHANGE THIS if you want test a different solver
#   make sure that `SolverLookup.get(solver)` works
# also add exclusions to the 3 EXCLUDE_* below as needed
SOLVERNAMES = [name for name, solver in SolverLookup.base_solvers() if solver.supported()]
<<<<<<< HEAD
SOLVERNAMES.remove('minizinc')
=======
ALL_SOLS = False # test wheter all solutions returned by the solver satisfy the constraint
>>>>>>> 1150ab32

# Exclude some global constraints for solvers

NUM_GLOBAL = {
    "AllEqual", "AllDifferent", "AllDifferentExcept0", "Cumulative", "GlobalCardinalityCount", "InDomain", "Inverse", "Table", "Circuit",
    "Increasing", "IncreasingStrict", "Decreasing", "DecreasingStrict",
    # also global functions
    "Abs", "Element", "Minimum", "Maximum", "Count", "NValue", "NValueExcept", "IfThenElseNum"
}

# Solvers not supporting arithmetic constraints
SAT_SOLVERS = {"pysat", "pysdd"}

EXCLUDE_GLOBAL = {"pysat": NUM_GLOBAL,
                  "pysdd": NUM_GLOBAL | {"Xor"},
                  "z3": {"Inverse"},
                  "choco": {"Inverse"},
                  "ortools":{"Inverse"},
                  "exact": {"Inverse"},
                  "minizinc": {"IncreasingStrict"} # bug #813 reported on libminizinc
                  }

# Exclude certain operators for solvers.
# Not all solvers support all operators in CPMpy
EXCLUDE_OPERATORS = {"gurobi": {"mod"},
                     "pysat": {"sum", "wsum", "sub", "mod", "div", "pow", "abs", "mul","-"},
                     "pysdd": {"sum", "wsum", "sub", "mod", "div", "pow", "abs", "mul","-"},
                     "exact": {"mod","pow","div","mul"},
                     }

# Variables to use in the rest of the test script
NUM_ARGS = [intvar(-3, 5, name=n) for n in "xyz"]   # Numerical variables
NN_VAR = intvar(0, 10, name="n_neg")                # Non-negative variable, needed in power functions
POS_VAR = intvar(1,10, name="s_pos")                # A strictly positive variable
NUM_VAR = intvar(0, 10, name="l")                   # A numerical variable

BOOL_ARGS = [boolvar(name=n) for n in "abc"]        # Boolean variables
BOOL_VAR = boolvar(name="p")                        # A boolean variable

def _generate_inputs(generator):
    exprs = []
    for solver in SOLVERNAMES:
        exprs += [(solver, expr) for expr in generator(solver)]
    return exprs


def numexprs(solver):
    """
    Generate all numerical expressions
    Numexpr:
        - Operator (non-Boolean) with all args Var/constant (examples: +,*,/,mod,wsum)
                                                           (CPMpy class 'Operator', not is_bool())
        - Global functions  (examples: Max,Min,Element)    (CPMpy class 'GlobalFunction')
    """
    names = [(name, arity) for name, (arity, is_bool) in Operator.allowed.items() if not is_bool]
    if solver in EXCLUDE_OPERATORS:
        names = [(name, arity) for name, arity in names if name not in EXCLUDE_OPERATORS[solver]]
    for name, arity in names:
        if name == "wsum":
            operator_args = [list(range(len(NUM_ARGS))), NUM_ARGS]
        elif name == "div" or name == "pow":
            operator_args = [NN_VAR,2]
        elif name == "mod":
            operator_args = [NN_VAR,POS_VAR]
        elif arity != 0:
            operator_args = NUM_ARGS[:arity]
        else:
            operator_args = NUM_ARGS

        yield Operator(name, operator_args)

    # boolexprs are also numeric
    for expr in bool_exprs(solver):
        yield expr

    # also global functions
    classes = inspect.getmembers(cpmpy.expressions.globalfunctions, inspect.isclass)
    classes = [(name, cls) for name, cls in classes if issubclass(cls, GlobalFunction) and name != "GlobalFunction"]
    classes = [(name, cls) for name, cls in classes if name not in EXCLUDE_GLOBAL.get(solver, {})]

    for name, cls in classes:
        if name == "Abs":
            expr = cls(NUM_ARGS[0])
        elif name == "Count":
            expr = cls(NUM_ARGS, NUM_VAR)
        elif name == "Element":
            expr = cls(NUM_ARGS, POS_VAR)
        elif name == "NValueExcept":
            expr = cls(NUM_ARGS, 3)
        elif name == "IfThenElseNum":
            expr = cls(BOOL_VAR, NUM_ARGS[0], NUM_ARGS[1])
        else:
            expr = cls(NUM_ARGS)

        if solver in EXCLUDE_GLOBAL and expr.name in EXCLUDE_GLOBAL[solver]:
            continue
        else:
            yield expr



# Generate all possible comparison constraints
def comp_constraints(solver):
    """
        Generate all comparison constraints
        - Numeric equality:  Numexpr == Var                (CPMpy class 'Comparison')
                         Numexpr == Constant               (CPMpy class 'Comparison')
        - Numeric disequality: Numexpr != Var              (CPMpy class 'Comparison')
                           Numexpr != Constant             (CPMpy class 'Comparison')
        - Numeric inequality (>=,>,<,<=): Numexpr >=< Var  (CPMpy class 'Comparison')
    """
    for comp_name in Comparison.allowed:

        for numexpr in numexprs(solver):
            # numeric vs bool/num var/val (incl global func)
            lb, ub = get_bounds(numexpr)
            for rhs in [NUM_VAR, BOOL_VAR, BoolVal(True), 1]:
                if solver in SAT_SOLVERS and not is_num(rhs):
                    continue
                if comp_name == ">" and ub <= get_bounds(rhs)[1]:
                    continue
                if comp_name == "<" and lb >= get_bounds(rhs)[0]:
                    continue
                yield Comparison(comp_name, numexpr, rhs)


# Generate all possible boolean expressions
def bool_exprs(solver):
    """
        Generate all boolean expressions:
        - Boolean operators: and([Var]), or([Var])              (CPMpy class 'Operator', is_bool())
        - Boolean equality: Var == Var                          (CPMpy class 'Comparison')
        - Global constraints
    """

    names = [(name, arity) for name, (arity, is_bool) in Operator.allowed.items() if is_bool]
    if solver in EXCLUDE_OPERATORS:
        names = [(name, arity) for name, arity in names if name not in EXCLUDE_OPERATORS[solver]]

    for name, arity in names:
        if arity != 0:
            operator_args = BOOL_ARGS[:arity]
        else:
            operator_args = BOOL_ARGS

        yield Operator(name, operator_args)
        # Negated boolean values
        yield Operator(name, [~ arg for arg in operator_args])

    for eq_name in ["==", "!="]:
        yield Comparison(eq_name, *BOOL_ARGS[:2])

    for cpm_cons in global_constraints(solver):
        yield cpm_cons

def global_constraints(solver):
    """
        Generate all global constraints
        -  AllDifferent, AllEqual, Circuit,  Minimum, Maximum, Element,
           Xor, Cumulative, NValue, Count
    """
    classes = inspect.getmembers(cpmpy.expressions.globalconstraints, inspect.isclass)
    classes = [(name, cls) for name, cls in classes if issubclass(cls, GlobalConstraint) and name != "GlobalConstraint"]
    classes = [(name, cls) for name, cls in classes if name not in EXCLUDE_GLOBAL.get(solver, {})]

    for name, cls in classes:

        if name == "Xor":
            expr = cls(BOOL_ARGS)
        elif name == "Inverse":
            expr = cls(NUM_ARGS, [1,0,2])
        elif name == "Table":
            expr = cls(NUM_ARGS, [[0,1,2],[1,2,0],[1,0,2]])
        elif name == "IfThenElse":
            expr = cls(*BOOL_ARGS)
        elif name == "InDomain":
            expr = cls(NUM_VAR, [0,1,6])
        elif name == "Cumulative":
            s = intvar(0, 10, shape=3, name="start")
            e = intvar(0, 10, shape=3, name="end")
            dur = [1, 4, 3]
            demand = [4, 5, 7]
            cap = 10
            expr = Cumulative(s, dur, e, demand, cap)
        elif name == "GlobalCardinalityCount":
            vals = [1, 2, 3]
            cnts = intvar(0,10,shape=3)
            expr = cls(NUM_ARGS, vals, cnts)
        else: # default constructor, list of numvars
            expr= cls(NUM_ARGS)

        if solver in EXCLUDE_GLOBAL and name in EXCLUDE_GLOBAL[solver]:
            continue
        else:
            yield expr

def reify_imply_exprs(solver):
    """
    - Reification (double implication): Boolexpr == Var    (CPMpy class 'Comparison')
    - Implication: Boolexpr -> Var                         (CPMpy class 'Operator', is_bool())
                   Var -> Boolexpr                         (CPMpy class 'Operator', is_bool())
    """
    for bool_expr in bool_exprs(solver):
        yield bool_expr.implies(BOOL_VAR)
        yield BOOL_VAR.implies(bool_expr)
        yield bool_expr == BOOL_VAR

    for comp_expr in comp_constraints(solver):
        lhs, rhs = comp_expr.args
        yield comp_expr.implies(BOOL_VAR)
        yield BOOL_VAR.implies(comp_expr)
        yield comp_expr == BOOL_VAR


def verify(cons):
    assert argval(cons)
    assert cons.value()


@pytest.mark.parametrize(("solver","constraint"),list(_generate_inputs(bool_exprs)), ids=str)
def test_bool_constaints(solver, constraint):
    """
        Tests boolean constraint by posting it to the solver and checking the value after solve.
    """
    if ALL_SOLS:
        n_sols = SolverLookup.get(solver, Model(constraint)).solveAll(display=lambda: verify(constraint))
        assert n_sols >= 1
    else:
        assert SolverLookup.get(solver, Model(constraint)).solve()
        assert argval(constraint)
        assert constraint.value()


@pytest.mark.parametrize(("solver","constraint"), list(_generate_inputs(comp_constraints)),  ids=str)
def test_comparison_constraints(solver, constraint):
    """
        Tests comparison constraint by posting it to the solver and checking the value after solve.
    """
    if ALL_SOLS:
        n_sols = SolverLookup.get(solver, Model(constraint)).solveAll(display= lambda: verify(constraint))
        assert n_sols >= 1
    else:
        assert SolverLookup.get(solver,Model(constraint)).solve()
        assert argval(constraint)
        assert constraint.value()


@pytest.mark.parametrize(("solver","constraint"), list(_generate_inputs(reify_imply_exprs)),  ids=str)
def test_reify_imply_constraints(solver, constraint):
    """
        Tests boolean expression by posting it to solver and checking the value after solve.
    """
    if ALL_SOLS:
        n_sols = SolverLookup.get(solver, Model(constraint)).solveAll(display=lambda: verify(constraint))
        assert n_sols >= 1
    else:
        assert SolverLookup.get(solver, Model(constraint)).solve()
        assert argval(constraint)
        assert constraint.value()<|MERGE_RESOLUTION|>--- conflicted
+++ resolved
@@ -11,12 +11,8 @@
 #   make sure that `SolverLookup.get(solver)` works
 # also add exclusions to the 3 EXCLUDE_* below as needed
 SOLVERNAMES = [name for name, solver in SolverLookup.base_solvers() if solver.supported()]
-<<<<<<< HEAD
-SOLVERNAMES.remove('minizinc')
-=======
+
 ALL_SOLS = False # test wheter all solutions returned by the solver satisfy the constraint
->>>>>>> 1150ab32
-
 # Exclude some global constraints for solvers
 
 NUM_GLOBAL = {
