import inspect

import cpmpy
from cpmpy import Model, SolverLookup, BoolVal
from cpmpy.expressions.globalconstraints import *
from cpmpy.expressions.globalfunctions import *

import pytest

# CHANGE THIS if you want test a different solver
#   make sure that `SolverLookup.get(solver)` works
# also add exclusions to the 3 EXCLUDE_* below as needed
SOLVERNAMES = [name for name, solver in SolverLookup.base_solvers() if solver.supported()]
ALL_SOLS = False # test wheter all solutions returned by the solver satisfy the constraint

# Exclude some global constraints for solvers
<<<<<<< HEAD
# Can be used when .value() method is not implemented/contains bugs
EXCLUDE_GLOBAL = {"ortools": {},
                  "gurobi": {},
                  "minizinc": {"circuit"},
                  "pysat": {"circuit", "element","min","max","count", "nvalue", "allequal","alldifferent","cumulative","increasing","decreasing","increasing_strict","decreasing_strict","lex_less","lex_lesseq","lex_chain_less"},
                  "pysdd": {"circuit", "element","min","max","count", "nvalue", "allequal","alldifferent","cumulative","xor","increasing","decreasing","increasing_strict","decreasing_strict","lex_less","lex_lesseq","lex_chain_less"},
                  "exact": {},
                  "choco": {}
=======

NUM_GLOBAL = {
    "AllEqual", "AllDifferent", "AllDifferentExcept0", "Cumulative", "GlobalCardinalityCount", "InDomain", "Inverse", "Table", "Circuit",
    "Increasing", "IncreasingStrict", "Decreasing", "DecreasingStrict",
    # also global functions
    "Abs", "Element", "Minimum", "Maximum", "Count", "NValue", "NValueExcept"
}

# Solvers not supporting arithmetic constraints
SAT_SOLVERS = {"pysat", "pysdd"}

EXCLUDE_GLOBAL = {"pysat": NUM_GLOBAL,
                  "pysdd": NUM_GLOBAL | {"Xor"},
                  "z3": {"Inverse"},
                  "choco": {"Inverse"},
                  "ortools":{"Inverse"},
                  "exact": {"Inverse"},
                  "minizinc": {"IncreasingStrict"} # bug #813 reported on libminizinc
>>>>>>> ab9d558f
                  }

# Exclude certain operators for solvers.
# Not all solvers support all operators in CPMpy
EXCLUDE_OPERATORS = {"gurobi": {"mod"},
                     "pysat": {"sum", "wsum", "sub", "mod", "div", "pow", "abs", "mul","-"},
                     "pysdd": {"sum", "wsum", "sub", "mod", "div", "pow", "abs", "mul","-"},
                     "exact": {"mod","pow","div","mul"},
                     }

# Variables to use in the rest of the test script
NUM_ARGS = [intvar(-3, 5, name=n) for n in "xyz"]   # Numerical variables
NN_VAR = intvar(0, 10, name="n_neg")                # Non-negative variable, needed in power functions
POS_VAR = intvar(1,10, name="s_pos")                # A strictly positive variable
NUM_VAR = intvar(0, 10, name="l")                   # A numerical variable

BOOL_ARGS = [boolvar(name=n) for n in "abc"]        # Boolean variables
BOOL_VAR = boolvar(name="p")                        # A boolean variable

def _generate_inputs(generator):
    exprs = []
    for solver in SOLVERNAMES:
        exprs += [(solver, expr) for expr in generator(solver)]
    return exprs


def numexprs(solver):
    """
    Generate all numerical expressions
    Numexpr:
        - Operator (non-Boolean) with all args Var/constant (examples: +,*,/,mod,wsum)
                                                           (CPMpy class 'Operator', not is_bool())
        - Global functions  (examples: Max,Min,Element)    (CPMpy class 'GlobalFunction')
    """
    names = [(name, arity) for name, (arity, is_bool) in Operator.allowed.items() if not is_bool]
    if solver in EXCLUDE_OPERATORS:
        names = [(name, arity) for name, arity in names if name not in EXCLUDE_OPERATORS[solver]]
    for name, arity in names:
        if name == "wsum":
            operator_args = [list(range(len(NUM_ARGS))), NUM_ARGS]
        elif name == "div" or name == "pow":
            operator_args = [NN_VAR,2]
        elif name == "mod":
            operator_args = [NN_VAR,POS_VAR]
        elif arity != 0:
            operator_args = NUM_ARGS[:arity]
        else:
            operator_args = NUM_ARGS

        yield Operator(name, operator_args)

    # boolexprs are also numeric
    for expr in bool_exprs(solver):
        yield expr

    # also global functions
    classes = inspect.getmembers(cpmpy.expressions.globalfunctions, inspect.isclass)
    classes = [(name, cls) for name, cls in classes if issubclass(cls, GlobalFunction) and name != "GlobalFunction"]
    classes = [(name, cls) for name, cls in classes if name not in EXCLUDE_GLOBAL.get(solver, {})]

    for name, cls in classes:
        if name == "Abs":
            expr = cls(NUM_ARGS[0])
        elif name == "Count":
            expr = cls(NUM_ARGS, NUM_VAR)
        elif name == "Element":
            expr = cls(NUM_ARGS, POS_VAR)
        elif name == "NValueExcept":
            expr = cls(NUM_ARGS, 3)
        else:
            expr = cls(NUM_ARGS)

        if solver in EXCLUDE_GLOBAL and expr.name in EXCLUDE_GLOBAL[solver]:
            continue
        else:
            yield expr



# Generate all possible comparison constraints
def comp_constraints(solver):
    """
        Generate all comparison constraints
        - Numeric equality:  Numexpr == Var                (CPMpy class 'Comparison')
                         Numexpr == Constant               (CPMpy class 'Comparison')
        - Numeric disequality: Numexpr != Var              (CPMpy class 'Comparison')
                           Numexpr != Constant             (CPMpy class 'Comparison')
        - Numeric inequality (>=,>,<,<=): Numexpr >=< Var  (CPMpy class 'Comparison')
    """
    for comp_name in Comparison.allowed:

        for numexpr in numexprs(solver):
            # numeric vs bool/num var/val (incl global func)
            lb, ub = get_bounds(numexpr)
            for rhs in [NUM_VAR, BOOL_VAR, BoolVal(True), 1]:
                if solver in SAT_SOLVERS and not is_num(rhs):
                    continue
                if comp_name == ">" and ub <= get_bounds(rhs)[1]:
                    continue
                if comp_name == "<" and lb >= get_bounds(rhs)[0]:
                    continue
                yield Comparison(comp_name, numexpr, rhs)


# Generate all possible boolean expressions
def bool_exprs(solver):
    """
        Generate all boolean expressions:
        - Boolean operators: and([Var]), or([Var])              (CPMpy class 'Operator', is_bool())
        - Boolean equality: Var == Var                          (CPMpy class 'Comparison')
        - Global constraints
    """

    names = [(name, arity) for name, (arity, is_bool) in Operator.allowed.items() if is_bool]
    if solver in EXCLUDE_OPERATORS:
        names = [(name, arity) for name, arity in names if name not in EXCLUDE_OPERATORS[solver]]

    for name, arity in names:
        if arity != 0:
            operator_args = BOOL_ARGS[:arity]
        else:
            operator_args = BOOL_ARGS

        yield Operator(name, operator_args)
        # Negated boolean values
        yield Operator(name, [~ arg for arg in operator_args])

    for eq_name in ["==", "!="]:
        yield Comparison(eq_name, *BOOL_ARGS[:2])

    for cpm_cons in global_constraints(solver):
        yield cpm_cons

def global_constraints(solver):
    """
        Generate all global constraints
        -  AllDifferent, AllEqual, Circuit,  Minimum, Maximum, Element,
           Xor, Cumulative, NValue, Count, Increasing, Decreasing, IncreasingStrict, DecreasingStrict, LexLessEq, LexLess
    """
<<<<<<< HEAD
    global_cons = [AllDifferent, AllEqual, Minimum, Maximum, NValue, Increasing, Decreasing, IncreasingStrict, DecreasingStrict]
    for global_type in global_cons:
        cons = global_type(NUM_ARGS)
        if solver not in EXCLUDE_GLOBAL or cons.name not in EXCLUDE_GLOBAL[solver]:
            yield cons

    # "special" constructors
    if solver not in EXCLUDE_GLOBAL or "element" not in EXCLUDE_GLOBAL[solver]:
        yield cpm_array(NUM_ARGS)[NUM_VAR]

    if solver not in EXCLUDE_GLOBAL or "xor" not in EXCLUDE_GLOBAL[solver]:
        yield Xor(BOOL_ARGS)

    if solver not in EXCLUDE_GLOBAL or "count" not in EXCLUDE_GLOBAL[solver]:
        yield Count(NUM_ARGS, NUM_VAR)

    if solver not in EXCLUDE_GLOBAL or "cumulative" not in EXCLUDE_GLOBAL[solver]:
        s = intvar(0,10,shape=3,name="start")
        e = intvar(0,10,shape=3,name="end")
        dur = [1,4,3]
        demand = [4,5,7]
        cap = 10
        yield Cumulative(s, dur, e, demand, cap)

    if solver not in EXCLUDE_GLOBAL or "lex_lesseq" not in EXCLUDE_GLOBAL[solver]:
        X = intvar(0, 10, shape=10)
        Y = intvar(0, 10, shape=10)
        yield LexLessEq(X, Y)

    if solver not in EXCLUDE_GLOBAL or "lex_less" not in EXCLUDE_GLOBAL[solver]:
        X = intvar(0, 10, shape=10)
        Y = intvar(0, 10, shape=10)
        yield LexLess(X, Y)

    if solver not in EXCLUDE_GLOBAL or "lex_chain_less" not in EXCLUDE_GLOBAL[solver]:
        X = intvar(0, 10, shape=(10,10))
        yield LexChainLess(X)
=======
    classes = inspect.getmembers(cpmpy.expressions.globalconstraints, inspect.isclass)
    classes = [(name, cls) for name, cls in classes if issubclass(cls, GlobalConstraint) and name != "GlobalConstraint"]
    classes = [(name, cls) for name, cls in classes if name not in EXCLUDE_GLOBAL.get(solver, {})]

    for name, cls in classes:

        if name == "Xor":
            expr = cls(BOOL_ARGS)
        elif name == "Inverse":
            expr = cls(NUM_ARGS, [1,0,2])
        elif name == "Table":
            expr = cls(NUM_ARGS, [[0,1,2],[1,2,0],[1,0,2]])
        elif name == "IfThenElse":
            expr = cls(*BOOL_ARGS)
        elif name == "InDomain":
            expr = cls(NUM_VAR, [0,1,6])
        elif name == "Cumulative":
            s = intvar(0, 10, shape=3, name="start")
            e = intvar(0, 10, shape=3, name="end")
            dur = [1, 4, 3]
            demand = [4, 5, 7]
            cap = 10
            expr = Cumulative(s, dur, e, demand, cap)
        elif name == "GlobalCardinalityCount":
            vals = [1, 2, 3]
            cnts = intvar(0,10,shape=3)
            expr = cls(NUM_ARGS, vals, cnts)
        else: # default constructor, list of numvars
            expr= cls(NUM_ARGS)

        if solver in EXCLUDE_GLOBAL and name in EXCLUDE_GLOBAL[solver]:
            continue
        else:
            yield expr
>>>>>>> ab9d558f

def reify_imply_exprs(solver):
    """
    - Reification (double implication): Boolexpr == Var    (CPMpy class 'Comparison')
    - Implication: Boolexpr -> Var                         (CPMpy class 'Operator', is_bool())
                   Var -> Boolexpr                         (CPMpy class 'Operator', is_bool())
    """
    for bool_expr in bool_exprs(solver):
        yield bool_expr.implies(BOOL_VAR)
        yield BOOL_VAR.implies(bool_expr)
        yield bool_expr == BOOL_VAR

    for comp_expr in comp_constraints(solver):
        lhs, rhs = comp_expr.args
        yield comp_expr.implies(BOOL_VAR)
        yield BOOL_VAR.implies(comp_expr)
        yield comp_expr == BOOL_VAR


def verify(cons):
    assert argval(cons)
    assert cons.value()


@pytest.mark.parametrize(("solver","constraint"),list(_generate_inputs(bool_exprs)), ids=str)
def test_bool_constaints(solver, constraint):
    """
        Tests boolean constraint by posting it to the solver and checking the value after solve.
    """
    if ALL_SOLS:
        n_sols = SolverLookup.get(solver, Model(constraint)).solveAll(display=lambda: verify(constraint))
        assert n_sols >= 1
    else:
        assert SolverLookup.get(solver, Model(constraint)).solve()
        assert argval(constraint)
        assert constraint.value()


@pytest.mark.parametrize(("solver","constraint"), list(_generate_inputs(comp_constraints)),  ids=str)
def test_comparison_constraints(solver, constraint):
    """
        Tests comparison constraint by posting it to the solver and checking the value after solve.
    """
    if ALL_SOLS:
        n_sols = SolverLookup.get(solver, Model(constraint)).solveAll(display= lambda: verify(constraint))
        assert n_sols >= 1
    else:
        assert SolverLookup.get(solver,Model(constraint)).solve()
        assert argval(constraint)
        assert constraint.value()


@pytest.mark.parametrize(("solver","constraint"), list(_generate_inputs(reify_imply_exprs)),  ids=str)
def test_reify_imply_constraints(solver, constraint):
    """
        Tests boolean expression by posting it to solver and checking the value after solve.
    """
<<<<<<< HEAD
    assert SolverLookup.get(solver, Model(constraint)).solve()
    assert constraint.value()
=======
    if ALL_SOLS:
        n_sols = SolverLookup.get(solver, Model(constraint)).solveAll(display=lambda: verify(constraint))
        assert n_sols >= 1
    else:
        assert SolverLookup.get(solver, Model(constraint)).solve()
        assert argval(constraint)
        assert constraint.value()
>>>>>>> ab9d558f
<|MERGE_RESOLUTION|>--- conflicted
+++ resolved
@@ -14,20 +14,9 @@
 ALL_SOLS = False # test wheter all solutions returned by the solver satisfy the constraint
 
 # Exclude some global constraints for solvers
-<<<<<<< HEAD
-# Can be used when .value() method is not implemented/contains bugs
-EXCLUDE_GLOBAL = {"ortools": {},
-                  "gurobi": {},
-                  "minizinc": {"circuit"},
-                  "pysat": {"circuit", "element","min","max","count", "nvalue", "allequal","alldifferent","cumulative","increasing","decreasing","increasing_strict","decreasing_strict","lex_less","lex_lesseq","lex_chain_less"},
-                  "pysdd": {"circuit", "element","min","max","count", "nvalue", "allequal","alldifferent","cumulative","xor","increasing","decreasing","increasing_strict","decreasing_strict","lex_less","lex_lesseq","lex_chain_less"},
-                  "exact": {},
-                  "choco": {}
-=======
-
 NUM_GLOBAL = {
     "AllEqual", "AllDifferent", "AllDifferentExcept0", "Cumulative", "GlobalCardinalityCount", "InDomain", "Inverse", "Table", "Circuit",
-    "Increasing", "IncreasingStrict", "Decreasing", "DecreasingStrict",
+    "Increasing", "IncreasingStrict", "Decreasing", "DecreasingStrict", "LexLess", "LexLessEq", "LexChainLess", "LexChainLessEq",
     # also global functions
     "Abs", "Element", "Minimum", "Maximum", "Count", "NValue", "NValueExcept"
 }
@@ -42,7 +31,6 @@
                   "ortools":{"Inverse"},
                   "exact": {"Inverse"},
                   "minizinc": {"IncreasingStrict"} # bug #813 reported on libminizinc
->>>>>>> ab9d558f
                   }
 
 # Exclude certain operators for solvers.
@@ -182,45 +170,6 @@
         -  AllDifferent, AllEqual, Circuit,  Minimum, Maximum, Element,
            Xor, Cumulative, NValue, Count, Increasing, Decreasing, IncreasingStrict, DecreasingStrict, LexLessEq, LexLess
     """
-<<<<<<< HEAD
-    global_cons = [AllDifferent, AllEqual, Minimum, Maximum, NValue, Increasing, Decreasing, IncreasingStrict, DecreasingStrict]
-    for global_type in global_cons:
-        cons = global_type(NUM_ARGS)
-        if solver not in EXCLUDE_GLOBAL or cons.name not in EXCLUDE_GLOBAL[solver]:
-            yield cons
-
-    # "special" constructors
-    if solver not in EXCLUDE_GLOBAL or "element" not in EXCLUDE_GLOBAL[solver]:
-        yield cpm_array(NUM_ARGS)[NUM_VAR]
-
-    if solver not in EXCLUDE_GLOBAL or "xor" not in EXCLUDE_GLOBAL[solver]:
-        yield Xor(BOOL_ARGS)
-
-    if solver not in EXCLUDE_GLOBAL or "count" not in EXCLUDE_GLOBAL[solver]:
-        yield Count(NUM_ARGS, NUM_VAR)
-
-    if solver not in EXCLUDE_GLOBAL or "cumulative" not in EXCLUDE_GLOBAL[solver]:
-        s = intvar(0,10,shape=3,name="start")
-        e = intvar(0,10,shape=3,name="end")
-        dur = [1,4,3]
-        demand = [4,5,7]
-        cap = 10
-        yield Cumulative(s, dur, e, demand, cap)
-
-    if solver not in EXCLUDE_GLOBAL or "lex_lesseq" not in EXCLUDE_GLOBAL[solver]:
-        X = intvar(0, 10, shape=10)
-        Y = intvar(0, 10, shape=10)
-        yield LexLessEq(X, Y)
-
-    if solver not in EXCLUDE_GLOBAL or "lex_less" not in EXCLUDE_GLOBAL[solver]:
-        X = intvar(0, 10, shape=10)
-        Y = intvar(0, 10, shape=10)
-        yield LexLess(X, Y)
-
-    if solver not in EXCLUDE_GLOBAL or "lex_chain_less" not in EXCLUDE_GLOBAL[solver]:
-        X = intvar(0, 10, shape=(10,10))
-        yield LexChainLess(X)
-=======
     classes = inspect.getmembers(cpmpy.expressions.globalconstraints, inspect.isclass)
     classes = [(name, cls) for name, cls in classes if issubclass(cls, GlobalConstraint) and name != "GlobalConstraint"]
     classes = [(name, cls) for name, cls in classes if name not in EXCLUDE_GLOBAL.get(solver, {})]
@@ -248,14 +197,31 @@
             vals = [1, 2, 3]
             cnts = intvar(0,10,shape=3)
             expr = cls(NUM_ARGS, vals, cnts)
+        elif name = "LexLessEq":
+            X = intvar(0, 10, shape=10)
+            Y = intvar(0, 10, shape=10)
+            expr = LexLessEq(X, Y)
+
+        elif name = "LexLess":
+            X = intvar(0, 10, shape=10)
+            Y = intvar(0, 10, shape=10)
+            expr = LexLess(X, Y)
+
+        elif name = "LexChainLess":
+            X = intvar(0, 10, shape=(10,10))
+            expr = LexChainLess(X)
+            
+        elif name = "LexChainLessEq":
+            X = intvar(0, 10, shape=(10,10))
+            expr = LexChainLess(X)        
         else: # default constructor, list of numvars
-            expr= cls(NUM_ARGS)
+            expr= cls(NUM_ARGS)            
 
         if solver in EXCLUDE_GLOBAL and name in EXCLUDE_GLOBAL[solver]:
             continue
         else:
             yield expr
->>>>>>> ab9d558f
+
 
 def reify_imply_exprs(solver):
     """
@@ -313,15 +279,10 @@
     """
         Tests boolean expression by posting it to solver and checking the value after solve.
     """
-<<<<<<< HEAD
-    assert SolverLookup.get(solver, Model(constraint)).solve()
-    assert constraint.value()
-=======
     if ALL_SOLS:
         n_sols = SolverLookup.get(solver, Model(constraint)).solveAll(display=lambda: verify(constraint))
         assert n_sols >= 1
     else:
         assert SolverLookup.get(solver, Model(constraint)).solve()
         assert argval(constraint)
-        assert constraint.value()
->>>>>>> ab9d558f
+        assert constraint.value()