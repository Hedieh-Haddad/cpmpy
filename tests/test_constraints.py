import inspect

import cpmpy
from cpmpy import Model, SolverLookup, BoolVal
from cpmpy.expressions.globalconstraints import *
from cpmpy.expressions.globalfunctions import *

import pytest

# CHANGE THIS if you want test a different solver
#   make sure that `SolverLookup.get(solver)` works
# also add exclusions to the 3 EXCLUDE_* below as needed
SOLVERNAMES = [name for name, solver in SolverLookup.base_solvers() if solver.supported()]

ALL_SOLS = False # test wheter all solutions returned by the solver satisfy the constraint
# Exclude some global constraints for solvers
NUM_GLOBAL = {
<<<<<<< HEAD
    "AllEqual", "AllDifferent", "AllDifferentExcept0", "AllDifferentLists",
    "Cumulative", "GlobalCardinalityCount", "InDomain", "Inverse",
    "Table", "ShortTable",
    "Circuit", "SubCircuit", "SubCircuitWithStart",
    "Increasing", "IncreasingStrict", "Decreasing", "DecreasingStrict","LexLess", "LexLessEq", "LexChainLess", "LexChainLessEq",
=======
    "AllEqual", "AllDifferent", "AllDifferentLists", "AllDifferentExcept0",
    "GlobalCardinalityCount", "InDomain", "Inverse", "Table", "Circuit",
    "Increasing", "IncreasingStrict", "Decreasing", "DecreasingStrict", 
    "Precedence", "Cumulative", "NoOverlap",
    "LexLess", "LexLessEq", "LexChainLess", "LexChainLessEq",
>>>>>>> da47802b
    # also global functions
    "Abs", "Element", "Minimum", "Maximum", "Count", "NValue", "NValueExcept", "IfThenElseNum", "Among"
}

# Solvers not supporting arithmetic constraints
SAT_SOLVERS = {"pysat", "pysdd"}

EXCLUDE_GLOBAL = {"pysat": NUM_GLOBAL,
                  "pysdd": NUM_GLOBAL | {"Xor"},
                  "z3": {"Inverse"},
                  "choco": {"Inverse"},
                  "ortools":{"Inverse"},
                  "exact": {"Inverse"},
                  "minizinc": {"IncreasingStrict"} # bug #813 reported on libminizinc
                  }

# Exclude certain operators for solvers.
# Not all solvers support all operators in CPMpy
EXCLUDE_OPERATORS = {"gurobi": {"mod"},
                     "pysat": {"sum", "wsum", "sub", "mod", "div", "pow", "abs", "mul","-"},
                     "pysdd": {"sum", "wsum", "sub", "mod", "div", "pow", "abs", "mul","-"},
                     "exact": {"mod","pow","div","mul"},
                     }

# Variables to use in the rest of the test script
NUM_ARGS = [intvar(-3, 5, name=n) for n in "xyz"]   # Numerical variables
NN_VAR = intvar(0, 10, name="n_neg")                # Non-negative variable, needed in power functions
POS_VAR = intvar(1,10, name="s_pos")                # A strictly positive variable
NUM_VAR = intvar(0, 10, name="l")                   # A numerical variable

BOOL_ARGS = [boolvar(name=n) for n in "abc"]        # Boolean variables
BOOL_VAR = boolvar(name="p")                        # A boolean variable

def _generate_inputs(generator):
    exprs = []
    for solver in SOLVERNAMES:
        exprs += [(solver, expr) for expr in generator(solver)]
    return exprs


def numexprs(solver):
    """
    Generate all numerical expressions
    Numexpr:
        - Operator (non-Boolean) with all args Var/constant (examples: +,*,/,mod,wsum)
                                                           (CPMpy class 'Operator', not is_bool())
        - Global functions  (examples: Max,Min,Element)    (CPMpy class 'GlobalFunction')
    """
    names = [(name, arity) for name, (arity, is_bool) in Operator.allowed.items() if not is_bool]
    if solver in EXCLUDE_OPERATORS:
        names = [(name, arity) for name, arity in names if name not in EXCLUDE_OPERATORS[solver]]
    for name, arity in names:
        if name == "wsum":
            operator_args = [list(range(len(NUM_ARGS))), NUM_ARGS]
        elif name == "div" or name == "pow":
            operator_args = [NN_VAR,2]
        elif name == "mod":
            operator_args = [NN_VAR,POS_VAR]
        elif arity != 0:
            operator_args = NUM_ARGS[:arity]
        else:
            operator_args = NUM_ARGS

        yield Operator(name, operator_args)

    # boolexprs are also numeric
    for expr in bool_exprs(solver):
        yield expr

    # also global functions
    classes = inspect.getmembers(cpmpy.expressions.globalfunctions, inspect.isclass)
    classes = [(name, cls) for name, cls in classes if issubclass(cls, GlobalFunction) and name != "GlobalFunction"]
    classes = [(name, cls) for name, cls in classes if name not in EXCLUDE_GLOBAL.get(solver, {})]

    for name, cls in classes:
        if name == "Abs":
            expr = cls(NUM_ARGS[0])
        elif name == "Count":
            expr = cls(NUM_ARGS, NUM_VAR)
        elif name == "Element":
            expr = cls(NUM_ARGS, POS_VAR)
        elif name == "NValueExcept":
            expr = cls(NUM_ARGS, 3)
        elif name == "IfThenElseNum":
            expr = cls(BOOL_VAR, NUM_ARGS[0], NUM_ARGS[1])
        elif name == "Among":
            expr = cls(NUM_ARGS, [1,2])
        else:
            expr = cls(NUM_ARGS)

        if solver in EXCLUDE_GLOBAL and expr.name in EXCLUDE_GLOBAL[solver]:
            continue
        else:
            yield expr



# Generate all possible comparison constraints
def comp_constraints(solver):
    """
        Generate all comparison constraints
        - Numeric equality:  Numexpr == Var                (CPMpy class 'Comparison')
                         Numexpr == Constant               (CPMpy class 'Comparison')
        - Numeric disequality: Numexpr != Var              (CPMpy class 'Comparison')
                           Numexpr != Constant             (CPMpy class 'Comparison')
        - Numeric inequality (>=,>,<,<=): Numexpr >=< Var  (CPMpy class 'Comparison')
    """
    for comp_name in Comparison.allowed:

        for numexpr in numexprs(solver):
            # numeric vs bool/num var/val (incl global func)
            lb, ub = get_bounds(numexpr)
            for rhs in [NUM_VAR, BOOL_VAR, BoolVal(True), 1]:
                if solver in SAT_SOLVERS and not is_num(rhs):
                    continue
                if comp_name == ">" and ub <= get_bounds(rhs)[1]:
                    continue
                if comp_name == "<" and lb >= get_bounds(rhs)[0]:
                    continue
                yield Comparison(comp_name, numexpr, rhs)


# Generate all possible boolean expressions
def bool_exprs(solver):
    """
        Generate all boolean expressions:
        - Boolean operators: and([Var]), or([Var])              (CPMpy class 'Operator', is_bool())
        - Boolean equality: Var == Var                          (CPMpy class 'Comparison')
        - Global constraints
    """

    names = [(name, arity) for name, (arity, is_bool) in Operator.allowed.items() if is_bool]
    if solver in EXCLUDE_OPERATORS:
        names = [(name, arity) for name, arity in names if name not in EXCLUDE_OPERATORS[solver]]

    for name, arity in names:
        if arity != 0:
            operator_args = BOOL_ARGS[:arity]
        else:
            operator_args = BOOL_ARGS

        yield Operator(name, operator_args)
        # Negated boolean values
        yield Operator(name, [~ arg for arg in operator_args])

    for eq_name in ["==", "!="]:
        yield Comparison(eq_name, *BOOL_ARGS[:2])

    for cpm_cons in global_constraints(solver):
        yield cpm_cons

def global_constraints(solver):
    """
        Generate all global constraints
        -  AllDifferent, AllEqual, Circuit, SubCircuit, SubCircuitWithStart, Minimum, Maximum, Element,
           Xor, Cumulative, NValue, Count,  Increasing, Decreasing, IncreasingStrict, DecreasingStrict, LexLessEq, LexLess
    """
    classes = inspect.getmembers(cpmpy.expressions.globalconstraints, inspect.isclass)
    classes = [(name, cls) for name, cls in classes if issubclass(cls, GlobalConstraint) and name != "GlobalConstraint"]
    classes = [(name, cls) for name, cls in classes if name not in EXCLUDE_GLOBAL.get(solver, {})]

    for name, cls in classes:

        if name == "Xor":
            expr = cls(BOOL_ARGS)
        elif name == "Inverse":
            expr = cls(NUM_ARGS, [1,0,2])
        elif name == "Table":
            expr = cls(NUM_ARGS, [[0,1,2],[1,2,0],[1,0,2]])
        elif name == "ShortTable":
            expr = cls(NUM_ARGS, [[0,"*",2], ["*","*",1]])
        elif name == "IfThenElse":
            expr = cls(*BOOL_ARGS)
        elif name == "InDomain":
            expr = cls(NUM_VAR, [0,1,6])
        elif name == "Cumulative":
            s = intvar(0, 10, shape=3, name="start")
            e = intvar(0, 10, shape=3, name="end")
            dur = [1, 4, 3]
            demand = [4, 5, 7]
            cap = 10
            expr = Cumulative(s, dur, e, demand, cap)
<<<<<<< HEAD
        elif name == "Circuit":
            S = intvar(0, 9, shape=10)
            expr = Circuit(S)
        elif name == "SubCircuit":
            S = intvar(0, 9, shape=10)
            expr = SubCircuit(S)
        elif name == "SubCircuitWithStart":
            S = intvar(0, 9, shape=10)
            expr = SubCircuitWithStart(S, start_index=0)
=======
        elif name == "Precedence":
            x = intvar(0,5, shape=3, name="x")
            expr = cls(x, [3,1,0])
        elif name == "NoOverlap":
            s = intvar(0, 10, shape=3, name="start")
            e = intvar(0, 10, shape=3, name="end")
            dur = [1,4,3]
            expr = cls(s, dur, e)
>>>>>>> da47802b
        elif name == "GlobalCardinalityCount":
            vals = [1, 2, 3]
            cnts = intvar(0,10,shape=3)
            expr = cls(NUM_ARGS, vals, cnts)
        elif name == "LexLessEq":
            X = intvar(0, 3, shape=3)
            Y = intvar(0, 3, shape=3)
            expr = LexLessEq(X, Y)

        elif name == "LexLess":
            X = intvar(0, 3, shape=3)
            Y = intvar(0, 3, shape=3)
            expr = LexLess(X, Y)

        elif name == "LexChainLess":
            X = intvar(0, 3, shape=(3,3))
            expr = LexChainLess(X)

        elif name == "LexChainLessEq":
            X = intvar(0, 3, shape=(3,3))
            expr = LexChainLess(X)
        elif name == "AllDifferentLists":
            vars = intvar(0,10, shape=(3,4))
            expr = cls(vars)
        else: # default constructor, list of numvars
            expr= cls(NUM_ARGS)

        if solver in EXCLUDE_GLOBAL and name in EXCLUDE_GLOBAL[solver]:
            continue
        else:
            yield expr


def reify_imply_exprs(solver):
    """
    - Reification (double implication): Boolexpr == Var    (CPMpy class 'Comparison')
    - Implication: Boolexpr -> Var                         (CPMpy class 'Operator', is_bool())
                   Var -> Boolexpr                         (CPMpy class 'Operator', is_bool())
    """
    for bool_expr in bool_exprs(solver):
        yield bool_expr.implies(BOOL_VAR)
        yield BOOL_VAR.implies(bool_expr)
        yield bool_expr == BOOL_VAR

    for comp_expr in comp_constraints(solver):
        lhs, rhs = comp_expr.args
        yield comp_expr.implies(BOOL_VAR)
        yield BOOL_VAR.implies(comp_expr)
        yield comp_expr == BOOL_VAR


def verify(cons):
    assert argval(cons)
    assert cons.value()


@pytest.mark.parametrize(("solver","constraint"),list(_generate_inputs(bool_exprs)), ids=str)
def test_bool_constaints(solver, constraint):
    """
        Tests boolean constraint by posting it to the solver and checking the value after solve.
    """
    if ALL_SOLS:
        n_sols = SolverLookup.get(solver, Model(constraint)).solveAll(display=lambda: verify(constraint))
        assert n_sols >= 1
    else:
        assert SolverLookup.get(solver, Model(constraint)).solve()
        assert argval(constraint)
        assert constraint.value()


@pytest.mark.parametrize(("solver","constraint"), list(_generate_inputs(comp_constraints)),  ids=str)
def test_comparison_constraints(solver, constraint):
    """
        Tests comparison constraint by posting it to the solver and checking the value after solve.
    """
    if ALL_SOLS:
        n_sols = SolverLookup.get(solver, Model(constraint)).solveAll(display= lambda: verify(constraint))
        assert n_sols >= 1
    else:
        assert SolverLookup.get(solver,Model(constraint)).solve()
        assert argval(constraint)
        assert constraint.value()


@pytest.mark.parametrize(("solver","constraint"), list(_generate_inputs(reify_imply_exprs)),  ids=str)
def test_reify_imply_constraints(solver, constraint):
    """
        Tests boolean expression by posting it to solver and checking the value after solve.
    """
    if ALL_SOLS:
        n_sols = SolverLookup.get(solver, Model(constraint)).solveAll(display=lambda: verify(constraint))
        assert n_sols >= 1
    else:
        assert SolverLookup.get(solver, Model(constraint)).solve()
        assert argval(constraint)
        assert constraint.value()<|MERGE_RESOLUTION|>--- conflicted
+++ resolved
@@ -15,19 +15,11 @@
 ALL_SOLS = False # test wheter all solutions returned by the solver satisfy the constraint
 # Exclude some global constraints for solvers
 NUM_GLOBAL = {
-<<<<<<< HEAD
     "AllEqual", "AllDifferent", "AllDifferentExcept0", "AllDifferentLists",
     "Cumulative", "GlobalCardinalityCount", "InDomain", "Inverse",
-    "Table", "ShortTable",
+    "Table", "ShortTable", "Precedence", "NoOverlap",
     "Circuit", "SubCircuit", "SubCircuitWithStart",
     "Increasing", "IncreasingStrict", "Decreasing", "DecreasingStrict","LexLess", "LexLessEq", "LexChainLess", "LexChainLessEq",
-=======
-    "AllEqual", "AllDifferent", "AllDifferentLists", "AllDifferentExcept0",
-    "GlobalCardinalityCount", "InDomain", "Inverse", "Table", "Circuit",
-    "Increasing", "IncreasingStrict", "Decreasing", "DecreasingStrict", 
-    "Precedence", "Cumulative", "NoOverlap",
-    "LexLess", "LexLessEq", "LexChainLess", "LexChainLessEq",
->>>>>>> da47802b
     # also global functions
     "Abs", "Element", "Minimum", "Maximum", "Count", "NValue", "NValueExcept", "IfThenElseNum", "Among"
 }
@@ -210,7 +202,6 @@
             demand = [4, 5, 7]
             cap = 10
             expr = Cumulative(s, dur, e, demand, cap)
-<<<<<<< HEAD
         elif name == "Circuit":
             S = intvar(0, 9, shape=10)
             expr = Circuit(S)
@@ -220,7 +211,6 @@
         elif name == "SubCircuitWithStart":
             S = intvar(0, 9, shape=10)
             expr = SubCircuitWithStart(S, start_index=0)
-=======
         elif name == "Precedence":
             x = intvar(0,5, shape=3, name="x")
             expr = cls(x, [3,1,0])
@@ -229,7 +219,6 @@
             e = intvar(0, 10, shape=3, name="end")
             dur = [1,4,3]
             expr = cls(s, dur, e)
->>>>>>> da47802b
         elif name == "GlobalCardinalityCount":
             vals = [1, 2, 3]
             cnts = intvar(0,10,shape=3)
