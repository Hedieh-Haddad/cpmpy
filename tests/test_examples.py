"""
Tests all examples in the `examples` folder

Run from the CPMpy root directory with `python3 -m pytest tests/` to make
sure that you are testing your local version.

?with all the solvers available

"""
from glob import glob
from os.path import join
import types
import importlib.machinery
import pytest
from cpmpy import *

<<<<<<< HEAD
EXAMPLES = glob(join("..", "examples", "*.py")) + \
           glob(join(".", "examples", "*.py")) + \
           glob(join("..", "examples/advanced", "*.py")) + \
           glob(join("..", "examples/csplib", "*.py"))
=======
EXAMPLES = glob(join(".", "examples", "*.py")) + \
           glob(join(".", "examples", "advanced", "*.py")) + \
           glob(join(".", "examples", "csplib", "*.py"))
>>>>>>> e55cda0f


@pytest.mark.parametrize("example", EXAMPLES)
def test_examples(example):
    """Loads example files and executes with default solver

class TestExamples(unittest.TestCase):

    Args:
        example ([string]): Loaded with parametrized example filename
    """
    # do not run, dependency local to that folder
    if example.endswith('explain_satisfaction.py'):
        return
    loader = importlib.machinery.SourceFileLoader("example", example)
    mod = types.ModuleType(loader.name)
    loader.exec_module(mod)

    # run again with gurobi
    if any(x in example for x in ["npuzzle","tst_likevrp","ortools_presolve_propagate"]):
        return

    gbi_slv = SolverLookup.lookup("gurobi")
    if gbi_slv.supported():
        # temporarily brute-force overwrite SolverLookup.base_solvers
        f = SolverLookup.base_solvers
        try:
            SolverLookup.base_solvers = lambda: [('gurobi', gbi_slv)]
            loader.exec_module(mod)
        finally:
            SolverLookup.base_solvers = f

    # run again with minizinc, if installed on system
    if example in ['./examples/npuzzle.py', './examples/tsp_likevrp.py']:
        # except for these too slow ones
        return
    mzn_slv = SolverLookup.lookup('minizinc')
    if mzn_slv.supported():
        # temporarily brute-force overwrite SolverLookup.base_solvers
        f = SolverLookup.base_solvers
        try:
            SolverLookup.base_solvers = lambda: [('minizinc', mzn_slv)]
            loader.exec_module(mod)
        finally:
            SolverLookup.base_solvers = f<|MERGE_RESOLUTION|>--- conflicted
+++ resolved
@@ -4,8 +4,7 @@
 Run from the CPMpy root directory with `python3 -m pytest tests/` to make
 sure that you are testing your local version.
 
-?with all the solvers available
-
+Will only run solver tests on solvers that are installed
 """
 from glob import glob
 from os.path import join
@@ -14,16 +13,9 @@
 import pytest
 from cpmpy import *
 
-<<<<<<< HEAD
-EXAMPLES = glob(join("..", "examples", "*.py")) + \
-           glob(join(".", "examples", "*.py")) + \
-           glob(join("..", "examples/advanced", "*.py")) + \
-           glob(join("..", "examples/csplib", "*.py"))
-=======
 EXAMPLES = glob(join(".", "examples", "*.py")) + \
            glob(join(".", "examples", "advanced", "*.py")) + \
            glob(join(".", "examples", "csplib", "*.py"))
->>>>>>> e55cda0f
 
 
 @pytest.mark.parametrize("example", EXAMPLES)
