import unittest
import pytest
import numpy as np
import cpmpy as cp
from cpmpy.expressions.core import Operator
from cpmpy.expressions.utils import argvals

from cpmpy.solvers.pysat import CPM_pysat
from cpmpy.solvers.z3 import CPM_z3
from cpmpy.solvers.minizinc import CPM_minizinc
from cpmpy.solvers.gurobi import CPM_gurobi
from cpmpy.solvers.exact import CPM_exact
from cpmpy.solvers.choco import CPM_choco
from cpmpy import SolverLookup
from cpmpy.exceptions import MinizincNameException, NotSupportedError

class TestSolvers(unittest.TestCase):

    # should move this test elsewhere later
    def test_tsp(self):
        N = 6
        np.random.seed(0)
        b = np.random.randint(1,100, size=(N,N))
        distance_matrix= ((b + b.T)/2).astype(int)
        x = cp.intvar(0, 1, shape=distance_matrix.shape) 
        constraint  = []
        constraint  += [sum(x[i,:])==1 for i in range(N)]
        constraint  += [sum(x[:,i])==1 for i in range(N)]
        constraint += [sum(x[i,i] for i in range(N))==0]

        # sum over all elements in 2D matrix
        objective = (x*distance_matrix).sum()

        model = cp.Model(constraint, minimize=objective)
        self.assertTrue(model.solve())
        self.assertEqual(model.objective_value(), 214)
        self.assertEqual(x.value().tolist(),
        [[0, 0, 0, 0, 0, 1],
         [0, 0, 1, 0, 0, 0],
         [0, 1, 0, 0, 0, 0],
         [0, 0, 0, 0, 1, 0],
         [0, 0, 0, 1, 0, 0],
         [1, 0, 0, 0, 0, 0]])

    def test_ortools(self):
        b = cp.boolvar()
        x = cp.intvar(1,13, shape=3)

        # reifiability (automatic handling in case of !=)
        # TODO, side-effect that his work...
        #self.assertTrue( cp.Model(b.implies((x[0]*x[1]) == x[2])).solve() )
        #self.assertTrue( cp.Model(b.implies((x[0]*x[1]) != x[2])).solve() )
        #self.assertTrue( cp.Model(((x[0]*x[1]) == x[2]).implies(b)).solve() )
        #self.assertTrue( cp.Model(((x[0]*x[1]) != x[2]).implies(b)).solve() )
        #self.assertTrue( cp.Model(((x[0]*x[1]) == x[2]) == b).solve() )
        #self.assertTrue( cp.Model(((x[0]*x[1]) != x[2]) == b).solve() )
        
        # table
        t = cp.Table([x[0],x[1]], [[2,6],[7,3]])

        m = cp.Model(t, minimize=x[0])
        self.assertTrue(m.solve())
        self.assertEqual( m.objective_value(), 2 )

        m = cp.Model(t, maximize=x[0])
        self.assertTrue(m.solve())
        self.assertEqual( m.objective_value(), 7 )

        # modulo
        self.assertTrue( cp.Model([ x[0] == x[1] % x[2] ]).solve() )

    def test_ortools_inverse(self):
        from cpmpy.solvers.ortools import CPM_ortools

        fwd = cp.intvar(0, 9, shape=10)
        rev = cp.intvar(0, 9, shape=10)

        # Fixed value for `fwd`
        fixed_fwd = [9, 4, 7, 2, 1, 3, 8, 6, 0, 5]
        # Inverse of the above
        expected_inverse = [8, 4, 3, 5, 1, 9, 7, 2, 6, 0]

        model = cp.Model(cp.Inverse(fwd, rev), fwd == fixed_fwd)

        solver = CPM_ortools(model)
        self.assertTrue(solver.solve())
        self.assertEqual(list(rev.value()), expected_inverse)


    def test_ortools_direct_solver(self):
        """
        Test direct solver access.

        If any of these tests break, update docs/advanced_solver_features.md accordingly
        """
        from cpmpy.solvers.ortools import CPM_ortools
        from ortools.sat.python import cp_model as ort

        # standard use
        x = cp.intvar(0,3, shape=2)
        m = cp.Model([x[0] > x[1]])
        self.assertTrue(m.solve())
        self.assertGreater(*x.value())


        # direct use
        o = CPM_ortools()
        o += x[0] > x[1]
        self.assertTrue(o.solve())
        o.minimize(x[0])
        o.solve()
        self.assertEqual(x[0].value(), 1)
        o.maximize(x[1])
        o.solve()
        self.assertEqual(x[1].value(), 2)


        # TODO: these tests our outdated, there are more
        # direct ways of setting params/sol enum now
        # advanced solver params
        x = cp.intvar(0,3, shape=2)
        m = cp.Model([x[0] > x[1]])
        s = CPM_ortools(m)
        s.ort_solver.parameters.linearization_level = 2 # more linearisation heuristics
        s.ort_solver.parameters.num_search_workers = 8 # nr of concurrent threads
        self.assertTrue(s.solve())
        self.assertGreater(*x.value())


        # all solution counting
        class ORT_solcount(ort.CpSolverSolutionCallback):
            def __init__(self):
                super().__init__()
                self.solcount = 0

            def on_solution_callback(self):
                self.solcount += 1
        cb = ORT_solcount()

        x = cp.intvar(0,3, shape=2)
        m = cp.Model([x[0] > x[1]])
        s = CPM_ortools(m)
        s.ort_solver.parameters.enumerate_all_solutions=True
        cpm_status = s.solve(solution_callback=cb)
        self.assertGreater(x[0], x[1])
        self.assertEqual(cb.solcount, 6)


        # all solution counting with printing
        # (not actually testing the printing)
        class ORT_myprint(ort.CpSolverSolutionCallback):
            def __init__(self, varmap, x):
                super().__init__()
                self.solcount = 0
                self.varmap = varmap
                self.x = x

            def on_solution_callback(self):
                # populate values before printing
                for cpm_var in self.x:
                    cpm_var._value = self.Value(self.varmap[cpm_var])
        
                self.solcount += 1
                print("x:",self.x.value())
        cb = ORT_myprint(s._varmap, x)

        x = cp.intvar(0,3, shape=2)
        m = cp.Model([x[0] > x[1]])
        s = CPM_ortools(m)
        s.ort_solver.parameters.enumerate_all_solutions=True
        cpm_status = s.solve(solution_callback=cb)
        self.assertGreater(x[0], x[1])
        self.assertEqual(cb.solcount, 6)


        # intermediate solutions
        m_opt = cp.Model([x[0] > x[1]], maximize=sum(x))
        s = CPM_ortools(m_opt)
        cpm_status = s.solve(solution_callback=cb)
        self.assertEqual(s.objective_value(), 5.0)

        self.assertGreater(x[0], x[1])


        # manually enumerating solutions
        x = cp.intvar(0,3, shape=2)
        m = cp.Model([x[0] > x[1]])
        s = CPM_ortools(m)
        solcount = 0
        while(s.solve()):
            solcount += 1
            # add blocking clause, to CPMpy solver directly
            s += [ cp.any(x != x.value()) ]
        self.assertEqual(solcount, 6)

        # native all solutions
        s = CPM_ortools(m)
        n = s.solveAll()
        self.assertEqual(n, 6)

        n = s.solveAll(display=x)
        self.assertEqual(n, 6)

        n = s.solveAll(cp_model_probing_level=0)
        self.assertEqual(n, 6)

        # assumptions
        bv = cp.boolvar(shape=3)
        iv = cp.intvar(0,9, shape=3)
        # circular 'bigger then', UNSAT
        m = cp.Model([
            bv[0].implies(iv[0] > iv[1]),
            bv[1].implies(iv[1] > iv[2]),
            bv[2].implies(iv[2] > iv[0])
        ])
        s = CPM_ortools(m)
        self.assertFalse(s.solve(assumptions=bv))
        self.assertTrue(len(s.get_core()) > 0)

    # this test fails on OR-tools version <9.6
    def test_ortools_version(self):

        a,b,c,d = [cp.intvar(0,3, name=n) for n in "abcd"]
        p,q,r,s = [cp.intvar(0,3, name=n) for n in "pqrs"]

        bv1, bv2, bv3 = [cp.boolvar(name=f"bv{i}") for i in range(1,4)]

        model = cp.Model()

        model += b != 1
        model += b != 2

        model += c != 0
        model += c != 3

        model += d != 0

        model += p != 2
        model += p != 3

        model += q != 1

        model += r != 1

        model += s != 2

        model += cp.AllDifferent([a,b,c,d])
        model += cp.AllDifferent([p,q,r,s])

        model += bv1.implies(a == 0)
        model += bv2.implies(r == 0)
        model += bv3.implies(a == 2)
        model += (~bv1).implies(p == 0)

        model += bv2 | bv3

        self.assertTrue(model.solve(solver="ortools")) # this is a bug in ortools version 9.5, upgrade to version >=9.6 using pip install --upgrade ortools

    def test_ortools_real_coeff(self):

        m = cp.Model()
        # this works in OR-Tools
        x,y,z = cp.boolvar(shape=3, name=tuple("xyz"))
        m.maximize(0.3 * x + 0.5 * y + 0.6 * z)
        assert m.solve()
        assert m.objective_value() == 1.4
        # this does not
        m += 0.7 * x + 0.8 * y >= 1
        self.assertRaises(TypeError, m.solve)

    @pytest.mark.skipif(not CPM_pysat.supported(),
                        reason="PySAT not installed")
    def test_pysat(self):

        # Construct the model.
        (mayo, ketchup, curry, andalouse, samurai) = cp.boolvar(5)

        Nora = mayo | ketchup
        Leander = ~samurai | mayo
        Benjamin = ~andalouse | ~curry | ~samurai
        Behrouz = ketchup | curry | andalouse
        Guy = ~ketchup | curry | andalouse
        Daan = ~ketchup | ~curry | andalouse
        Celine = ~samurai
        Anton = mayo | ~curry | ~andalouse
        Danny = ~mayo | ketchup | andalouse | samurai
        Luc = ~mayo | samurai

        allwishes = [Nora, Leander, Benjamin, Behrouz, Guy, Daan, Celine, Anton, Danny, Luc]

        model = cp.Model(allwishes)

        # any solver
        self.assertTrue(model.solve())
        
        # direct solver
        ps = CPM_pysat(model)
        self.assertTrue(ps.solve())
        self.assertEqual([False, True, False, True, False], [v.value() for v in [mayo, ketchup, curry, andalouse, samurai]])

        indmodel = cp.Model()
        inds = cp.boolvar(shape=len(model.constraints))
        for i,c in enumerate(model.constraints):
            indmodel += [c | ~inds[i]] # implication
        ps2 = CPM_pysat(indmodel)

        # check get core, simple
        self.assertFalse(ps2.solve(assumptions=[mayo,~mayo]))
        self.assertEqual(ps2.get_core(), [mayo,~mayo])

        # check get core, more realistic
        self.assertFalse(ps2.solve(assumptions=[mayo]+[v for v in inds]))
        self.assertEqual(ps2.get_core(), [mayo,inds[6],inds[9]])


    @pytest.mark.skipif(not CPM_minizinc.supported(),
                        reason="MiniZinc not installed")
    def test_minizinc(self):
        # (from or-tools)
        b = cp.boolvar()
        x = cp.intvar(1,13, shape=3)

        # reifiability (automatic handling in case of !=)
        self.assertTrue( cp.Model(b.implies((x[0]*x[1]) == x[2])).solve(solver="minizinc") )
        self.assertTrue( cp.Model(b.implies((x[0]*x[1]) != x[2])).solve(solver="minizinc") )
        self.assertTrue( cp.Model(((x[0]*x[1]) == x[2]).implies(b)).solve(solver="minizinc") )
        self.assertTrue( cp.Model(((x[0]*x[1]) != x[2]).implies(b)).solve(solver="minizinc") )
        self.assertTrue( cp.Model(((x[0]*x[1]) == x[2]) == b).solve(solver="minizinc") )
        self.assertTrue( cp.Model(((x[0]*x[1]) != x[2]) == b).solve(solver="minizinc") )
        
        # table
        t = cp.Table([x[0],x[1]], [[2,6],[7,3]])

        m = cp.Model(t, minimize=x[0])
        self.assertTrue(m.solve(solver="minizinc"))
        self.assertEqual( m.objective_value(), 2 )

        m = cp.Model(t, maximize=x[0])
        self.assertTrue(m.solve(solver="minizinc"))
        self.assertEqual( m.objective_value(), 7 )

        # modulo
        self.assertTrue( cp.Model([ x[0] == x[1] % x[2] ]).solve(solver="minizinc") )


    @pytest.mark.skipif(not CPM_minizinc.supported(),
                        reason="MiniZinc not installed")
    def test_minizinc_names(self):
        a = cp.boolvar(name='5var')#has to start with alphabetic character
        b = cp.boolvar(name='va+r')#no special characters
        c = cp.boolvar(name='solve')#no keywords
        with self.assertRaises(MinizincNameException):
            cp.Model(a == 0).solve(solver="minizinc")
        with self.assertRaises(MinizincNameException):
            cp.Model(b == 0).solve(solver="minizinc")
        with self.assertRaises(MinizincNameException):
            cp.Model(c == 0).solve(solver="minizinc")

    @pytest.mark.skipif(not CPM_minizinc.supported(),
                        reason="MiniZinc not installed")
    def test_minizinc_inverse(self):
        from cpmpy.solvers.minizinc import CPM_minizinc

        fwd = cp.intvar(0, 9, shape=10)
        rev = cp.intvar(0, 9, shape=10)

        # Fixed value for `fwd`
        fixed_fwd = [9, 4, 7, 2, 1, 3, 8, 6, 0, 5]
        # Inverse of the above
        expected_inverse = [8, 4, 3, 5, 1, 9, 7, 2, 6, 0]

        model = cp.Model(cp.Inverse(fwd, rev), fwd == fixed_fwd)

        solver = CPM_minizinc(model)
        self.assertTrue(solver.solve())
        self.assertEqual(list(rev.value()), expected_inverse)

    @pytest.mark.skipif(not CPM_minizinc.supported(),
                        reason="MiniZinc not installed")
    def test_minizinc_gcc(self):
        from cpmpy.solvers.minizinc import CPM_minizinc

        iv = cp.intvar(-8, 8, shape=5)
        occ = cp.intvar(0, len(iv), shape=3)
        val = [1, 4, 5]
        model = cp.Model([cp.GlobalCardinalityCount(iv, val, occ)])
        solver = CPM_minizinc(model)
        self.assertTrue(solver.solve())
        self.assertTrue(cp.GlobalCardinalityCount(iv, val, occ).value())
        self.assertTrue(all(cp.Count(iv, val[i]).value() == occ[i].value() for i in range(len(val))))
        occ = [2, 3, 0]
        model = cp.Model([cp.GlobalCardinalityCount(iv, val, occ), cp.AllDifferent(val)])
        solver = CPM_minizinc(model)
        self.assertTrue(solver.solve())
        self.assertTrue(cp.GlobalCardinalityCount(iv, val, occ).value())
        self.assertTrue(all(cp.Count(iv, val[i]).value() == occ[i] for i in range(len(val))))
        self.assertTrue(cp.GlobalCardinalityCount([iv[0],iv[2],iv[1],iv[4],iv[3]], val, occ).value())

    @pytest.mark.skipif(not CPM_z3.supported(),
                        reason="Z3 not installed")
    def test_z3(self):
        bv = cp.boolvar(shape=3)
        iv = cp.intvar(0, 9, shape=3)
        # circular 'bigger then', UNSAT
        m = cp.Model([
            bv[0].implies(iv[0] > iv[1]),
            bv[1].implies(iv[1] > iv[2]),
            bv[2].implies(iv[2] > iv[0])
        ])
        s = cp.SolverLookup.get("z3", m)
        self.assertFalse(s.solve(assumptions=bv))
        self.assertTrue(len(s.get_core()) > 0)

        m = cp.Model(~(iv[0] != iv[1]))
        s = cp.SolverLookup.get("z3", m)
        self.assertTrue(s.solve())

        m = cp.Model((iv[0] == 0) & ((iv[0] != iv[1]) == 0))
        s = cp.SolverLookup.get("z3", m)
        self.assertTrue(s.solve())

        m = cp.Model([~bv, ~((iv[0] + abs(iv[1])) == sum(iv))])
        s = cp.SolverLookup.get("z3", m)
        self.assertTrue(s.solve())

        x = cp.intvar(0, 1)
        m = cp.Model((x >= 0.1) & (x != 1))
        s = cp.SolverLookup.get("z3", m)
        self.assertFalse(s.solve()) # upgrade z3 with pip install --upgrade z3-solver

    def test_pow(self):
        iv1 = cp.intvar(2,9)
        for i in [0,1,2]:
            self.assertTrue( cp.Model( iv1**i >= 0 ).solve() )


    def test_only_objective(self):
        # from test_sum_unary and #95
        v = cp.intvar(1,9)
        model = cp.Model(minimize=sum([v]))
        self.assertTrue(model.solve())
        self.assertEqual(v.value(), 1)


    @pytest.mark.skipif(not CPM_exact.supported(),
                        reason="Exact not installed")
    def test_exact(self):
        bv = cp.boolvar(shape=3)
        iv = cp.intvar(0, 9, shape=3)
        # circular 'bigger then', UNSAT
        m = cp.Model([
            bv[0].implies(iv[0] > iv[1]),
            bv[1].implies(iv[1] > iv[2]),
            bv[2].implies(iv[2] > iv[0])
        ])
        s = cp.SolverLookup.get("exact", m)
        self.assertFalse(s.solve(assumptions=bv))
        self.assertTrue({x for x in s.get_core()}=={x for x in bv})

        m = cp.Model(~(iv[0] != iv[1]))
        s = cp.SolverLookup.get("exact", m)
        self.assertTrue(s.solve())

        m = cp.Model((iv[0] == 0) & ((iv[0] != iv[1]) == 0))
        s = cp.SolverLookup.get("exact", m)
        self.assertTrue(s.solve())

        m = cp.Model([~bv, ~((iv[0] + abs(iv[1])) == sum(iv))])
        s = cp.SolverLookup.get("exact", m)
        self.assertTrue(s.solve())


        def _trixor_callback():
            assert bv[0]+bv[1]+bv[2] >= 1

        m = cp.Model([bv[0] | bv[1] | bv[2]])
        s = cp.SolverLookup.get("exact", m)
        self.assertEqual(s.solveAll(display=_trixor_callback),7)


    @pytest.mark.skipif(not CPM_choco.supported(),
                        reason="pychoco not installed")
    def test_choco(self):
        bv = cp.boolvar(shape=3)
        iv = cp.intvar(0, 9, shape=3)
        # circular 'bigger then', UNSAT
        m = cp.Model([
            bv[0].implies(iv[0] > iv[1]),
            bv[1].implies(iv[1] > iv[2]),
            bv[2].implies(iv[2] > iv[0])
        ])
        m += sum(bv) == len(bv)
        s = cp.SolverLookup.get("choco", m)

        self.assertFalse(s.solve())

        m = cp.Model(~(iv[0] != iv[1]))
        s = cp.SolverLookup.get("choco", m)
        self.assertTrue(s.solve())

        m = cp.Model((iv[0] == 0) & ((iv[0] != iv[1]) == 0))
        s = cp.SolverLookup.get("choco", m)
        self.assertTrue(s.solve())

        m = cp.Model([~bv, ~((iv[0] + abs(iv[1])) == sum(iv))])
        s = cp.SolverLookup.get("choco", m)
        self.assertTrue(s.solve())

    @pytest.mark.skipif(not CPM_choco.supported(),
                        reason="pychoco not installed")
    def test_choco_element(self):

        # test 1-D
        iv = cp.intvar(-8, 8, 3)
        idx = cp.intvar(-8, 8)
        # test directly the constraint
        constraints = [cp.Element(iv, idx) == 8]
        model = cp.Model(constraints)
        s = cp.SolverLookup.get("choco", model)
        self.assertTrue(s.solve())
        self.assertTrue(iv.value()[idx.value()] == 8)
        self.assertTrue(cp.Element(iv, idx).value() == 8)
        # test through __get_item__
        constraints = [iv[idx] == 8]
        model = cp.Model(constraints)
        s = cp.SolverLookup.get("choco", model)
        self.assertTrue(s.solve())
        self.assertTrue(iv.value()[idx.value()] == 8)
        self.assertTrue(cp.Element(iv, idx).value() == 8)
        # test 2-D
        iv = cp.intvar(-8, 8, shape=(3, 3))
        idx = cp.intvar(0, 3)
        idx2 = cp.intvar(0, 3)
        constraints = [iv[idx, idx2] == 8]
        model = cp.Model(constraints)
        s = cp.SolverLookup.get("choco", model)
        self.assertTrue(s.solve())
        self.assertTrue(iv.value()[idx.value(), idx2.value()] == 8)

    @pytest.mark.skipif(not CPM_choco.supported(),
                        reason="pychoco not installed")
    def test_choco_gcc_alldiff(self):

        iv = cp.intvar(-8, 8, shape=5)
        occ = cp.intvar(0, len(iv), shape=3)
        val = [1, 4, 5]
        model = cp.Model([cp.GlobalCardinalityCount(iv, val, occ)])
        solver = cp.SolverLookup.get("choco", model)
        self.assertTrue(solver.solve())
        self.assertTrue(cp.GlobalCardinalityCount(iv, val, occ).value())
        self.assertTrue(all(cp.Count(iv, val[i]).value() == occ[i].value() for i in range(len(val))))
        occ = [2, 3, 0]
        model = cp.Model([cp.GlobalCardinalityCount(iv, val, occ), cp.AllDifferent(val)])
        solver = cp.SolverLookup.get("choco", model)
        self.assertTrue(solver.solve())
        self.assertTrue(cp.GlobalCardinalityCount(iv, val, occ).value())
        self.assertTrue(all(cp.Count(iv, val[i]).value() == occ[i] for i in range(len(val))))
        self.assertTrue(cp.GlobalCardinalityCount([iv[0],iv[2],iv[1],iv[4],iv[3]], val, occ).value())

    @pytest.mark.skipif(not CPM_choco.supported(),
                        reason="pychoco not installed")
    def test_choco_inverse(self):
        from cpmpy.solvers.ortools import CPM_ortools

        fwd = cp.intvar(0, 9, shape=10)
        rev = cp.intvar(0, 9, shape=10)

        # Fixed value for `fwd`
        fixed_fwd = [9, 4, 7, 2, 1, 3, 8, 6, 0, 5]
        # Inverse of the above
        expected_inverse = [8, 4, 3, 5, 1, 9, 7, 2, 6, 0]

        model = cp.Model(cp.Inverse(fwd, rev), fwd == fixed_fwd)

        solver = cp.SolverLookup.get("choco", model)
        self.assertTrue(solver.solve())
        self.assertEqual(list(rev.value()), expected_inverse)

    @pytest.mark.skipif(not CPM_choco.supported(),
                        reason="pychoco not installed")
    def test_choco_objective(self):
        iv = cp.intvar(0,10, shape=2)
        m = cp.Model(iv >= 1, iv <= 5, maximize=sum(iv))
        s = cp.SolverLookup.get("choco", m)
        self.assertTrue( s.solve() )
        self.assertEqual( s.objective_value(), 10)

        m = cp.Model(iv >= 1, iv <= 5, minimize=sum(iv))
        s = cp.SolverLookup.get("choco", m)
        self.assertTrue( s.solve() )
        self.assertEqual(s.objective_value(), 2)

    @pytest.mark.skipif(not CPM_gurobi.supported(),
                        reason="Gurobi not installed")
    def test_gurobi_element(self):
        # test 1-D
        iv = cp.intvar(-8, 8, 3)
        idx = cp.intvar(-8, 8)
        # test directly the constraint
        constraints = [cp.Element(iv,idx) == 8]
        model = cp.Model(constraints)
        s = cp.SolverLookup.get("gurobi", model)
        self.assertTrue(s.solve())
        self.assertTrue(iv.value()[idx.value()] == 8)
        self.assertTrue(cp.Element(iv,idx).value() == 8)
        # test through __get_item__
        constraints = [iv[idx] == 8]
        model = cp.Model(constraints)
        s = cp.SolverLookup.get("gurobi", model)
        self.assertTrue(s.solve())
        self.assertTrue(iv.value()[idx.value()] == 8)
        self.assertTrue(cp.Element(iv, idx).value() == 8)
        # test 2-D
        iv = cp.intvar(-8, 8, shape=(3, 3))
        idx = cp.intvar(0, 3)
        idx2 = cp.intvar(0, 3)
        constraints = [iv[idx,idx2] == 8]
        model = cp.Model(constraints)
        s = cp.SolverLookup.get("gurobi", model)
        self.assertTrue(s.solve())
        self.assertTrue(iv.value()[idx.value(), idx2.value()] == 8)


    @pytest.mark.skipif(not CPM_minizinc.supported(),
                        reason="Minizinc not installed")
    def test_count_mzn(self):
        # bug #461
        from cpmpy.expressions.core import Operator

        iv = cp.intvar(0,10, shape=3)
        x = cp.intvar(0,1)
        y = cp.intvar(0,1)
        wsum = Operator("wsum", [[1,2,3],[x,y,cp.Count(iv,3)]])

        m = cp.Model([x + y == 2, wsum == 9])
        self.assertTrue(m.solve(solver="minizinc"))

@pytest.mark.parametrize(
        "solver",
        [name for name, solver in SolverLookup.base_solvers() if solver.supported()]
)
class TestSupportedSolvers:
    def test_installed_solvers(self, solver):
        # basic model
        v = cp.boolvar(3)
        x, y, z = v

        model = cp.Model(
                    x.implies(y & z),
                    y | z,
                    ~ z
                )

        model.solve(solver=solver)
        assert [int(a) for a in v.value()] == [0, 1, 0]

        s = cp.SolverLookup.get(solver)
        s.solve()
        assert [int(a) for a in v.value()] == [0, 1, 0]

    def test_installed_solvers_solveAll(self, solver):
        # basic model
        v = cp.boolvar(3)
        x, y, z = v

        model = cp.Model(
                    x.implies(y & z),
                    y | z
                )

        if solver == "pysdd":
            assert model.solveAll(solver=solver) == 4
        else:
            # some solvers do not support searching for all solutions...
            # TODO: remove solution limit and replace with time limit (atm pysat does not support time limit and gurobi needs any(solution_limit, time_limit)...
            assert model.solveAll(solver=solver, solution_limit=4) == 4

    def test_objective(self, solver):
        iv = cp.intvar(0, 10, shape=2)
        m = cp.Model(iv >= 1, iv <= 5)

        try:
            m.maximize(sum(iv))
            assert m.solve(solver=solver)
            assert m.objective_value() == 10
        except NotSupportedError:
            return None

        # if the above works, so should everything below
        m.minimize(sum(iv))
        assert m.solve(solver=solver)
        assert m.objective_value() == 2

        # something slightly more exotic
        m.maximize(cp.min(iv))
        assert m.solve(solver=solver)
        assert m.objective_value() == 5

    def test_value_cleared(self, solver):
        x, y, z = cp.boolvar(shape=3)
        sat_model = cp.Model(cp.any([x,y,z]))
        unsat_model = cp.Model([x | y | z, ~x, ~y,~z])

        assert sat_model.solve(solver=solver)
        for v in (x,y,z):
            assert v.value() is not None
        assert not unsat_model.solve(solver=solver)
        for v in (x,y,z):
            assert v.value() is None

    def test_incremental_objective(self, solver):
        x = cp.intvar(0,10,shape=3)

        if solver == "choco":
            """
            Choco does not support first optimizing and then adding a constraint.
            During optimization, additional constraints get added to the solver,
            which removes feasible solutions.
            No straightforward way to resolve this for now.
            """
            return
        s = cp.SolverLookup.get(solver)
        try:
            s.minimize(cp.sum(x))
        except (NotSupportedError, NotImplementedError): # solver does not support optimization
            return

        assert s.solve()
        assert s.objective_value() == 0
        s += x[0] == 5
        s.solve()
        assert s.objective_value() == 5
        s.maximize(cp.sum(x))
        assert s.solve()
        assert s.objective_value() == 25

    def test_incremental(self, solver):
        x, y, z = cp.boolvar(shape=3, name="x")
        s = cp.SolverLookup.get(solver)
        s += [x]
        s += [y | z]
        assert s.solve()
        assert x.value(), (y | z).value()
        s += ~y | ~z
        assert s.solve()
        assert x.value()
        assert y.value() + z.value() == 1

    def test_vars_not_removed(self, solver):
            bvs = cp.boolvar(shape=3)
            m = cp.Model([cp.any(bvs) <= 2])

            # reset value for vars
            bvs.clear()
            assert m.solve(solver=solver)
            for v in bvs:
                assert v.value() is not None
            #test solve_all
            sols = set()
            solution_limit = 20 if solver == 'gurobi' else None
            #test number of solutions is valid
            assert m.solveAll(solver=solver, solution_limit=solution_limit, display=lambda: sols.add(tuple([x.value() for x in bvs]))) == 8
            #test number of solutions is valid, no display
            assert m.solveAll(solver=solver, solution_limit=solution_limit) == 8
            #test unique sols, should be same number
            assert len(sols) == 8


    # minizinc: ignore inconsistency warning when deliberately testing unsatisfiable model
    @pytest.mark.filterwarnings("ignore:model inconsistency detected")
    def test_false(self, solver):
        assert not cp.Model([cp.boolvar(), False]).solve(solver=solver)

    def test_partial_div_mod(self, solver):
        if solver == 'pysdd' or solver == 'pysat' or solver == 'gurobi':  # don't support div with vars
            return
        x,y,d,r = cp.intvar(-5, 5, shape=4,name=['x','y','d','r'])
        if solver == 'ortools':
            y = cp.intvar(0, 5) #non negative..

        vars = [x,y,d,r]
        m = cp.Model()
        # modulo toplevel
        m += x / y == d
        m += x % y == r
        sols = set()
<<<<<<< HEAD
        solution_limit = 20 if solver == 'gurobi' else None
        m.solveAll(solver=solver, solution_limit=solution_limit, display=lambda: sols.add(tuple(argvals(vars))))
=======
        m.solveAll(solver=solver, display=lambda: sols.add(tuple([x.value() for x in [x,y,d,r]])))
>>>>>>> 0a8a4648
        for sol in sols:
            xv, yv, dv, rv = sol
            # print(xv,yv,dv,rv)
            assert dv * yv + rv == xv
            assert (Operator('div', [xv, yv])).value() == dv
            assert (Operator('mod', [xv, yv])).value() == rv<|MERGE_RESOLUTION|>--- conflicted
+++ resolved
@@ -784,12 +784,7 @@
         m += x / y == d
         m += x % y == r
         sols = set()
-<<<<<<< HEAD
-        solution_limit = 20 if solver == 'gurobi' else None
-        m.solveAll(solver=solver, solution_limit=solution_limit, display=lambda: sols.add(tuple(argvals(vars))))
-=======
-        m.solveAll(solver=solver, display=lambda: sols.add(tuple([x.value() for x in [x,y,d,r]])))
->>>>>>> 0a8a4648
+        m.solveAll(solver=solver, display=lambda: sols.add(tuple(argvals(vars))))
         for sol in sols:
             xv, yv, dv, rv = sol
             # print(xv,yv,dv,rv)
