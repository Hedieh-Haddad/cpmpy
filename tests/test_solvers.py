--- conflicted
+++ resolved
@@ -111,12 +111,8 @@
         x = cp.intvar(0,3, shape=2)
         m = cp.Model([x[0] > x[1]])
         self.assertTrue(m.solve())
-<<<<<<< HEAD
-        self.assertGreater(x[0], x[1])
-=======
         self.assertGreater(*x.value())
 
->>>>>>> b821f441
 
         # direct use
         o = CPM_ortools()
@@ -139,12 +135,8 @@
         s.ort_solver.parameters.linearization_level = 2 # more linearisation heuristics
         s.ort_solver.parameters.num_search_workers = 8 # nr of concurrent threads
         self.assertTrue(s.solve())
-<<<<<<< HEAD
-        self.assertGreater(x[0], x[1])
-=======
         self.assertGreater(*x.value())
 
->>>>>>> b821f441
 
         # all solution counting
         class ORT_solcount(ort.CpSolverSolutionCallback):
