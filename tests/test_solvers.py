--- conflicted
+++ resolved
@@ -775,11 +775,7 @@
         model = cp.Model(cp.AllDifferent(vars), maximize=obj)
 
         if solver in  ("pysdd", "pysat", "minizinc", "choco"):
-<<<<<<< HEAD
-            return
-=======
             return # these solvers do not support callbacking/optimization
->>>>>>> e28389d6
 
         assert model.solve(solver=solver, display=vars)
         # collect solutions using callback
