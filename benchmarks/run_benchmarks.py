--- conflicted
+++ resolved
@@ -72,12 +72,8 @@
         signal.alarm(0)
 
 print(xmlmodels)
-<<<<<<< HEAD
 for xmlmodel in xmlmodels[:10]:
-=======
-for xmlmodel in xmlmodels:
     print(xmlmodel)
->>>>>>> ed9cbd42
     model = None
     def parse():
         parser = ParserXCSP3(xmlmodel)
