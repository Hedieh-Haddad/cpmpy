--- conflicted
+++ resolved
@@ -560,35 +560,6 @@
 See [the API documentation of the solvers](api/solvers.html) for information and links on the parameters supported. See our documentation page on [solver parameters](solver_parameters.html) if you want to tune your hyperparameters automatically. 
 
 ## Accessing the underlying solver object
-<<<<<<< HEAD
-
-After solving, we can access the underlying solver object to retrieve some information about the solve.
-For example in ortools we can find the number of search branches like this, expanding our previous example.
-```python
-import cpmpy as cp
-x = cp.intvar(0,10, shape=3) 
-s = cp.SolverLookup.get("ortools")
-# we are operating on the ortools interface here
-s += (cp.sum(x) <= 5)
-s.solve()
-print(s.ort_solver.NumBranches())
-```
-
-Other solvers, like Minizinc might have other native objects stored.
-You can see which solver native objects are initialized for each solver in [the API documentation](api/solvers.html) of the solver.
-We can access the solver statistics from the mzn_result object like this:
-
-```python
-import cpmpy as cp
-x = cp.intvar(0,10, shape=3) 
-s = cp.SolverLookup.get("minizinc")
-# we are operating on the minizinc interface here
-s += (cp.sum(x) <= 5)
-s.solve()
-print(s.mzn_result.statistics)
-print(s.mzn_result.statistics['nodes']) #if we are only interested in the nb of search nodes
-
-=======
 
 After solving, we can access the underlying solver object to retrieve some information about the solve.
 For example in OR-Tools we can find the number of search branches like this (expanding on our previous example):
@@ -616,7 +587,6 @@
 print(s.mzn_result.statistics)
 print(s.mzn_result.statistics['nodes']) # if we are only interested in the nb of search nodes
 
->>>>>>> 4da121be
 ```
 ## Incremental solving
 It is important to realize that a CPMpy solver interface is _eager_. That means that when a CPMpy constraint is added to a solver object, CPMpy _immediately_ translates it and posts the constraints to the underlying solver. That is why the debugging trick of posting it one-by-one works.
