--- conflicted
+++ resolved
@@ -137,11 +137,8 @@
 # Cython debug symbols
 cython_debug/
 .DS_Store
-<<<<<<< HEAD
+bugs/
 
-# VeriPB proof log files (for Glasgow Constraint solver)
+# VeriPB proof log files (from Glasgow Constraint solver)
 *.veripb 
-*.opb
-=======
-bugs/
->>>>>>> 7d2038af
+*.opb