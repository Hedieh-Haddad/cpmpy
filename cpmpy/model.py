--- conflicted
+++ resolved
@@ -15,15 +15,9 @@
 
     See the examples for basic usage, which involves:
 
-<<<<<<< HEAD
-    - creation, e.g. `m = Model(cons, minimize=obj)`
-    - solving, e.g. `m.solve()`
-    - optionally, checking status/runtime, e.g. `m.status()`
-=======
     - creation, e.g. `m = Model(cons, minimize=obj)` 
     - solving, e.g. `m.solve()` 
     - optionally, checking status/runtime, e.g. `m.status()` 
->>>>>>> 4da121be
 
     ===============
     List of classes
