import numpy as np
from .expressions import Operator
<<<<<<< HEAD
from .solver_interfaces.util import get_supported_solvers
from .solver_interfaces.solver_interface import SolverInterface
=======
from .solver_interfaces.__util import get_supported_solvers
from .solver_interfaces.solver_interface import SolverInterface, SolverStatus, ExitStatus
>>>>>>> 4e345c7b

class Model(object):
    """
    CPMpy Model object, contains the constraint and objective expression trees

    Arguments of constructor:
    *args: Expression object(s) or list(s) of Expression objects
    minimize: Expression object representing the objective to minimize
    maximize: Expression object representing the objective to maximize

    At most one of minimize/maximize can be set, if none are set, it is assumed to be a satisfaction problem
    """
    def __init__(self, *args, minimize=None, maximize=None):
        assert ((minimize is None) or (maximize is None)), "can not set both minimize and maximize"
        self._solver_status = SolverStatus() # status of solving this model

        # list of constraints (arguments of top-level conjunction)
        if len(args) == 0 or (len(args) == 1 and isinstance(args[0], list) and len(args[0]) == 0): # None or empty list
            self.constraints = []
        else:
            root_constr = self.make_and_from_list(args)
            if root_constr.name == 'and':
                # unpack top-level conjuction
                self.constraints = root_constr.args
            else:
                # wrap in list
                self.constraints = [root_constr]

        # an expresion or None
        self.objective = None
        self.objective_max = None

        if not maximize is None:
            self.objective = maximize
            self.objective_max = True
        if not minimize is None:
            self.objective = minimize
            self.objective_max = False

    def make_and_from_list(self, args):
        """ recursively reads a list of Expression and returns the 'And' conjunctive of the elements in the list """
        lst = list(args) # make mutable copy of type list
        # do recursive where needed, with overwrite
        for (i, expr) in enumerate(lst):
            if isinstance(expr, list):
                lst[i] = self.make_and_from_list(expr)
        if len(lst) == 1:
            return lst[0]
        return Operator("and", lst)
        
    def __add__(self, cons):
        """
            Add one or more constraints to the model

            m = Model()
            m += [x > 0]
        """
        self.constraints += cons
        return self

    def __repr__(self):
        cons_str = ""
        for c in self.constraints:
            cons_str += "    {}\n".format(c)

        obj_str = ""
        if not self.objective is None:
            if self.objective_max:
                obj_str = "maximize "
            else:
                obj_str = "minimize "
        obj_str += str(self.objective)
            
        return "Constraints:\n{}Objective: {}".format(cons_str, obj_str)
    
    # solver: name of supported solver or any SolverInterface object
    def solve(self, solver=None):
        """ Send the model to a solver and get the result

        'solver': None (default) or in [s.name in get_supported_solvers()] or a SolverInterface object
        verifies that the solver is supported on the current system

        :return: the computed output:
            - True      if it is a satisfaction problem and it is satisfiable
            - False     if it is a satisfaction problem and not satisfiable
            - [int]     if it is an optimisation problem
        """
        # get supported solvers
        supsolvers = get_supported_solvers()
        if solver is None: # default is first
            solver = supsolvers[0]
        elif not isinstance(solver, SolverInterface):
            solvername = solver
            for s in supsolvers:
                if s.name == solvername:
                    solver = s
                    break # break and hence 'solver' is correct object

            if not isinstance(solver, SolverInterface) or not solver.supported():
                raise Exception("'{}' is not in the list of supported solvers and not a SolverInterface object".format(solver))
<<<<<<< HEAD
        return solver.solve(self)
=======
                
        # call solver and store status
        self._solver_status = solver.solve(self)

        # return computed value
        if not self.objective is None:
            # optimisation problem
            return self.objective.value()
        else:
            # satisfaction problem
            if self._solver_status.exitstatus == ExitStatus.FEASIBLE:
                return True
        return False

    def status(self):
        """
            Returns the status of the latest solver run on this model

            Status information includes exit status (optimality) and runtime.

        :return: an object of :class:`SolverStatus`
        """
        return self._solver_status
>>>>>>> 4e345c7b
<|MERGE_RESOLUTION|>--- conflicted
+++ resolved
@@ -1,12 +1,7 @@
 import numpy as np
 from .expressions import Operator
-<<<<<<< HEAD
 from .solver_interfaces.util import get_supported_solvers
-from .solver_interfaces.solver_interface import SolverInterface
-=======
-from .solver_interfaces.__util import get_supported_solvers
 from .solver_interfaces.solver_interface import SolverInterface, SolverStatus, ExitStatus
->>>>>>> 4e345c7b
 
 class Model(object):
     """
@@ -107,9 +102,6 @@
 
             if not isinstance(solver, SolverInterface) or not solver.supported():
                 raise Exception("'{}' is not in the list of supported solvers and not a SolverInterface object".format(solver))
-<<<<<<< HEAD
-        return solver.solve(self)
-=======
                 
         # call solver and store status
         self._solver_status = solver.solve(self)
@@ -132,5 +124,4 @@
 
         :return: an object of :class:`SolverStatus`
         """
-        return self._solver_status
->>>>>>> 4e345c7b
+        return self._solver_status