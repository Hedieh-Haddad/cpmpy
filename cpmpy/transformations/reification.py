--- conflicted
+++ resolved
@@ -24,8 +24,9 @@
     - reify_rewrite():      rewrites reifications not supported by a solver to ones that are
 """
 
-<<<<<<< HEAD
-def only_bv_reifies(constraints):
+def only_bv_reifies(constraints, expr_dict=None):
+    if expr_dict is None:
+        expr_dict = dict()
     newcons = []
     for cpm_expr in constraints:
         if cpm_expr.name in ['->', "=="]:
@@ -35,11 +36,11 @@
                 # BE -> BV :: ~BV -> ~BE
                 if cpm_expr.name == '->':
                     newexpr = (~a1).implies(recurse_negation(a0))
-                    newexpr = only_bv_reifies(flatten_constraint(newexpr))
+                    newexpr = only_bv_reifies(flatten_constraint(newexpr, expr_dict=expr_dict), expr_dict=expr_dict)
                 else:
                     newexpr = [a1 == a0]  # BE == BV :: BV == BE
                     if not a0.is_bool():
-                        newexpr = flatten_constraint(newexpr)
+                        newexpr = flatten_constraint(newexpr, expr_dict=expr_dict)
                 newcons.extend(newexpr)
             else:
                 newcons.append(cpm_expr)
@@ -47,10 +48,7 @@
             newcons.append(cpm_expr)
     return newcons
 
-def only_implies(constraints):
-=======
-def only_bv_implies(constraints,expr_dict=None):
->>>>>>> 775e7fb4
+def only_implies(constraints, expr_dict=None):
     """
         Transforms all reifications to BV -> BE form
 
@@ -71,28 +69,14 @@
         # Operators: check BE -> BV
         if cpm_expr.name == '->':
             a0,a1 = cpm_expr.args
-<<<<<<< HEAD
             if isinstance(a1, Comparison) and \
-=======
-            if not isinstance(a0, _BoolVarImpl) and \
-                    isinstance(a1, _BoolVarImpl):
-                # BE -> BV :: ~BV -> ~BE
-                newexpr = (~a1).implies(recurse_negation(a0))
-                #newexpr = (~a1).implies(~a0)  # XXX when push_down_neg is separate, negated_normal no longer needed separately
-                newcons.extend(only_bv_implies(flatten_constraint(newexpr,expr_dict=expr_dict),expr_dict=expr_dict))
-            elif isinstance(a1, Comparison) and \
->>>>>>> 775e7fb4
                     a1.name == '==' and a1.args[0].is_bool() and a1.args[1].is_bool():
                 # BV0 -> BV2 == BV3 :: BV0 -> (BV2->BV3 & BV3->BV2)
                 #                   :: BV0 -> (BV2->BV3) & BV0 -> (BV3->BV2)
                 #                   :: BV0 -> (~BV2|BV3) & BV0 -> (~BV3|BV2)
                 bv2,bv3 = a1.args
                 newexpr = [a0.implies(~bv2|bv3), a0.implies(~bv3|bv2)]
-<<<<<<< HEAD
-                newcons.extend(only_implies(flatten_constraint(newexpr)))
-=======
-                newcons.extend(only_bv_implies(flatten_constraint(newexpr,expr_dict=expr_dict),expr_dict=expr_dict))
->>>>>>> 775e7fb4
+                newcons.extend(only_implies(flatten_constraint(newexpr, expr_dict=expr_dict), expr_dict=expr_dict))
             else:
                 newcons.append(cpm_expr)
 
@@ -113,11 +97,7 @@
                 if isinstance(a1, GlobalConstraint):
                     newcons.extend(newexprs)
                 else:
-<<<<<<< HEAD
-                    newcons.extend(only_implies(only_bv_reifies(flatten_constraint(newexprs))))
-=======
-                    newcons.extend(only_bv_implies(flatten_constraint(newexprs,expr_dict=expr_dict),expr_dict=expr_dict))
->>>>>>> 775e7fb4
+                    newcons.extend(only_implies(only_bv_reifies(flatten_constraint(newexprs, expr_dict=expr_dict), expr_dict=expr_dict), expr_dict=expr_dict))
         else:
             # all other flat normal form expressions are fine
             newcons.append(cpm_expr)
@@ -125,7 +105,7 @@
     return newcons
 
 
-def reify_rewrite(constraints, supported=frozenset(),expr_dict=None):
+def reify_rewrite(constraints, supported=frozenset(), expr_dict=None):
     """
         Rewrites reified constraints not natively supported by a solver,
         to a version that uses standard constraints and reification over equalities between variables.
