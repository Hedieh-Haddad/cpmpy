--- conflicted
+++ resolved
@@ -39,14 +39,11 @@
 """
 import copy
 import numpy as np
-<<<<<<< HEAD
 from cpmpy.transformations.get_variables import get_variables
 
 from cpmpy.transformations.reification import only_implies, only_bv_reifies
 
-=======
 import cpmpy as cp
->>>>>>> 2b838494
 from cpmpy.transformations.normalize import toplevel_list
 from .decompose_global import decompose_in_tree
 
@@ -165,18 +162,8 @@
                                                       "Please safen the expression first.")
                         k = intvar(*get_bounds((x - rhs) // y))
                         mult_res, newcons = get_or_make_var(k * y)
-<<<<<<< HEAD
                         # (abs of) modulo rhs is smaller than (abs of) the divisor y, but also needs to be of same sign as x.
                         newlist += linearize_constraint(only_implies(only_bv_reifies(flatten_constraint([Abs(rhs) < Abs(y), (x > 0).implies(rhs >= 0), (x < 0).implies(rhs <= 0)]))) + newcons, supported, reified=reified)
-=======
-                        remainder = rhs < abs(y)
-                        if is_true_cst(remainder):
-                            remainder = BoolVal(True)
-                        elif is_false_cst(remainder):
-                            remainder = BoolVal(False)
-                        newcons.append(remainder)
-                        newlist += linearize_constraint(newcons, supported, reified=reified)
->>>>>>> 2b838494
 
                         cpm_expr = (mult_res + rhs) == x
 
