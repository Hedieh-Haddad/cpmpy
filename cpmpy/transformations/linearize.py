--- conflicted
+++ resolved
@@ -239,16 +239,8 @@
                         side_cons.append(abs_of_r < abs_of_b)
 
                         # ensure we round towards zero
-<<<<<<< HEAD
-                        # side_cons.append(abs_of_b * abs_of_rhs <= abs_of_a)
-                        # could call only_numexpr_equality, or just rewrite this here
-                        absmult = intvar(*get_bounds(abs_of_b*abs_of_rhs))
-                        side_cons.append(abs_of_b * abs_of_rhs == absmult)
-                        side_cons.append(absmult <= abs_of_a)
-=======
                         mul_abs, extra_cons = get_or_make_var(abs_of_b * abs_of_rhs)
                         side_cons += extra_cons + [mul_abs <= abs_of_a]
->>>>>>> 0db7c517
                         newlist += linearize_constraint(side_cons, supported=supported, reified=reified)
 
                 else:
