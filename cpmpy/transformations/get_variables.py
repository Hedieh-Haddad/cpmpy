"""
Returns an list of all variables in the model or expressions

Variables are ordered by appearance, e.g. first encountered first
"""
import warnings # for deprecation warning
from ..expressions.core import Expression
from ..expressions.variables import _NumVarImpl,NegBoolView
from ..expressions.utils import is_any_list, is_int

def get_variables_model(model):
    """
        Get variables of a model (constraints and objective)

        This is a separate function because we can not import
        `Model` without a circular dependency...
    """
    # want an ordered set. Emulate with full list that is uniquified
    vars_ = get_variables(model.constraints)

    # then append to it from objective
    seen = frozenset(vars_)
    vars_ += [x for x in get_variables(model.objective) if not x in seen]

    return vars_

def vars_expr(expr):
    warnings.warn("Deprecated, use get_variables() instead, will be removed in stable version", DeprecationWarning)
    return get_variables(expr)
def get_variables(expr):
    """
        Get variables of an expression
    """
    if isinstance(expr, NegBoolView):
        # this is just a view, return the actual variable
        return [expr._bv]
        
    if isinstance(expr, _NumVarImpl):
        # a real var, do our thing
        return [expr]

    vars_ = []
    # if list or Expr: recurse
    if is_any_list(expr):
        for subexpr in expr:
            vars_ += get_variables(subexpr)
    elif isinstance(expr, Expression):
        for subexpr in expr.args:
            vars_ += get_variables(subexpr)
    # else: every non-list, non-expression

    # mimics an ordered set, manually...
    return _uniquify(vars_)
<<<<<<< HEAD

def get_all_elems(expr):

    
    if isinstance(expr, (NegBoolView, _NumVarImpl)) or is_int(expr):
        # a real var, do our thing
        return [], [expr]

    expr_names_, vars_ = [], []
    # if list or Expr: recurse
    if is_any_list(expr):
        for subexpr in expr:
            new_expr_names, new_vars = get_all_elems(subexpr)
            expr_names_ += new_expr_names
            vars_ += new_vars
    elif isinstance(expr, Expression):
        expr_names_ += [expr.name]
        for subexpr in expr.args:
            new_expr_names, new_vars = get_all_elems(subexpr)
            expr_names_ += new_expr_names
            vars_ += new_vars
    # else: every non-list, non-expression
    return expr_names_, vars_
=======
>>>>>>> 36748207

def print_variables(expr_or_model):
    """
        Print variables _and their domains_

        argument 'expr_or_model' can be an expression or a model
    """
    vars_ = None
    if isinstance(expr_or_model, Expression) or is_any_list(expr_or_model):
        vars_ = get_variables(expr_or_model)
    else:
        vars_ = get_variables_model(expr_or_model)

    # TODO: variables with the same prefix name will have the same domain
    # group them for clarity?
    # Currently: in order of appearance in the constraints, helps debugging too...
    print("Variables:")
    for var in vars_:
        print(f"    {var}: {var.lb}..{var.ub}")

# https://stackoverflow.com/questions/480214/how-do-you-remove-duplicates-from-a-list-whilst-preserving-order
def _uniquify(seq):
    seen = set()
    seen_add = seen.add
    return [x for x in seq if not (x in seen or seen_add(x))]
<|MERGE_RESOLUTION|>--- conflicted
+++ resolved
@@ -51,32 +51,6 @@
 
     # mimics an ordered set, manually...
     return _uniquify(vars_)
-<<<<<<< HEAD
-
-def get_all_elems(expr):
-
-    
-    if isinstance(expr, (NegBoolView, _NumVarImpl)) or is_int(expr):
-        # a real var, do our thing
-        return [], [expr]
-
-    expr_names_, vars_ = [], []
-    # if list or Expr: recurse
-    if is_any_list(expr):
-        for subexpr in expr:
-            new_expr_names, new_vars = get_all_elems(subexpr)
-            expr_names_ += new_expr_names
-            vars_ += new_vars
-    elif isinstance(expr, Expression):
-        expr_names_ += [expr.name]
-        for subexpr in expr.args:
-            new_expr_names, new_vars = get_all_elems(subexpr)
-            expr_names_ += new_expr_names
-            vars_ += new_vars
-    # else: every non-list, non-expression
-    return expr_names_, vars_
-=======
->>>>>>> 36748207
 
 def print_variables(expr_or_model):
     """
