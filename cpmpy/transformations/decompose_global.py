--- conflicted
+++ resolved
@@ -62,22 +62,6 @@
             if any(isinstance(a,GlobalFunction) for a in expr.args):
                 expr, base_con = normalized_numexpr(expr, expr_store=expr_store)
                 _toplevel.extend(base_con)  # should be added toplevel
-<<<<<<< HEAD
-            if expr.has_nested_expr(): # Only recurse if there are nested expressions
-                # recurse into arguments, recreate through constructor (we know it stores no other state)
-                args = decompose_in_tree(expr.args, supported, supported_reified, _toplevel, nested=True)
-                newlist.append(Operator(expr.name, args))
-            else:
-                newlist.append(expr)
-
-        elif isinstance(expr, GlobalConstraint) or isinstance(expr, GlobalFunction):
-            # first create a fresh version and recurse into arguments
-            if expr.has_nested_expr(): # only recurse if expression arguments contain a nested expression
-                expr = copy.copy(expr)
-                expr.args = decompose_in_tree(expr.args, supported, supported_reified, _toplevel, nested=True)
-
-            is_supported = (expr.name in supported)
-=======
 
             # recurse into arguments, recreate through constructor (we know it stores no other state)
             args = decompose_in_tree(expr.args, expr_store, supported, supported_reified, _toplevel, nested=True)
@@ -88,7 +72,6 @@
             # NOTE an early-exit here would not check if constaint in itself is even supported
    
             # Check if the global constraint is supported by the solver
->>>>>>> 4c299723
             if nested and expr.is_bool():
                 # special case: reified (Boolean) global
                 is_supported = (expr.name in supported_reified)
@@ -117,13 +100,8 @@
                     decomposed, define = dec
 
                     _toplevel.extend(define)  # definitions should be added toplevel
-<<<<<<< HEAD
-                    # the `decomposed` expression might contain other global constraints, check it
-                    decomposed = decompose_in_tree(decomposed, supported, supported_reified, _toplevel, nested=nested)
-=======
                     # the `decomposed` expression might contain other (global constraint) subexpressions, check it
                     decomposed = decompose_in_tree(decomposed, expr_store, supported, supported_reified, [], nested=nested)
->>>>>>> 4c299723
                     newlist.append(all(decomposed))
 
                 else:
@@ -154,16 +132,6 @@
 
             if not decomp_lhs:
                 if not decomp_rhs:
-<<<<<<< HEAD
-                    # Check if either the lhs or the rhs containts nested expressions
-                    lhs_has_nested = isinstance(lhs, Expression) and lhs.has_nested_expr()
-                    rhs_has_nested = isinstance(rhs, Expression) and rhs.has_nested_expr()
-                    # If it contains one, decompose by recursion into the argument
-                    if lhs_has_nested:
-                        lhs = decompose_in_tree([lhs], supported, supported_reified, _toplevel, nested=True)[0]
-                    if rhs_has_nested:
-                        rhs = decompose_in_tree([rhs], supported, supported_reified, _toplevel, nested=True)[0]
-=======
                     # From the comparison operator's point of view, neither lhs not rhs needs to be decomposed
 
                     # Check if either the lhs or the rhs contains nested expressions
@@ -180,20 +148,12 @@
                         lhs = decompose_in_tree([lhs], expr_store, supported, supported_reified, _toplevel, nested=True)[0]
                     if rhs_has_nested:
                         rhs = decompose_in_tree([rhs], expr_store, supported, supported_reified, _toplevel, nested=True)[0]
->>>>>>> 4c299723
 
                     # Put the decompositions back together as the arguments of the original comparison
                     if lhs_has_nested or rhs_has_nested: 
                         expr = copy.copy(expr)
-<<<<<<< HEAD
-                        expr.args = [lhs, rhs]
-            
-                    # expr = copy.copy(expr)
-                    # expr.args = decompose_in_tree(expr.args, supported, supported_reified, _toplevel, nested=True)
-=======
                         expr.update_args([lhs, rhs])
             
->>>>>>> 4c299723
                     newlist.append(expr)
 
                 else:
@@ -230,11 +190,7 @@
         return toplevel_list(newlist)
     else:
         # we are toplevel and some new constraints are introduced, decompose new constraints!
-<<<<<<< HEAD
-        return toplevel_list(newlist) + decompose_in_tree(toplevel_list(_toplevel), supported, supported_reified, nested=False)
-=======
         return toplevel_list(newlist) + decompose_in_tree(_toplevel, expr_store, supported, supported_reified, nested=False)
->>>>>>> 4c299723
 
 
 # DEPRECATED!
