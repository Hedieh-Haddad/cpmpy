--- conflicted
+++ resolved
@@ -519,12 +519,5 @@
 
             # take copy, replace args
             newexpr = copy.copy(expr) # shallow or deep? currently shallow
-<<<<<<< HEAD
             newexpr.update_args(flatvars)
-            return (newexpr, [c for con in flatcons for c in con])
-
-    raise Exception("Operator '{}' not allowed as numexpr".format(expr)) # or bug
-=======
-            newexpr.args = flatvars
-            return (newexpr, [c for con in flatcons for c in con])
->>>>>>> 627ceeb6
+            return (newexpr, [c for con in flatcons for c in con])