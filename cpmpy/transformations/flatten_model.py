"""
Flattening a model (or individual constraints) into 'flat normal form'.

In flat normal form, constraints belong to one of three families with all arguments
either constants, variables, list of constants or list of variables, and
some binary constraints have a canonical order of variables.

Furthermore, it is 'negated normal' meaning that the ~ (negation operator) only appears
before a Boolean variable (in CPMpy, absorbed in a 'NegBoolView'),
and it is 'negation normal' meaning that the - (negative operator) only appears before
a constant, that is a - b :: a + -1*b :: wsum([1,-1],[a,b])

The three families of possible constraints are:

Base constraints: (no nesting)
------------------------------

    - Boolean variable
    - Boolean operators: and([Var]), or([Var]), xor([Var]) (CPMpy class 'Operator', is_bool())
    - Boolean impliciation: Var -> Var                     (CPMpy class 'Operator', is_bool())
    - Boolean equality: Var == Var                         (CPMpy class 'Comparison')
                        Var == Constant                    (CPMpy class 'Comparison')
    - Global constraint (Boolean): global([Var]*)          (CPMpy class 'GlobalConstraint', is_bool())

Comparison constraints: (up to one nesting on one side)
-------------------------------------------------------

    - Numeric equality:  Numexpr == Var                    (CPMpy class 'Comparison')
                         Numexpr == Constant               (CPMpy class 'Comparison')
    - Numeric disequality: Numexpr != Var                  (CPMpy class 'Comparison')
                           Numexpr != Constant             (CPMpy class 'Comparison')
    - Numeric inequality (>=,>,<,<=): Numexpr >=< Var      (CPMpy class 'Comparison')

    Numexpr:

        - Operator (non-Boolean) with all args Var/constant (examples: +,*,/,mod,wsum)
                                                           (CPMpy class 'Operator', not is_bool())
        - Global constraint (non-Boolean) (examples: Max,Min,Element)
                                                           (CPMpy class 'GlobalConstraint', not is_bool()))

    wsum: wsum([Const],[Var]) represents sum([Const]*[Var]) # TODO: not implemented yet

Reify/imply constraint: (up to two nestings on one side)
--------------------------------------------------------

    - Reification (double implication): Boolexpr == Var    (CPMpy class 'Comparison')
    - Implication: Boolexpr -> Var                         (CPMpy class 'Operator', is_bool())
                   Var -> Boolexpr                         (CPMpy class 'Operator', is_bool())

    Boolexpr:

        - Boolean operators: and([Var]), or([Var]), xor([Var]) (CPMpy class 'Operator', is_bool())
        - Boolean equality: Var == Var                         (CPMpy class 'Comparison')
        - Global constraint (Boolean): global([Var]*)          (CPMpy class 'GlobalConstraint', is_bool())
        - Comparison constraint (see above)                    (CPMpy class 'Comparison')
    
    Reification of a comparison is the most complex case as it can allow up to 3 levels of nesting in total, e.g.:

        - (wsum([1,2,3],[IV1,IV2,IV3]) > 5) == BV
        - (IV1 == IV2) == BV
        - (BV1 == BV2) == BV3

Objective: (up to one nesting)
------------------------------

    - Satisfaction problem: None
    - Decision variable: Var
    - Linear: sum([Var])                                   (CPMpy class 'Operator', name 'sum')
              wsum([Const],[Var])                          (CPMpy class 'Operator', name 'wsum')

The output after calling flatten_model() or flatten_constraint() will ONLY contain expressions
of the form specified above.

The flattening does not promise to do common subexpression elimination or to automatically group
commutative expressions (and, or, sum, wsum, ...) but such optimisations should be added later.

TODO: update behind_the_scenes.rst doc with the new 'flat normal form'
TODO: small optimisations, e.g. and/or chaining (potentially after negation), see test_flatten
"""
import copy
import math
import numpy as np
from ..expressions.core import *
from ..expressions.core import _wsum_should
from ..expressions.core import _wsum_make
from ..expressions.variables import _NumVarImpl, _IntVarImpl, _BoolVarImpl, NegBoolView
from ..expressions.utils import is_num, is_any_list

def flatten_model(orig_model):
    """
        Receives model, returns new model where every constraint is in 'flat normal form'
    """
    from ..model import Model  # otherwise circular dependency...

    # the top-level constraints
    basecons = []
    for con in orig_model.constraints:
        basecons += flatten_constraint(con)

    # the objective
    if orig_model.objective_ is None:
        return Model(*basecons)  # no objective, satisfaction problem
    else:
        (newobj, newcons) = flatten_objective(orig_model.objective_)
        basecons += newcons
        if orig_model.objective_is_min:
            return Model(*basecons, minimize=newobj)
        else:
            return Model(*basecons, maximize=newobj)


def flatten_constraint(expr):
    """
        input is any expression; except bool, is_num(), pure _NumVarImpl,
        or Operator/GlobalConstraint with not is_bool()
        
        output: see definition of 'flat normal form' above.

        it will return 'Exception' if something is not supported
        TODO, what built-in python error is best?
    """
    # base cases
    if isinstance(expr, bool):
        if expr:
            return []
        else:
            return [expr]  # not sure about this one... means False is a valid FNF expression
    elif isinstance(expr, _BoolVarImpl):
        return [expr]
    elif is_num(expr) or isinstance(expr, _NumVarImpl):
        raise Exception("Numeric constants or numeric variables not allowed as base constraint")

    # recursively flatten list of constraints
    if is_any_list(expr):
        flatcons = []
        for e in expr:
            flatcons += flatten_constraint(e)  # add all at end
        return flatcons
    # recursively flatten top-level 'and'
    if isinstance(expr, Operator) and expr.name == 'and':
        flatcons = []
        for e in expr.args:
            flatcons += flatten_constraint(e)  # add all at end
        return flatcons

    assert expr.is_bool(), f"Boolean expressions only in flatten_constraint, `{expr}` not allowed."

    if isinstance(expr, Operator):
        """
            - Base Boolean operators: and([Var]), or([Var])        (CPMpy class 'Operator', is_bool())
            - Base Boolean impliciation: Var -> Var                (CPMpy class 'Operator', is_bool())
            - Implication: Boolexpr -> Var                         (CPMpy class 'Operator', is_bool())
                           Var -> Boolexpr                         (CPMpy class 'Operator', is_bool())
        """
        # does not type-check that arguments are bool... Could do now with expr.is_bool()!
        if all(__is_flat_var(arg) for arg in expr.args):
            return [expr]

        if expr.name == '->':
            # ->, allows a boolexpr on one side
            if isinstance(expr.args[0], _BoolVarImpl):
                # LHS is var, ensure RHS is normalized 'Boolexpr'
                lhs = expr.args[0]
                (rhs,flatcons) = normalized_boolexpr(expr.args[1])
            else:
                # make LHS normalized 'Boolexpr', RHS must be a var
                (lhs,lcons) = normalized_boolexpr(expr.args[0])
                (rhs,rcons) = get_or_make_var(expr.args[1])
                flatcons = lcons+rcons

            newexpr = Operator(expr.name, (lhs,rhs))
            return [newexpr]+flatcons
        else:
            # a normalizable boolexpr
            (con, flatcons) = normalized_boolexpr(expr)
            return [con]+flatcons


    elif isinstance(expr, Comparison):
        """
    - Base Boolean equality: Var == Var                         (CPMpy class 'Comparison')
                             Var == Constant                    (CPMpy class 'Comparison')
    - Numeric equality:  Numexpr == Var                    (CPMpy class 'Comparison')
                         Numexpr == Constant               (CPMpy class 'Comparison')
    - Numeric disequality: Numexpr != Var                  (CPMpy class 'Comparison')
                           Numexpr != Constant             (CPMpy class 'Comparison')
    - Numeric inequality (>=,>,<,<=,): Numexpr >=< Var     (CPMpy class 'Comparison')
    - Reification (double implication): Boolexpr == Var    (CPMpy class 'Comparison')
        """
        # <<<<<<< HEAD
        left, right = expr.args[0], expr.args[1]

        # Flatten a complex weighted sum where any of the sub expressions is a sum, mul, neg, ...
        # e.g. bv0 - 3 * (bv2 + 2 * bv1)
        if isinstance(left, Operator) and \
            (left.name == "wsum" or
            any(_wsum_should_flatten(sub_expr) for sub_expr in left.args) ):
            w_new, x_new = _wsum_make_flatten(left)
            return [Comparison(expr.name, Operator("wsum",[w_new, x_new] ),right)]
        # =======
        if all(__is_flat_var(arg) for arg in expr.args):
            return [expr]
        # >>>>>>> master

        # swap 'Var == Expr' to normal 'Expr == Var'
        lexpr, rexpr = expr.args
        if (expr.name == '==' or expr.name == '!=') \
                and __is_flat_var(lexpr) and not __is_flat_var(rexpr):
            lexpr, rexpr = rexpr, lexpr

        # ensure rhs is var
        (rvar, rcons) = get_or_make_var(rexpr)

        exprname = expr.name  # so it can be modified
        # 'BoolExpr != Rvar' to normal 'BoolExpr == ~Rvar'
        if exprname == '!=' and lexpr.is_bool():  # negate rvar
            exprname = '=='
            rvar = ~rvar

        # Reification (double implication): Boolexpr == Var
        if exprname == '==' and lexpr.is_bool():
            if is_num(rexpr):
                # shortcut, full original one is normalizable BoolExpr
                # such as And(v1,v2,v3) == 0
                (con, flatcons) = normalized_boolexpr(expr)
                return [con]+flatcons
            else:
                (lhs, lcons) = normalized_boolexpr(lexpr)
        else:
            # other cases: LHS is numexpr
            (lhs, lcons) = normalized_numexpr(lexpr)

        return [Comparison(exprname, lhs, rvar)]+lcons+rcons

    else:
        """
    - Global constraint (Boolean): global([Var]*)          (CPMpy class 'GlobalConstraint', is_bool())
        """
        (con, flatcons) = normalized_boolexpr(expr)
        return [con] + flatcons


def flatten_objective(expr, supported=frozenset(["sum","wsum"])):
    """
    - Decision variable: Var
    - Linear: sum([Var])                                   (CPMpy class 'Operator', name 'sum')
              wsum([Const],[Var])                          (CPMpy class 'Operator', name 'wsum')
    """
    # lets be very explicit here
    if is_any_list(expr):
        # one source of errors is sum(v) where v is a matrix, use v.sum() instead
        raise Exception(f"Objective expects a single variable/expression, not a list of expressions")

    if isinstance(expr, Expression) and expr.name in supported:
        return normalized_numexpr(expr)
    else:
        # any other numeric expression
        return get_or_make_var(expr)


def __is_flat_var(arg):
    """ True if the variable is a numeric constant, or a _NumVarImpl (incl subclasses)
    """
    return is_num(arg) or isinstance(arg, _NumVarImpl)

def __is_flat_var_or_list(arg):
    """ True if the variable is a numeric constant, or a _NumVarImpl (incl subclasses)
        or a list of __is_flat_var_or_list
    """
    return is_num(arg) or isinstance(arg, _NumVarImpl) or \
           is_any_list(arg) and all(__is_flat_var_or_list(el) for el in arg)


def get_or_make_var(expr):
    """
        Must return a variable, and list of flat normal constraints
        Determines whether this is a Boolean or Integer variable and returns
        the equivalent of: (var, normalize(expr) == var)
    """
    if __is_flat_var(expr):
        return (expr, [])

    if is_any_list(expr):
        raise Exception(f"Expected single variable, not a list for: {expr}")

    if expr.is_bool():
        # normalize expr into a boolexpr LHS, reify LHS == bvar
        (flatexpr, flatcons) = normalized_boolexpr(expr)

        bvar = _BoolVarImpl()
        return (bvar, [flatexpr == bvar]+flatcons)

    else:
        # normalize expr into a numexpr LHS,
        # then compute bounds and return (newintvar, LHS == newintvar)
        (flatexpr, flatcons) = normalized_numexpr(expr)

        if isinstance(flatexpr, Operator) and expr.name == "wsum":
            # more complex args, and weights can be negative, so more complex lbs/ubs
            weights, flatvars  = flatexpr.args
            bounds = np.array([[w * fvar.lb for w, fvar in zip(weights, flatvars)],
                               [w * fvar.ub for w, fvar in zip(weights, flatvars)]])
            lb, ub = bounds.min(axis=0).sum(), bounds.max(axis=0).sum() # for every column is axis=0...
            ivar = _IntVarImpl(lb, ub)
            return (ivar, [flatexpr == ivar]+flatcons)

        elif isinstance(flatexpr, Operator):
            lbs = [var.lb if isinstance(var, _NumVarImpl) else var for var in flatexpr.args]
            ubs = [var.ub if isinstance(var, _NumVarImpl) else var for var in flatexpr.args]

            if flatexpr.name == 'abs': # unary
                if lbs[0] < 0 and ubs[0] > 0:
                    lb = 0 # from neg to pos, so includes 0
                else:
                    lb = min(abs(lbs[0]), abs(ubs[0])) # same sign, take smallest
                ub = max(abs(lbs[0]), abs(ubs[0])) # largest abs value
                ivar = _IntVarImpl(lb, ub)
            elif flatexpr.name == "sub": # binary
                lb = lbs[0] - ubs[1]
                ub = ubs[0] - lbs[1]
                ivar = _IntVarImpl(lb,ub)
            elif flatexpr.name == 'mul': # binary
                v0 = [lbs[0], ubs[0]]
                v1 = [lbs[1], ubs[1]]
                bnds = [v0[i]*v1[j] for i in [0,1] for j in [0,1]]
                ivar = _IntVarImpl(min(bnds),max(bnds))
            elif flatexpr.name == 'div': # binary
                num = [lbs[0], ubs[0]]
                denom = [lbs[1], ubs[1]]
                bnds = [num[i]/denom[j] for i in [0,1] for j in [0,1]]
                # the above can give fractional values, tighten bounds to integer
                ivar = _IntVarImpl(math.ceil(min(bnds)), math.floor(max(bnds)))
            elif flatexpr.name == 'mod': # binary
                l = np.arange(lbs[0], ubs[0]+1)
                r = np.arange(lbs[1], ubs[1]+1)
                # check all possibilities
                remainders = np.mod(l[:,None],r)
                lb, ub = np.min(remainders), np.max(remainders)
                ivar = _IntVarImpl(lb,ub)
            elif flatexpr.name == 'pow': # binary
                base = [lbs[0], ubs[0]]
                exp = [lbs[1], ubs[1]]
                if exp[0] < 0:
                    raise NotImplementedError("Power operator: For integer values, exponent must be non-negative")
                bnds = [base[i]**exp[j] for i in [0,1] for j in [0,1]]
                if exp[1] > 0: # even/uneven behave differently when base is negative
                    bnds += [base[0]**(exp[1]-1), base[1]**(exp[1]-1)]
                ivar = _IntVarImpl(min(bnds), max(bnds))
            elif flatexpr.name == 'sum': # n-ary
                ivar = _IntVarImpl(sum(lbs), sum(ubs))
            elif flatexpr.is_bool(): # Boolean
                ivar = _BoolVarImpl() # TODO: we can support Bool? check, update docs
            else:
                raise Exception("Operator '{}' not known in get_or_make_var".format(expr.name)) # or bug

            return (ivar, [flatexpr == ivar]+flatcons)

        else:
            """
            - Global constraint (non-Boolean) (examples: Max,Min,Element)
            """
            # we don't currently have a generic way to get bounds from non-Boolean globals...
            # XXX Add to GlobalCons as function? e.g. (lb,ub) = expr.get_bounds()? would also work for Operator...
            ivar = _IntVarImpl(-2147483648, 2147483647) # TODO, this can breaks solvers

            return (ivar, [flatexpr == ivar]+flatcons)


def get_or_make_var_or_list(expr):
    """ Like get_or_make_var() but also accepts and recursively transforms lists
        Used to convert arguments of globals
    """
    if __is_flat_var_or_list(expr):
        return (expr,[])
    elif is_any_list(expr):
        flatvars, flatcons = zip(*[get_or_make_var(arg) for arg in expr])
        return (flatvars, [c for con in flatcons for c in con])
    else:
        return get_or_make_var(expr)


def normalized_boolexpr(expr):
    """
        all 'flat normal form' Boolean expressions that can be 'reified', meaning that

            - expr == BoolVar
            - expr != BoolVar
            - expr -> BoolVar

        are valid expressions.

        Currently, this is the case for:
        - Boolean operators: and([Var]), or([Var])             (CPMpy class 'Operator', is_bool())
        - Boolean equality: Var == Var                         (CPMpy class 'Comparison')
        - Global constraint (Boolean): global([Var]*)          (CPMpy class 'GlobalConstraint', is_bool())
        - Comparison constraint (see elsewhere)                (CPMpy class 'Comparison')

        output: (base_expr, base_cons) with:
            base_expr: same as 'expr', but all arguments are variables
            base_cons: list of flat normal constraints
    """
    assert(not __is_flat_var(expr))
    assert(expr.is_bool()) 
    if isinstance(expr, Operator):
        # and, or, ->

        # apply De Morgan's transform for "implies"
        if expr.name == '->':
            # TODO, optimisation if args0 is an 'and'?
            (lhs,lcons) = get_or_make_var(expr.args[0])
            # TODO, optimisation if args1 is an 'or'?
            (rhs,rcons) = get_or_make_var(expr.args[1])
            return ((~lhs | rhs), lcons+rcons)

        if all(__is_flat_var(arg) for arg in expr.args):
            return (expr, [])
        else:
            # one of the arguments is not flat, flatten all
            flatvars, flatcons = zip(*[get_or_make_var(arg) for arg in expr.args])
            newexpr = Operator(expr.name, flatvars)
            return (newexpr, [c for con in flatcons for c in con])

    elif isinstance(expr, Comparison):
        if all(__is_flat_var(arg) for arg in expr.args):
            return (expr, [])
        else:
            # LHS can be numexpr, RHS has to be variable

            # TODO: optimisations that swap directions instead when it can avoid to create vars
            """
            if expr.name == '==' or expr.name == '!=':
                # RHS has to be variable, LHS can be more
                if __is_flat_var(lexpr) and not __is_flat_var(rexpr):
                    # LHS is var and RHS not, swap for new expression
                    lexpr, rexpr = rexpr, lexpr

                if __is_numexpr(lexpr) and __is_numexpr(rexpr):
                    # numeric case
                    (lrich, lcons) = flatten_objective(lexpr)
                    (rvar, rcons) = flatten_numexpr(rexpr)
                else:
                    # Boolean case
                    # make LHS reify_ready, RHS var
                    (lrich, lcons) = reify_ready_boolexpr(lexpr)
                    (rvar, rcons) = flatten_boolexpr(rexpr)
                flatcons += [Comparison(expr.name, lrich, rvar)]+lcons+rcons

            else: # inequalities '<=', '<', '>=', '>'
                newname = expr.name
                # LHS can be linexpr, RHS a var
                if __is_flat_var(lexpr) and not __is_flat_var(rexpr):
                    # LHS is var and RHS not, swap for new expression (incl. operator name)
                    lexpr, rexpr = rexpr, lexpr
                    if   expr.name == "<=": newname = ">="
                    elif expr.name == "<":  newname = ">"
                    elif expr.name == ">=": newname = "<="
                    elif expr.name == ">":  newname = "<"

                # make LHS like objective, RHS var
                (lrich, lcons) = flatten_objective(lexpr)
                (rvar, rcons) = flatten_numexpr(rexpr)
                flatcons += [Comparison(newname, lrich, rvar)]+lcons+rcons
            """

            # RHS must be var (or const)
            lexpr, rexpr = expr.args
            exprname = expr.name

            # ==,!=: can swap if lhs is var and rhs is not
            if (exprname == '==' or exprname == '!=') and \
                not __is_flat_var(rexpr) and __is_flat_var(lexpr):
                lexpr, rexpr = rexpr, lexpr

            # ensure rhs is var
            (rvar, rcons) = get_or_make_var(rexpr)

            # LHS: check if Boolexpr == smth:
            if (exprname == '==' or exprname == '!=') and lexpr.is_bool():
                if is_num(rexpr):
                    # BoolExpr == 0|False
                    assert (not rexpr), f"should be false: {rexpr}" # 'true' is preprocessed away
                    if exprname == '==':
                        nnexpr = negated_normal(lexpr)
                        return normalized_boolexpr(nnexpr)
                    else: # !=, should only be possible in dubble negation
                        return normalized_boolexpr(lexpr)

                # this is a reified constraint, so lhs must be var too to be in normal form
                (lhs, lcons) = get_or_make_var(lexpr)
                if expr.name == '!=':
                    # != not needed, negate RHS variable
                    rhs = ~rvar
                    exprname = '=='
            else:
                # other cases: LHS is numexpr
                (lhs, lcons) = normalized_numexpr(lexpr)

            return (Comparison(exprname, lhs, rvar), lcons+rcons)

    else:
        """
        - Global constraint (Boolean): global([Var]*)          (CPMpy class 'GlobalConstraint', is_bool())
        """
        # just recursively flatten args, which can be lists
        if all(__is_flat_var_or_list(arg) for arg in expr.args):
            return (expr, [])
        else:
            # recursively flatten all children
            flatargs, flatcons = zip(*[get_or_make_var_or_list(arg) for arg in expr.args])

            # take copy, replace args
            newexpr = copy.copy(expr) # shallow or deep? currently shallow
            newexpr.args = flatargs
            return (newexpr, [c for con in flatcons for c in con])


def normalized_numexpr(expr):
    """
        all 'flat normal form' numeric expressions...

        Currently, this is the case for:

        - Operator (non-Boolean) with all args Var/constant (examples: +,*,/,mod,wsum)
                                                           (CPMpy class 'Operator', not is_bool())
        - Global constraint (non-Boolean) (examples: Max,Min,Element)
                                                           (CPMpy class 'GlobalConstraint', not is_bool()))

        output: (base_expr, base_cons) with:
            base_expr: same as 'expr', but all arguments are variables
            base_cons: list of flat normal constraints
    """
    # XXX a boolexpr is also a valid numexpr... e.g. 30*(iv > 5) + ... see mario obj.
    if __is_flat_var(expr):
        return (expr, [])

    elif expr.is_bool():
        # unusual case, but its truth-value is a valid numexpr
        # so reify and return the boolvar
        return get_or_make_var(expr)

    elif isinstance(expr, Operator):
        # special case, -var, turn into -1*args[0]
        if expr.name == '-': # unary
            return normalized_numexpr(-1*expr.args[0])

        if all(__is_flat_var(arg) for arg in expr.args):
            return (expr, [])

        elif expr.name == 'wsum': # unary
            weights, sub_exprs  = expr.args
            flatvars, flatcons = map(list, zip(*[get_or_make_var(arg) for arg in sub_exprs])) # also bool, reified...
            newexpr = Operator(expr.name, (weights, flatvars))
            return (newexpr, [c for con in flatcons for c in con])

        else: # generic operator
            # recursively flatten all children
            flatvars, flatcons = zip(*[get_or_make_var(arg) for arg in expr.args])

            newexpr = Operator(expr.name, flatvars)
            return (newexpr, [c for con in flatcons for c in con])
    else:
        # Global constraint (non-Boolean) (examples: Max,Min,Element)

        # just recursively flatten args, which can be lists
        if all(__is_flat_var_or_list(arg) for arg in expr.args):
            return (expr, [])
        else:
            # recursively flatten all children
            flatvars, flatcons = zip(*[get_or_make_var_or_list(arg) for arg in expr.args])

            # take copy, replace args
            newexpr = copy.copy(expr) # shallow or deep? currently shallow
            newexpr.args = flatvars
            return (newexpr, [c for con in flatcons for c in con])

    raise Exception("Operator '{}' not allowed as numexpr".format(expr)) # or bug

def negated_normal(expr):
    """
        WORK IN PROGRESS
        Negate 'expr' by pushing the negation down into it and its args

        Comparison: swap comparison sign
        Operator.is_bool(): apply DeMorgan
        Global: decompose and negate that

        This function only ensures 'negated normal' for the top-level
        constraint (negating arguments recursively as needed),
        it does not ensure flatness (except if the input is flat)
    """

    if __is_flat_var(expr):
        return ~expr

    elif isinstance(expr, Comparison):
        newexpr = copy.copy(expr)
        if   expr.name == '==': newexpr.name = '!='
        elif expr.name == '!=': newexpr.name = '=='
        elif expr.name == '<=': newexpr.name = '>'
        elif expr.name == '<':  newexpr.name = '>='
        elif expr.name == '>=': newexpr.name = '<'
        elif expr.name == '>':  newexpr.name = '<='
        return newexpr

    elif isinstance(expr, Operator):
        assert(expr.is_bool())

        if expr.name == 'and':
            return Operator('or', [negated_normal(arg) for arg in expr.args])
        elif expr.name == 'or':
            return Operator('and', [negated_normal(arg) for arg in expr.args])
        elif expr.name == '->':
            return expr.args[0] & negated_normal(expr.args[1])
        else:
            #raise NotImplementedError("negate_normal {}".format(expr))
            return expr == 0 # can't do better than this...

    elif expr.name == 'xor':
        # avoid circular import
        from ..expressions.globalconstraints import Xor
        # stay in xor space
        # only negated last element
        return Xor(expr.args[:-1]) ^ negated_normal(expr.args[-1])

<<<<<<< HEAD
    else:
        # global...
        #raise NotImplementedError("negate_normal {}".format(expr))
        return expr == 0 # can't do better than this...
# <<<<<<< HEAD

def _wsum_should_flatten(arg):
    # in flatten we also turn negations (in sums) into weighted sums,
    # for stronger expression simplification
    if isinstance(arg, Operator) and arg.name == "-":
        # TODO: HANDLE the ABS operator 
        if any(isinstance(sub_arg, Operator) and sub_arg.name == "abs" for sub_arg in arg.args):
            return False
        return True
    return _wsum_should(arg)

def _wsum_make_flatten(sub_expr):
    # Mixed operator weighted sums that can be flattened into one,
    # where any of the sub expressions is a sum, mul, neg, ...
    # e.g. bv0 - 3 * (bv2 + 2 * bv1)
    if sub_expr.name == 'wsum':
        w_new, x_new = [], []
        for wi, xi in zip(sub_expr.args[0], sub_expr.args[1]):
            wni, xni = _wsum_make_flatten(xi)
            wni = [wnij * wi for wnij in wni]
            w_new += wni
            x_new += xni
        return w_new, x_new
    elif sub_expr.name == 'mul':
        w = sub_expr.args[0]
        wi, x = _wsum_make_flatten(sub_expr.args[1])
        wi_new = [wij*w for wij in wi]
        return wi_new, x
    elif sub_expr.name == "sum":
        w_new, x_new = [], []
        for xi in sub_expr.args:
            wni, xni = _wsum_make_flatten(xi)
            w_new += wni
            x_new += xni
        return w_new, x_new
    elif sub_expr.name == "-" and isinstance(sub_expr.args[0], Operator):
        # - (3 * y)
        w, x = _wsum_make_flatten(sub_expr.args[0])
        return [-i for i in w], x

    ## base case
    return _wsum_make(sub_expr)
# =======
# >>>>>>> master
=======
    else: # circular if I import GlobalConstraint here...
        if hasattr(expr, "decompose"):
            # global... decompose and negate that
            return negated_normal(Operator('and', expr.decompose()))
        else:
            raise NotImplementedError("negate_normal {}".format(expr))
>>>>>>> daddc7cc
<|MERGE_RESOLUTION|>--- conflicted
+++ resolved
@@ -622,61 +622,9 @@
         # only negated last element
         return Xor(expr.args[:-1]) ^ negated_normal(expr.args[-1])
 
-<<<<<<< HEAD
-    else:
-        # global...
-        #raise NotImplementedError("negate_normal {}".format(expr))
-        return expr == 0 # can't do better than this...
-# <<<<<<< HEAD
-
-def _wsum_should_flatten(arg):
-    # in flatten we also turn negations (in sums) into weighted sums,
-    # for stronger expression simplification
-    if isinstance(arg, Operator) and arg.name == "-":
-        # TODO: HANDLE the ABS operator 
-        if any(isinstance(sub_arg, Operator) and sub_arg.name == "abs" for sub_arg in arg.args):
-            return False
-        return True
-    return _wsum_should(arg)
-
-def _wsum_make_flatten(sub_expr):
-    # Mixed operator weighted sums that can be flattened into one,
-    # where any of the sub expressions is a sum, mul, neg, ...
-    # e.g. bv0 - 3 * (bv2 + 2 * bv1)
-    if sub_expr.name == 'wsum':
-        w_new, x_new = [], []
-        for wi, xi in zip(sub_expr.args[0], sub_expr.args[1]):
-            wni, xni = _wsum_make_flatten(xi)
-            wni = [wnij * wi for wnij in wni]
-            w_new += wni
-            x_new += xni
-        return w_new, x_new
-    elif sub_expr.name == 'mul':
-        w = sub_expr.args[0]
-        wi, x = _wsum_make_flatten(sub_expr.args[1])
-        wi_new = [wij*w for wij in wi]
-        return wi_new, x
-    elif sub_expr.name == "sum":
-        w_new, x_new = [], []
-        for xi in sub_expr.args:
-            wni, xni = _wsum_make_flatten(xi)
-            w_new += wni
-            x_new += xni
-        return w_new, x_new
-    elif sub_expr.name == "-" and isinstance(sub_expr.args[0], Operator):
-        # - (3 * y)
-        w, x = _wsum_make_flatten(sub_expr.args[0])
-        return [-i for i in w], x
-
-    ## base case
-    return _wsum_make(sub_expr)
-# =======
-# >>>>>>> master
-=======
     else: # circular if I import GlobalConstraint here...
         if hasattr(expr, "decompose"):
             # global... decompose and negate that
             return negated_normal(Operator('and', expr.decompose()))
         else:
-            raise NotImplementedError("negate_normal {}".format(expr))
->>>>>>> daddc7cc
+            raise NotImplementedError("negate_normal {}".format(expr))