--- conflicted
+++ resolved
@@ -85,11 +85,7 @@
 from ..expressions.core import *
 from ..expressions.core import _wsum_should, _wsum_make
 from ..expressions.variables import _NumVarImpl, _IntVarImpl, _BoolVarImpl
-<<<<<<< HEAD
-from ..expressions.utils import is_num, is_any_list, is_star
-=======
-from ..expressions.utils import is_num, is_any_list, is_int
->>>>>>> 346fe48d
+from ..expressions.utils import is_num, is_any_list, is_int, is_star
 from .negation import push_down_negation
 
 
