"""
Flattening a model (or individual constraints) into 'flat normal form'.

In flat normal form, constraints belong to one of three families with all arguments
either constants, variables, list of constants or list of variables, and
some binary constraints have a canonical order of variables.

Furthermore, it is 'negated normal' meaning that the ~ (negation operator) only appears
before a Boolean variable (in CPMpy, absorbed in a 'NegBoolView'),
and it is 'negation normal' meaning that the - (negative operator) only appears before
a constant, that is a - b :: a + -1*b :: wsum([1,-1],[a,b])

The three families of possible constraints are:

Base constraints: (no nesting)
------------------------------

    - Boolean variable
    - Boolean operators: and([Var]), or([Var])             (CPMpy class 'Operator', is_bool())
    - Boolean impliciation: Var -> Var                     (CPMpy class 'Operator', is_bool())
    - Boolean equality: Var == Var                         (CPMpy class 'Comparison')
                        Var == Constant                    (CPMpy class 'Comparison')
    - Global constraint (Boolean): global([Var]*)          (CPMpy class 'GlobalConstraint', is_bool())

Comparison constraints: (up to one nesting on one side)
-------------------------------------------------------

    - Numeric equality:  Numexpr == Var                    (CPMpy class 'Comparison')
                         Numexpr == Constant               (CPMpy class 'Comparison')
    - Numeric disequality: Numexpr != Var                  (CPMpy class 'Comparison')
                           Numexpr != Constant             (CPMpy class 'Comparison')
    - Numeric inequality (>=,>,<,<=): Numexpr >=< Var      (CPMpy class 'Comparison')

    Numexpr:

        - Operator (non-Boolean) with all args Var/constant (examples: +,*,/,mod,wsum)
                                                           (CPMpy class 'Operator', not is_bool())
        - Global constraint (non-Boolean) (examples: Max,Min,Element)
                                                           (CPMpy class 'GlobalConstraint', not is_bool()))

    wsum: wsum([Const],[Var]) represents sum([Const]*[Var]) # TODO: not implemented yet

Reify/imply constraint: (up to two nestings on one side)
--------------------------------------------------------

    - Reification (double implication): Boolexpr == Var    (CPMpy class 'Comparison')
    - Implication: Boolexpr -> Var                         (CPMpy class 'Operator', is_bool())
                   Var -> Boolexpr                         (CPMpy class 'Operator', is_bool())

    Boolexpr:

        - Boolean operators: and([Var]), or([Var])             (CPMpy class 'Operator', is_bool())
        - Boolean equality: Var == Var                         (CPMpy class 'Comparison')
        - Global constraint (Boolean): global([Var]*)          (CPMpy class 'GlobalConstraint', is_bool())
        - Comparison constraint (see above)                    (CPMpy class 'Comparison')
    
    Reification of a comparison is the most complex case as it can allow up to 3 levels of nesting in total, e.g.:

        - (wsum([1,2,3],[IV1,IV2,IV3]) > 5) == BV
        - (IV1 == IV2) == BV
        - (BV1 == BV2) == BV3

Objective: (up to one nesting)
------------------------------

    - Satisfaction problem: None
    - Decision variable: Var
    - Linear: sum([Var])                                   (CPMpy class 'Operator', name 'sum')
              wsum([Const],[Var])                          (CPMpy class 'Operator', name 'wsum')

The output after calling flatten_model() or flatten_constraint() will ONLY contain expressions
of the form specified above.

The flattening does not promise to do common subexpression elimination or to automatically group
commutative expressions (and, or, sum, wsum, ...) but such optimisations should be added later.

TODO: update behind_the_scenes.rst doc with the new 'flat normal form'
TODO: small optimisations, e.g. and/or chaining (potentially after negation), see test_flatten
"""
import copy
import math
import builtins
import numpy as np

from .normalize import toplevel_list
from ..expressions.core import *
from ..expressions.core import _wsum_should, _wsum_make
from ..expressions.variables import _NumVarImpl, _IntVarImpl, _BoolVarImpl, NegBoolView
from ..expressions.utils import is_num, is_any_list

def flatten_model(orig_model):
    """
        Receives model, returns new model where every constraint is in 'flat normal form'
    """
    from ..model import Model  # otherwise circular dependency...

    # the top-level constraints
    basecons = flatten_constraint(orig_model.constraints)

    # the objective
    if orig_model.objective_ is None:
        return Model(*basecons)  # no objective, satisfaction problem
    else:
        (newobj, newcons) = flatten_objective(orig_model.objective_)
        basecons += newcons
        if orig_model.objective_is_min:
            return Model(*basecons, minimize=newobj)
        else:
            return Model(*basecons, maximize=newobj)


def flatten_constraint(expr):
    """
        input is any expression; except is_num(), pure _NumVarImpl,
        or Operator/GlobalConstraint with not is_bool()
        
        output: see definition of 'flat normal form' above.

        it will return 'Exception' if something is not supported
        TODO, what built-in python error is best?
        RE TODO: we now have custom NotImpl/NotSupported
    """
    newlist = []
    # for backwards compatibility reasons, we now consider it a meta-
    # transformation, that calls (preceding) transformations itself
    # e.g. `toplevel_list()` ensures it is a list
    for expr in toplevel_list(expr):

        if isinstance(expr, _BoolVarImpl):
            newlist.append(expr)

        elif isinstance(expr, Operator):
            """
            - Base Boolean operators: and([Var]), or([Var])        (CPMpy class 'Operator', is_bool())
            - Base Boolean impliciation: Var -> Var                (CPMpy class 'Operator', is_bool())
            - Implication: Boolexpr -> Var                         (CPMpy class 'Operator', is_bool())
                           Var -> Boolexpr                         (CPMpy class 'Operator', is_bool())
<<<<<<< HEAD
        """
        # does not type-check that arguments are bool... Could do now with expr.is_bool()!
        if all(__is_flat_var(arg) for arg in expr.args):
            if expr.name == 'not':
                #convert to negboolview
                return [NegBoolView(expr.args[0])]
            else:
                return [expr]
=======
            """
            # does not type-check that arguments are bool... Could do now with expr.is_bool()!
            if all(__is_flat_var(arg) for arg in expr.args):
                newlist.append(expr)
                continue

            elif expr.name == 'or':
                # rewrites that avoid auxiliary var creation, should go to normalize?
                # in case of an implication in a disjunction, merge in
                if builtins.any(isinstance(a, Operator) and a.name == '->' for a in expr.args):
                    newargs = list(expr.args)  # take copy
                    for i,a in enumerate(newargs):
                        if isinstance(a, Operator) and a.name == '->':
                            newargs[i:i+1] = [~a.args[0],a.args[1]]
                    # there could be nested implications
                    newlist.extend(flatten_constraint(Operator('or', newargs)))
                    continue
                else:
                    # check if disjunction contains conjunctions, and if so split out
                    newexprs = None
                    for i,a in enumerate(expr.args):
                        if isinstance(a, Operator) and a.name == 'and':
                            # can avoid aux var creation by splitting over the and
                            newexprs = [Operator("or", expr.args[:i]+[e]+expr.args[i+1:]) for e in a.args]
                            break
                    if newexprs is not None:
                        newlist.extend(flatten_constraint(newexprs))
                        continue

            elif expr.name == '->':
                # some rewrite rules that avoid creating auxiliary variables
                # 1) if rhs is 'and', split into individual implications a0->and([a11..a1n]) :: a0->a11,...,a0->a1n
                # XXX ideally negations are already pushed down, so a0->~(or(...)) is also covered
                if expr.args[1].name == 'and':
                    a1s = expr.args[1].args
                    a0 = expr.args[0]
                    newlist.extend(flatten_constraint([a0.implies(a1) for a1 in a1s]))
                    continue
                # 2) if lhs is 'or' then or([a01..a0n])->a1 :: ~a1->and([~a01..~a0n] and split
                elif expr.args[0].name == 'or':
                    a0s = expr.args[0].args
                    a1 = expr.args[1]
                    newlist.extend(flatten_constraint([(~a1).implies(~a0) for a0 in a0s]))
                    continue
                # 2b) if lhs is ->, like 'or': a01->a02->a1 :: (~a01|a02)->a1 :: ~a1->a01,~a1->~a02
                elif expr.args[0].name == '->':
                    a01,a02 = expr.args[0].args
                    a1 = expr.args[1]
                    newlist.extend(flatten_constraint([(~a1).implies(a01), (~a1).implies(~a02)]))
                    continue

                # ->, allows a boolexpr on one side
                elif isinstance(expr.args[0], _BoolVarImpl):
                    # LHS is var, ensure RHS is normalized 'Boolexpr'
                    lhs,lcons = expr.args[0], ()
                    rhs,rcons = normalized_boolexpr(expr.args[1])
                else:
                    # make LHS normalized 'Boolexpr', RHS must be a var
                    lhs,lcons = normalized_boolexpr(expr.args[0])
                    rhs,rcons = get_or_make_var(expr.args[1])
>>>>>>> 8eddb2e8

                newlist.append(Operator(expr.name, (lhs,rhs)))
                newlist.extend(lcons)
                newlist.extend(rcons)
                continue

<<<<<<< HEAD
            newexpr = Operator(expr.name, (lhs,rhs))
            return [newexpr]+flatcons
        elif expr.name == 'not':
            nnexpr = negated_normal(expr.args[0])
            (con, flatcons) = normalized_boolexpr(nnexpr)
            return [con]+flatcons
        else:
=======
            # if none of the above cases + continue matched:
>>>>>>> 8eddb2e8
            # a normalizable boolexpr
            (con, flatcons) = normalized_boolexpr(expr)
            newlist.append(con)
            newlist.extend(flatcons)

        elif isinstance(expr, Comparison):
            """
    - Base Boolean equality: Var == Var                         (CPMpy class 'Comparison')
                             Var == Constant                    (CPMpy class 'Comparison')
    - Numeric equality:  Numexpr == Var                    (CPMpy class 'Comparison')
                         Numexpr == Constant               (CPMpy class 'Comparison')
    - Numeric disequality: Numexpr != Var                  (CPMpy class 'Comparison')
                           Numexpr != Constant             (CPMpy class 'Comparison')
    - Numeric inequality (>=,>,<,<=,): Numexpr >=< Var     (CPMpy class 'Comparison')
    - Reification (double implication): Boolexpr == Var    (CPMpy class 'Comparison')
            """
            exprname = expr.name  # so it can be modified
            lexpr, rexpr = expr.args
            rewritten = False

            # rewrite 'Var == Expr' to normalzed 'Expr == Var'
            if (expr.name == '==' or expr.name == '!=') \
                    and __is_flat_var(lexpr) and not __is_flat_var(rexpr):
                lexpr, rexpr = rexpr, lexpr
                rewritten = True

            # rewrite 'BoolExpr != BoolExpr' to normalized 'BoolExpr == ~BoolExpr'
            if exprname == '!=' and lexpr.is_bool():
                exprname = '=='
                rexpr = ~rexpr
                rewritten = True

            # already flat?
            if all(__is_flat_var(arg) for arg in [lexpr, rexpr]):
                if not rewritten:
                    newlist.append(expr)  # original
                else:
                    newlist.append(Comparison(exprname, lexpr, rexpr))
                continue

            # ensure rhs is var
            (rvar, rcons) = get_or_make_var(rexpr)

            # Reification (double implication): Boolexpr == Var
            if exprname == '==' and lexpr.is_bool():
                if is_num(rexpr):
                    # shortcut, full original one is normalizable BoolExpr
                    # such as And(v1,v2,v3) == 0
                    # TODO: should be normalized away in earlier transform
                    (con, flatcons) = normalized_boolexpr(expr)
                    newlist.append(con)
                    newlist.extend(flatcons)
                    continue
                else:
                    (lhs, lcons) = normalized_boolexpr(lexpr)
            else:
                # other cases: LHS is numexpr
                (lhs, lcons) = normalized_numexpr(lexpr)

            newlist.append(Comparison(exprname, lhs, rvar))
            newlist.extend(lcons)
            newlist.extend(rcons)

        else:
            """
    - Global constraint (Boolean): global([Var]*)          (CPMpy class 'GlobalConstraint', is_bool())
            """
            (con, flatcons) = normalized_boolexpr(expr)
            newlist.append(con)
            newlist.extend(flatcons)

    return newlist


def flatten_objective(expr, supported=frozenset(["sum","wsum"])):
    """
    - Decision variable: Var
    - Linear: sum([Var])                                   (CPMpy class 'Operator', name 'sum')
              wsum([Const],[Var])                          (CPMpy class 'Operator', name 'wsum')
    """
    # lets be very explicit here
    if is_any_list(expr):
        # one source of errors is sum(v) where v is a matrix, use v.sum() instead
        raise Exception(f"Objective expects a single variable/expression, not a list of expressions")

    (flatexpr, flatcons) = normalized_numexpr(expr)  # might rewrite expr into a (w)sum
    if isinstance(flatexpr, Expression) and flatexpr.name in supported:
        return (flatexpr, flatcons)
    else:
        # any other numeric expression,
        var, cons = get_or_make_var(flatexpr)
        return (var, cons+flatcons)


def __is_flat_var(arg):
    """ True if the variable is a numeric constant, or a _NumVarImpl (incl subclasses)
    """
    return is_num(arg) or isinstance(arg, _NumVarImpl)

def __is_flat_var_or_list(arg):
    """ True if the variable is a numeric constant, or a _NumVarImpl (incl subclasses)
        or a list of __is_flat_var_or_list
    """
    return is_num(arg) or isinstance(arg, _NumVarImpl) or \
           is_any_list(arg) and all(__is_flat_var_or_list(el) for el in arg)


def get_or_make_var(expr):
    """
        Must return a variable, and list of flat normal constraints
        Determines whether this is a Boolean or Integer variable and returns
        the equivalent of: (var, normalize(expr) == var)
    """
    if __is_flat_var(expr):
        return (expr, [])

    if is_any_list(expr):
        raise Exception(f"Expected single variable, not a list for: {expr}")

    if expr.is_bool():
        # normalize expr into a boolexpr LHS, reify LHS == bvar
        (flatexpr, flatcons) = normalized_boolexpr(expr)

        bvar = _BoolVarImpl()
        return (bvar, [flatexpr == bvar]+flatcons)

    else:
        # normalize expr into a numexpr LHS,
        # then compute bounds and return (newintvar, LHS == newintvar)
        (flatexpr, flatcons) = normalized_numexpr(expr)

        lb, ub = flatexpr.get_bounds()
        ivar = _IntVarImpl(math.floor(lb), math.ceil(ub))
        return (ivar, [flatexpr == ivar]+flatcons)

def get_or_make_var_or_list(expr):
    """ Like get_or_make_var() but also accepts and recursively transforms lists
        Used to convert arguments of globals
    """
    if __is_flat_var_or_list(expr):
        return (expr,[])
    elif is_any_list(expr):
        flatvars, flatcons = zip(*[get_or_make_var(arg) for arg in expr])
        return (flatvars, [c for con in flatcons for c in con])
    else:
        return get_or_make_var(expr)


def normalized_boolexpr(expr):
    """
        input is any Boolean (is_bool()) expression,
        output are all 'flat normal form' Boolean expressions that can be 'reified', meaning that
            - subexpr == BoolVar
            - subexpr -> BoolVar

        are valid output expressions.

        Currently, this is the case for subexpr:
        - Boolean operators: and([Var]), or([Var])             (CPMpy class 'Operator', is_bool())
        - Boolean equality: Var == Var                         (CPMpy class 'Comparison')
        - Global constraint (Boolean): global([Var]*)          (CPMpy class 'GlobalConstraint', is_bool())
        - Comparison constraint (see elsewhere)                (CPMpy class 'Comparison')

        output: (base_expr, base_cons) with:
            base_expr: same as 'expr', but all arguments are variables
            base_cons: list of flat normal constraints
    """
    assert(not __is_flat_var(expr))
    assert(expr.is_bool()) 

    if isinstance(expr, Operator):
        # and, or, ->

        # apply De Morgan's transform for "implies"
        if expr.name == '->':
            # TODO, optimisation if args0 is an 'and'?
            (lhs,lcons) = get_or_make_var(expr.args[0])
            # TODO, optimisation if args1 is an 'or'?
            (rhs,rcons) = get_or_make_var(expr.args[1])
            return ((~lhs | rhs), lcons+rcons)

        #push down the negation
        if expr.name == 'not':
            nnexpr = negated_normal(expr.args[0])
            if __is_flat_var(nnexpr):
                #can be a flat var in this case because Not(bv) get converted to NegBoolView
                return (nnexpr, [])
            else:
                return normalized_boolexpr(nnexpr)

        if all(__is_flat_var(arg) for arg in expr.args):
            return (expr, [])
        else:
            # one of the arguments is not flat, flatten all
            flatvars, flatcons = zip(*[get_or_make_var(arg) for arg in expr.args])
            newexpr = Operator(expr.name, flatvars)
            return (newexpr, [c for con in flatcons for c in con])

    elif isinstance(expr, Comparison):
        if expr.name != '!=' and all(__is_flat_var(arg) for arg in expr.args):
            return (expr, [])  # shortcut
        else:
            # LHS can be boolexpr, RHS has to be variable

            lexpr, rexpr = expr.args
            exprname = expr.name

            # ==,!=: can swap if lhs is var and rhs is not
            if (exprname == '==' or exprname == '!=') and \
                not __is_flat_var(rexpr) and __is_flat_var(lexpr):
                lexpr, rexpr = rexpr, lexpr

            # ensure rhs is var
            (rvar, rcons) = get_or_make_var(rexpr)

            # LHS: check if Boolexpr == smth:
            if (exprname == '==' or exprname == '!=') and lexpr.is_bool():
                if is_num(rexpr):
                    #This case still exists, as the users can write boolexpr == 0
                    # BoolExpr == 0|False
                    assert (not rexpr), f"should be false: {rexpr}" # 'true' is preprocessed away
                    if exprname == '==':
                        nnexpr = negated_normal(lexpr)
                        return normalized_boolexpr(nnexpr)
                    else: # !=, should only be possible in dubble negation
                        return normalized_boolexpr(lexpr)

                # this is a reified constraint, so lhs must be var too to be in normal form
                (lhs, lcons) = get_or_make_var(lexpr)
                if expr.name == '!=':
                    # != not needed, negate RHS variable
                    rvar = ~rvar
                    exprname = '=='
            else:
                # other cases: LHS is numexpr
                (lhs, lcons) = normalized_numexpr(lexpr)

            return (Comparison(exprname, lhs, rvar), lcons+rcons)

    else:
        """
        - Global constraint (Boolean): global([Var]*)          (CPMpy class 'GlobalConstraint', is_bool())
        """
        # just recursively flatten args, which can be lists
        if all(__is_flat_var_or_list(arg) for arg in expr.args):
            return (expr, [])
        else:
            # recursively flatten all children
            flatargs, flatcons = zip(*[get_or_make_var_or_list(arg) for arg in expr.args])

            # take copy, replace args
            newexpr = copy.copy(expr) # shallow or deep? currently shallow
            newexpr.args = flatargs
            return (newexpr, [c for con in flatcons for c in con])


def normalized_numexpr(expr):
    """
        all 'flat normal form' numeric expressions...

        Currently, this is the case for:

        - Operator (non-Boolean) with all args Var/constant (examples: +,*,/,mod,wsum)
                                                           (CPMpy class 'Operator', not is_bool())
        - Global constraint (non-Boolean) (examples: Max,Min,Element)
                                                           (CPMpy class 'GlobalConstraint', not is_bool()))

        output: (base_expr, base_cons) with:
            base_expr: same as 'expr', but all arguments are variables
            base_cons: list of flat normal constraints
    """
    # XXX a boolexpr is also a valid numexpr... e.g. 30*(iv > 5) + ... see mario obj.
    if __is_flat_var(expr):
        return (expr, [])

    elif expr.is_bool():
        # unusual case, but its truth-value is a valid numexpr
        # so reify and return the boolvar
        return get_or_make_var(expr)

    elif isinstance(expr, Operator):
        # rewrite -a, const*a and a*const into a weighted sum, so it can be used as objective
        if expr.name == '-' or (expr.name == 'mul' and _wsum_should(expr)):
            return normalized_numexpr(Operator("wsum", _wsum_make(expr)))

        if all(__is_flat_var(arg) for arg in expr.args):
            return (expr, [])

        # pre-process sum, to fold in nested subtractions and const*Exprs, e.g. x - y + 2*(z+r)
        if expr.name == "sum" and \
           all(isinstance(a, Expression) for a in expr.args) and \
           any((a.name == "-" or _wsum_should(a)) for a in expr.args):
            we = [_wsum_make(a) for a in expr.args]
            w = [wi for w,_ in we for wi in w]
            e = [ei for _,e in we for ei in e]
            return normalized_numexpr(Operator("wsum", (w,e)))

        # wsum needs special handling because expr.args is a tuple of which only 2nd one has exprs
        if expr.name == 'wsum':
            weights, sub_exprs  = expr.args
            # while here, avoid creation of auxiliary variables for compatible operators -/sum/wsum
            i = 0
            while(i < len(sub_exprs)): # can dynamically change
                if isinstance(sub_exprs[i], Operator) and \
                    ((sub_exprs[i].name in ['-', 'sum'] and \
                        all(isinstance(a, Expression) for a in sub_exprs[i].args)) or \
                     (sub_exprs[i].name == 'wsum' and \
                        all(isinstance(a, Expression) for a in sub_exprs[i].args[1]))):  # TODO: avoid constants for now...
                    w,e = _wsum_make(sub_exprs[i])
                    # insert in place, and next iteration over same 'i' again
                    weights[i:i+1] = [weights[i]*wj for wj in w]
                    sub_exprs[i:i+1] = e
                else:
                    i = i+1

            # now flatten the resulting subexprs
            flatvars, flatcons = map(list, zip(*[get_or_make_var(arg) for arg in sub_exprs])) # also bool, reified...
            newexpr = Operator(expr.name, (weights, flatvars))
            return (newexpr, [c for con in flatcons for c in con])

        else: # generic operator
            # recursively flatten all children
            flatvars, flatcons = zip(*[get_or_make_var(arg) for arg in expr.args])

            newexpr = Operator(expr.name, flatvars)
            return (newexpr, [c for con in flatcons for c in con])
    else:
        # Global constraint (non-Boolean) (examples: Max,Min,Element)

        # just recursively flatten args, which can be lists
        if all(__is_flat_var_or_list(arg) for arg in expr.args):
            return (expr, [])
        else:
            # recursively flatten all children
            flatvars, flatcons = zip(*[get_or_make_var_or_list(arg) for arg in expr.args])

            # take copy, replace args
            newexpr = copy.copy(expr) # shallow or deep? currently shallow
            newexpr.args = flatvars
            return (newexpr, [c for con in flatcons for c in con])

    raise Exception("Operator '{}' not allowed as numexpr".format(expr)) # or bug

def negated_normal(expr):
    """
        WORK IN PROGRESS
        Negate 'expr' by pushing the negation down into it and its args

        Comparison: swap comparison sign
        Operator.is_bool(): apply DeMorgan
        Global: decompose and negate that

        This function only ensures 'negated normal' for the top-level
        constraint (negating arguments recursively as needed),
        it does not ensure flatness (except if the input is flat)
    """

    if __is_flat_var(expr):
        return ~expr

    elif isinstance(expr, Comparison):
        if expr.name == '==' and expr.args[0].is_bool() \
           and not is_num(expr.args[1]):  # XXX and is ==0 hack..., fix with ~
            # Boolean case, double reification, keep == and negate arg1
            return Comparison('==', expr.args[0], negated_normal(expr.args[1]))

        newexpr = copy.copy(expr)
        if   expr.name == '==': newexpr.name = '!='
        elif expr.name == '!=': newexpr.name = '=='
        elif expr.name == '<=': newexpr.name = '>'
        elif expr.name == '<':  newexpr.name = '>='
        elif expr.name == '>=': newexpr.name = '<'
        elif expr.name == '>':  newexpr.name = '<='
        return newexpr

    elif isinstance(expr, Operator):
        assert(expr.is_bool())

        if expr.name == 'and':
            return Operator('or', [negated_normal(arg) for arg in expr.args])
        elif expr.name == 'or':
            # XXX this might create a top-level and
            return Operator('and', [negated_normal(arg) for arg in expr.args])
        elif expr.name == '->':
            # XXX this might create a top-level and
            return expr.args[0] & negated_normal(expr.args[1])
        elif expr.name == 'not':
            return expr.args[0]
        else:
            #raise NotImplementedError("negate_normal {}".format(expr))
            # XXX do raise, better safe then sorry
            return expr == 0 # can't do better than this...

    else: # circular if I import GlobalConstraint here...
        if hasattr(expr, "decompose_negation"):
            # for global constraints where the negation of the decomposition is not equivalent
            # to the negated global constraint (due to auxiliary variables, i.e. Circuit)
            return Operator('and', expr.decompose_negation())
        if hasattr(expr, "decompose"):
            # global... decompose and negate that
            return negated_normal(Operator('and', expr.decompose()))
        else:
            raise NotImplementedError("negate_normal {}".format(expr))<|MERGE_RESOLUTION|>--- conflicted
+++ resolved
@@ -135,16 +135,6 @@
             - Base Boolean impliciation: Var -> Var                (CPMpy class 'Operator', is_bool())
             - Implication: Boolexpr -> Var                         (CPMpy class 'Operator', is_bool())
                            Var -> Boolexpr                         (CPMpy class 'Operator', is_bool())
-<<<<<<< HEAD
-        """
-        # does not type-check that arguments are bool... Could do now with expr.is_bool()!
-        if all(__is_flat_var(arg) for arg in expr.args):
-            if expr.name == 'not':
-                #convert to negboolview
-                return [NegBoolView(expr.args[0])]
-            else:
-                return [expr]
-=======
             """
             # does not type-check that arguments are bool... Could do now with expr.is_bool()!
             if all(__is_flat_var(arg) for arg in expr.args):
@@ -205,24 +195,13 @@
                     # make LHS normalized 'Boolexpr', RHS must be a var
                     lhs,lcons = normalized_boolexpr(expr.args[0])
                     rhs,rcons = get_or_make_var(expr.args[1])
->>>>>>> 8eddb2e8
 
                 newlist.append(Operator(expr.name, (lhs,rhs)))
                 newlist.extend(lcons)
                 newlist.extend(rcons)
                 continue
 
-<<<<<<< HEAD
-            newexpr = Operator(expr.name, (lhs,rhs))
-            return [newexpr]+flatcons
-        elif expr.name == 'not':
-            nnexpr = negated_normal(expr.args[0])
-            (con, flatcons) = normalized_boolexpr(nnexpr)
-            return [con]+flatcons
-        else:
-=======
             # if none of the above cases + continue matched:
->>>>>>> 8eddb2e8
             # a normalizable boolexpr
             (con, flatcons) = normalized_boolexpr(expr)
             newlist.append(con)
@@ -404,15 +383,6 @@
             (rhs,rcons) = get_or_make_var(expr.args[1])
             return ((~lhs | rhs), lcons+rcons)
 
-        #push down the negation
-        if expr.name == 'not':
-            nnexpr = negated_normal(expr.args[0])
-            if __is_flat_var(nnexpr):
-                #can be a flat var in this case because Not(bv) get converted to NegBoolView
-                return (nnexpr, [])
-            else:
-                return normalized_boolexpr(nnexpr)
-
         if all(__is_flat_var(arg) for arg in expr.args):
             return (expr, [])
         else:
@@ -441,7 +411,6 @@
             # LHS: check if Boolexpr == smth:
             if (exprname == '==' or exprname == '!=') and lexpr.is_bool():
                 if is_num(rexpr):
-                    #This case still exists, as the users can write boolexpr == 0
                     # BoolExpr == 0|False
                     assert (not rexpr), f"should be false: {rexpr}" # 'true' is preprocessed away
                     if exprname == '==':
@@ -609,18 +578,12 @@
         elif expr.name == '->':
             # XXX this might create a top-level and
             return expr.args[0] & negated_normal(expr.args[1])
-        elif expr.name == 'not':
-            return expr.args[0]
         else:
             #raise NotImplementedError("negate_normal {}".format(expr))
             # XXX do raise, better safe then sorry
             return expr == 0 # can't do better than this...
 
     else: # circular if I import GlobalConstraint here...
-        if hasattr(expr, "decompose_negation"):
-            # for global constraints where the negation of the decomposition is not equivalent
-            # to the negated global constraint (due to auxiliary variables, i.e. Circuit)
-            return Operator('and', expr.decompose_negation())
         if hasattr(expr, "decompose"):
             # global... decompose and negate that
             return negated_normal(Operator('and', expr.decompose()))
