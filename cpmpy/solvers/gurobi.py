--- conflicted
+++ resolved
@@ -326,7 +326,6 @@
 
       for expr in toplevel_list(cpm_expr_orig):
       # transform and post the constraints
-<<<<<<< HEAD
           for cpm_expr in self.transform(expr):
 
             # Comparisons: only numeric ones as 'only_bv_implies()' has removed the '==' reification for Boolean expressions
@@ -337,27 +336,6 @@
 
                 # Thanks to `only_numexpr_equality()` only supported comparisons should remain
                 if cpm_expr.name == '<=':
-=======
-      for cpm_expr in self.transform(cpm_expr_orig):
-
-        # Comparisons: only numeric ones as 'only_implies()' has removed the '==' reification for Boolean expressions
-        # numexpr `comp` bvar|const
-        if isinstance(cpm_expr, Comparison):
-            lhs, rhs = cpm_expr.args
-            grbrhs = self.solver_var(rhs)
-
-            # Thanks to `only_numexpr_equality()` only supported comparisons should remain
-            if cpm_expr.name == '<=':
-                grblhs = self._make_numexpr(lhs)
-                self.grb_model.addLConstr(grblhs, GRB.LESS_EQUAL, grbrhs)
-            elif cpm_expr.name == '>=':
-                grblhs = self._make_numexpr(lhs)
-                self.grb_model.addLConstr(grblhs, GRB.GREATER_EQUAL, grbrhs)
-            elif cpm_expr.name == '==':
-                if isinstance(lhs, _NumVarImpl) \
-                        or (isinstance(lhs, Operator) and (lhs.name == 'sum' or lhs.name == 'wsum' or lhs.name == "sub")):
-                    # a BoundedLinearExpression LHS, special case, like in objective
->>>>>>> 2a304a09
                     grblhs = self._make_numexpr(lhs)
                     self.cons.append([self.grb_model.addLConstr(grblhs, GRB.LESS_EQUAL, grbrhs), expr])
 
