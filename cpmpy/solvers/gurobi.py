#!/usr/bin/env python
"""
    Interface to the python 'gurobi' package

    Requires that the 'gurobipy' python package is installed:

        $ pip install gurobipy
    
    as well as the Gurobi bundled binary packages, downloadable from:
    https://www.gurobi.com/
    
    In contrast to other solvers in this package, Gurobi is not free to use and requires an active licence
    You can read more about available licences at https://www.gurobi.com/downloads/

    ===============
    List of classes
    ===============

    .. autosummary::
        :nosignatures:

        CPM_gurobi

    ==============
    Module details
    ==============
"""

from .solver_interface import SolverInterface, SolverStatus, ExitStatus
from ..expressions.core import *
from ..expressions.variables import _BoolVarImpl, NegBoolView, _IntVarImpl, _NumVarImpl, intvar
from ..expressions.globalconstraints import DirectConstraint
from ..transformations.comparison import only_numexpr_equality
from ..transformations.decompose_global import decompose_global
from ..transformations.flatten_model import flatten_constraint, flatten_objective
from ..transformations.get_variables import get_variables
from ..transformations.linearize import linearize_constraint, only_positive_bv
from ..transformations.reification import only_bv_implies, reify_rewrite

try:
    import gurobipy as gp
    GRB_ENV = None
except ImportError:
    pass


class CPM_gurobi(SolverInterface):
    """
    Interface to Gurobi's API

    Requires that the 'gurobipy' python package is installed:
    $ pip install gurobipy

    See detailed installation instructions at:
    https://support.gurobi.com/hc/en-us/articles/360044290292-How-do-I-install-Gurobi-for-Python-

    Creates the following attributes (see parent constructor for more):
    - grb_model: object, TEMPLATE's model object

    The `DirectConstraint`, when used, calls a function on the `grb_model` object.
    """

    @staticmethod
    def supported():
        # try to import the package
        try:
            import gurobipy as gp
            global GRB_ENV
            if GRB_ENV is None:
                # initialise the native gurobi model object
                GRB_ENV = gp.Env()
                GRB_ENV.setParam("OutputFlag", 0)
                GRB_ENV.start()
            return True
        except:
            return False

    def __init__(self, cpm_model=None, subsolver=None):
        """
        Constructor of the native solver object

        Arguments:
        - cpm_model: a CPMpy Model()
        """
        if not self.supported():
            raise Exception(
                "CPM_gurobi: Install the python package 'gurobipy' and make sure your licence is activated!")
        import gurobipy as gp

        # TODO: subsolver could be a GRB_ENV if a user would want to hand one over
        self.grb_model = gp.Model(env=GRB_ENV)

        # initialise everything else and post the constraints/objective
        # it is sufficient to implement __add__() and minimize/maximize() below
        super().__init__(name="gurobi", cpm_model=cpm_model)


    def solve(self, time_limit=None, solution_callback=None, **kwargs):
        """
            Call the gurobi solver

            Arguments:
            - time_limit:  maximum solve time in seconds (float, optional)
            - kwargs:      any keyword argument, sets parameters of solver object

            Arguments that correspond to solver parameters:
            Examples of gurobi supported arguments include:
                - Threads : int
                - MIPFocus: int
                - ImproveStartTime : bool
                - FlowCoverCuts: int

            For a full list of gurobi parameters, please visit https://www.gurobi.com/documentation/9.5/refman/parameters.html#sec:Parameters
        """
        from gurobipy import GRB

        if time_limit is not None:
            self.grb_model.setParam("TimeLimit", time_limit)

        # call the solver, with parameters
        for param, val in kwargs.items():
            self.grb_model.setParam(param, val)

        _ = self.grb_model.optimize(callback=solution_callback)
        grb_objective = self.grb_model.getObjective()

        grb_status = self.grb_model.Status

        # new status, translate runtime
        self.cpm_status = SolverStatus(self.name)
        self.cpm_status.runtime = self.grb_model.runtime

        # translate exit status
        if grb_status == GRB.OPTIMAL and not self.has_objective():
            self.cpm_status.exitstatus = ExitStatus.FEASIBLE
        elif grb_status == GRB.OPTIMAL and self.has_objective():
            self.cpm_status.exitstatus = ExitStatus.OPTIMAL
        elif grb_status == GRB.INFEASIBLE:
            self.cpm_status.exitstatus = ExitStatus.UNSATISFIABLE
        elif grb_status == GRB.TIME_LIMIT:
            if self.grb_model.SolCount == 0:
                # can be sat or unsat
                self.cpm_status.exitstatus = ExitStatus.UNKNOWN
            else:
                self.cpm_status.exitstatus = ExitStatus.FEASIBLE
        else:  # another?
            raise NotImplementedError(
                f"Translation of gurobi status {grb_status} to CPMpy status not implemented")  # a new status type was introduced, please report on github

        # True/False depending on self.cpm_status
        has_sol = self._solve_return(self.cpm_status)

        # translate solution values (of user specified variables only)
        self.objective_value_ = None
        if has_sol:
            # fill in variable values
            for cpm_var in self.user_vars:
                solver_val = self.solver_var(cpm_var).X
                if cpm_var.is_bool():
                    cpm_var._value = solver_val >= 0.5
                else:
                    cpm_var._value = int(solver_val)
            # set _objective_value
            if self.has_objective():
                self.objective_value_ = grb_objective.getValue()

        return has_sol


    def solver_var(self, cpm_var):
        """
            Creates solver variable for cpmpy variable
            or returns from cache if previously created
        """
        if is_num(cpm_var): # shortcut, eases posting constraints
            return cpm_var

        # special case, negative-bool-view
        # work directly on var inside the view
        if isinstance(cpm_var, NegBoolView):
            raise Exception("Negative literals should not be part of any equation. See /transformations/linearize for more details")

        # create if it does not exit
        if cpm_var not in self._varmap:
            from gurobipy import GRB
            if isinstance(cpm_var, _BoolVarImpl):
                revar = self.grb_model.addVar(vtype=GRB.BINARY, name=cpm_var.name)
            elif isinstance(cpm_var, _IntVarImpl):
                revar = self.grb_model.addVar(cpm_var.lb, cpm_var.ub, vtype=GRB.INTEGER, name=str(cpm_var))
            else:
                raise NotImplementedError("Not a known var {}".format(cpm_var))
            self._varmap[cpm_var] = revar

        # return from cache
        return self._varmap[cpm_var]


    def objective(self, expr, minimize=True):
        """
            Post the given expression to the solver as objective to minimize/maximize

            'objective()' can be called multiple times, only the last one is stored

            (technical side note: any constraints created during conversion of the objective
                are premanently posted to the solver)
        """
        from gurobipy import GRB

        # make objective function non-nested
        (flat_obj, flat_cons) = (flatten_objective(expr))
        self += flat_cons
        get_variables(flat_obj, collect=self.user_vars)  # add potentially created constraints

        # make objective function or variable and post
        obj = self._make_numexpr(flat_obj)
        if minimize:
            self.grb_model.setObjective(obj, sense=GRB.MINIMIZE)
        else:
            self.grb_model.setObjective(obj, sense=GRB.MAXIMIZE)

    def has_objective(self):
        return self.grb_model.getObjective().size() != 0  # TODO: check if better way to do this...

    def _make_numexpr(self, cpm_expr):
        """
            Turns a numeric CPMpy 'flat' expression into a solver-specific
            numeric expression

            Used especially to post an expression as objective function
        """
        import gurobipy as gp

        if is_num(cpm_expr):
            return cpm_expr

        # decision variables, check in varmap
        if isinstance(cpm_expr, _NumVarImpl):  # _BoolVarImpl is subclass of _NumVarImpl
            return self.solver_var(cpm_expr)

        # sum
        if cpm_expr.name == "sum":
            return gp.quicksum(self.solver_vars(cpm_expr.args))
        if cpm_expr.name == "sub":
            a,b = self.solver_vars(cpm_expr.args)
            return a - b
        # wsum
        if cpm_expr.name == "wsum":
            return gp.quicksum(w * self.solver_var(var) for w, var in zip(*cpm_expr.args))

        raise NotImplementedError("gurobi: Not a known supported numexpr {}".format(cpm_expr))


    # `__add__()` from the superclass first calls `transform()` then `_post_constraint()`, just implement the latter
    def transform(self, cpm_expr):
        """
            Transform arbitrary CPMpy expressions to constraints the solver supports

            Implemented through chaining multiple solver-independent **transformation functions** from
            the `cpmpy/transformations/` directory.

            See the 'Adding a new solver' docs on readthedocs for more information.

        :param cpm_expr: CPMpy expression, or list thereof
        :type cpm_expr: Expression or list of Expression

        :return: list of Expression
        """
        # apply transformations, then post internally
        # expressions have to be linearized to fit in MIP model. See /transformations/linearize
        cpm_cons = flatten_constraint(cpm_expr)  # flat normal form
        cpm_cons = decompose_global(cpm_cons, supported={"min","max","alldifferent"}) # alldiff has specialized MIP decomp in linearize
        cpm_cons = reify_rewrite(cpm_cons, supported=frozenset(['sum', 'wsum']))  # constraints that support reification
<<<<<<< HEAD
        cpm_cons = only_bv_implies(cpm_cons)  # anything that can create full reif should go above...
        cpm_cons = linearize_constraint(cpm_cons, supported=frozenset({"sum", "wsum", "sub", "min", "max","mul", "abs","pow","div"}))  # the core of the MIP-linearization
        cpm_cons = only_numexpr_equality(cpm_cons, supported=frozenset(["sum", "wsum", "sub"]))  # supports >, <, !=
=======
        cpm_cons = only_numexpr_equality(cpm_cons, supported=frozenset(["sum", "wsum", "sub"]))  # supports >, <, !=
        cpm_cons = only_bv_implies(cpm_cons)  # anything that can create full reif should go above...
        cpm_cons = linearize_constraint(cpm_cons, supported=frozenset({"sum", "wsum","sub","min","max","mul","abs","pow","div"}))  # the core of the MIP-linearization
>>>>>>> bbff63e8
        cpm_cons = only_positive_bv(cpm_cons)  # after linearization, rewrite ~bv into 1-bv
        return cpm_cons

    def _post_constraint(self, cpm_expr):
        """
            Post a supported CPMpy constraint directly to the underlying solver's API

            What 'supported' means depends on the solver capabilities, and in effect on what transformations
            are applied in `transform()`.

            Solvers can raise 'NotImplementedError' for any constraint not supported after transformation
        """
        from gurobipy import GRB
        # True or False
        if isinstance(cpm_expr, BoolVal):
            return self.grb_model.addConstr(cpm_expr.args[0])

        # Comparisons: only numeric ones as 'only_bv_implies()' has removed the '==' reification for Boolean expressions
        # numexpr `comp` bvar|const
        if isinstance(cpm_expr, Comparison):
            lhs, rhs = cpm_expr.args
            grbrhs = self.solver_var(rhs)

            # Thanks to `only_numexpr_equality()` only supported comparisons should remain
            if cpm_expr.name == '<=':
                grblhs = self._make_numexpr(lhs)
                return self.grb_model.addLConstr(grblhs, GRB.LESS_EQUAL, grbrhs)
            elif cpm_expr.name == '>=':
                grblhs = self._make_numexpr(lhs)
                return self.grb_model.addLConstr(grblhs, GRB.GREATER_EQUAL, grbrhs)
            elif cpm_expr.name == '==':
                if isinstance(lhs, _NumVarImpl) \
                        or (isinstance(lhs, Operator) and (lhs.name == 'sum' or lhs.name == 'wsum' or lhs.name == "sub")):
                    # a BoundedLinearExpression LHS, special case, like in objective
                    grblhs = self._make_numexpr(lhs)
                    return self.grb_model.addLConstr(grblhs, GRB.EQUAL, grbrhs)

                elif lhs.name == 'mul':
                    assert len(lhs.args) == 2, "Gurobi only supports multiplication with 2 variables"
                    a, b = self.solver_vars(lhs.args)
                    self.grb_model.setParam("NonConvex", 2)
                    return self.grb_model.addConstr(a * b == grbrhs)

                elif lhs.name == 'div':
                    assert is_num(lhs.args[1]), "Gurobi only supports division by constants"
                    a, b = self.solver_vars(lhs.args)
                    return self.grb_model.addLConstr(a / b, GRB.EQUAL, grbrhs)

                # General constraints
                # grbrhs should be a variable for gurobi in the subsequent, fake it
                if is_num(grbrhs):
                    grbrhs = self.solver_var(intvar(lb=grbrhs, ub=grbrhs))

                if lhs.name == 'min':
                    return self.grb_model.addGenConstrMin(grbrhs, self.solver_vars(lhs.args))
                elif lhs.name == 'max':
                    return self.grb_model.addGenConstrMax(grbrhs, self.solver_vars(lhs.args))
                elif lhs.name == 'abs':
                    return self.grb_model.addGenConstrAbs(grbrhs, self.solver_var(lhs.args[0]))
                elif lhs.name == 'pow':
                    x, a = self.solver_vars(lhs.args)
                    assert a == 2, "Gurobi: 'pow', only support quadratic constraints (x**2)"
                    return self.grb_model.addGenConstrPow(x, grbrhs, a)

            raise NotImplementedError(
                "Not a known supported gurobi comparison '{}' {}".format(lhs.name, cpm_expr))

        elif isinstance(cpm_expr, Operator) and cpm_expr.name == "->":
            # Indicator constraints
            # Take form bvar -> sum(x,y,z) >= rvar
            cond, sub_expr = cpm_expr.args
            assert isinstance(cond, _BoolVarImpl), f"Implication constraint {cpm_expr} must have BoolVar as lhs"
            assert isinstance(sub_expr, Comparison), "Implication must have linear constraints on right hand side"
            if isinstance(cond, NegBoolView):
                cond, bool_val = self.solver_var(cond._bv), False
            else:
                cond, bool_val = self.solver_var(cond), True

            lhs, rhs = sub_expr.args
            if isinstance(lhs, _NumVarImpl) or lhs.name == "sum" or lhs.name == "wsum":
                lin_expr = self._make_numexpr(lhs)
            else:
                raise Exception(f"Unknown linear expression {lhs} on right side of indicator constraint: {cpm_expr}")
            if sub_expr.name == "<=":
                return self.grb_model.addGenConstrIndicator(cond, bool_val, lin_expr, GRB.LESS_EQUAL, self.solver_var(rhs))
            if sub_expr.name == ">=":
                return self.grb_model.addGenConstrIndicator(cond, bool_val, lin_expr, GRB.GREATER_EQUAL, self.solver_var(rhs))
            if sub_expr.name == "==":
                return self.grb_model.addGenConstrIndicator(cond, bool_val, lin_expr, GRB.EQUAL, self.solver_var(rhs))

        # a direct constraint, pass to solver
        elif isinstance(cpm_expr, DirectConstraint):
            return cpm_expr.callSolver(self, self.grb_model)

        raise NotImplementedError(cpm_expr)  # if you reach this... please report on github

    def solveAll(self, display=None, time_limit=None, solution_limit=None, call_from_model=False, **kwargs):
        """
            Compute all solutions and optionally display the solutions.

            This is the generic implementation, solvers can overwrite this with
            a more efficient native implementation

            Arguments:
                - display: either a list of CPMpy expressions, OR a callback function, called with the variables after value-mapping
                        default/None: nothing displayed
                - time_limit: stop after this many seconds (default: None)
                - solution_limit: stop after this many solutions (default: None)
                - call_from_model: whether the method is called from a CPMpy Model instance or not
                - any other keyword argument

            Returns: number of solutions found
        """

        if time_limit is not None:
            self.grb_model.setParam("TimeLimit", time_limit)

        if solution_limit is None:
            raise Exception(
                "Gurobi does not support searching for all solutions. If you really need all solutions, try setting solution limit to a large number")

        # Force gurobi to keep searching in the tree for optimal solutions
        sa_kwargs = {"PoolSearchMode":2, "PoolSolutions":solution_limit}

        # solve the model
        self.solve(time_limit=time_limit, **sa_kwargs, **kwargs)

        optimal_val = None
        solution_count = self.grb_model.SolCount
        opt_sol_count = 0

        for i in range(solution_count):
            # Specify which solution to query
            self.grb_model.setParam("SolutionNumber", i)
            sol_obj_val = self.grb_model.PoolObjVal
            if optimal_val is None:
                optimal_val = sol_obj_val
            if optimal_val is not None:
                # sub-optimal solutions
                if sol_obj_val != optimal_val:
                    break
            opt_sol_count += 1

            # Translate solution to variables
            for cpm_var in self.user_vars:
                solver_val = self.solver_var(cpm_var).Xn
                if cpm_var.is_bool():
                    cpm_var._value = solver_val >= 0.5
                else:
                    cpm_var._value = int(solver_val)

            # Translate objective
            if self.has_objective():
                self.objective_value_ = self.grb_model.PoolObjVal

            if display is not None:
                if isinstance(display, Expression):
                    print(display.value())
                elif isinstance(display, list):
                    print([v.value() for v in display])
                else:
                    display()  # callback

        # Reset pool search mode to default
        self.grb_model.setParam("PoolSearchMode", 0)

        return opt_sol_count<|MERGE_RESOLUTION|>--- conflicted
+++ resolved
@@ -270,15 +270,9 @@
         cpm_cons = flatten_constraint(cpm_expr)  # flat normal form
         cpm_cons = decompose_global(cpm_cons, supported={"min","max","alldifferent"}) # alldiff has specialized MIP decomp in linearize
         cpm_cons = reify_rewrite(cpm_cons, supported=frozenset(['sum', 'wsum']))  # constraints that support reification
-<<<<<<< HEAD
-        cpm_cons = only_bv_implies(cpm_cons)  # anything that can create full reif should go above...
-        cpm_cons = linearize_constraint(cpm_cons, supported=frozenset({"sum", "wsum", "sub", "min", "max","mul", "abs","pow","div"}))  # the core of the MIP-linearization
-        cpm_cons = only_numexpr_equality(cpm_cons, supported=frozenset(["sum", "wsum", "sub"]))  # supports >, <, !=
-=======
         cpm_cons = only_numexpr_equality(cpm_cons, supported=frozenset(["sum", "wsum", "sub"]))  # supports >, <, !=
         cpm_cons = only_bv_implies(cpm_cons)  # anything that can create full reif should go above...
         cpm_cons = linearize_constraint(cpm_cons, supported=frozenset({"sum", "wsum","sub","min","max","mul","abs","pow","div"}))  # the core of the MIP-linearization
->>>>>>> bbff63e8
         cpm_cons = only_positive_bv(cpm_cons)  # after linearization, rewrite ~bv into 1-bv
         return cpm_cons
 
