#!/usr/bin/env python
#-*- coding:utf-8 -*-
##
## gurobi.py
##
"""
    Interface to the python 'gurobi' package

    Requires that the 'gurobipy' python package is installed:

        $ pip install gurobipy
    
    
    In contrast to other solvers in this package, Gurobi is not free to use and requires an active licence
    You can read more about available licences at https://www.gurobi.com/downloads/

    Documentation of the solver's own Python API:
    https://www.gurobi.com/documentation/current/refman/py_python_api_details.html

    ===============
    List of classes
    ===============

    .. autosummary::
        :nosignatures:

        CPM_gurobi

    ==============
    Module details
    ==============
"""

from .solver_interface import SolverInterface, SolverStatus, ExitStatus
from ..exceptions import NotSupportedError
from ..expressions.core import *
from ..expressions.utils import argvals
from ..expressions.variables import _BoolVarImpl, NegBoolView, _IntVarImpl, _NumVarImpl, intvar
from ..expressions.globalconstraints import DirectConstraint
from ..transformations.comparison import only_numexpr_equality
from ..transformations.decompose_global import decompose_in_tree
from ..transformations.flatten_model import flatten_constraint, flatten_objective
from ..transformations.get_variables import get_variables
from ..transformations.linearize import linearize_constraint, only_positive_bv
from ..transformations.normalize import toplevel_list
from ..transformations.reification import only_implies, reify_rewrite, only_bv_reifies
from ..transformations.safening import no_partial_functions

try:
    import gurobipy as gp
    GRB_ENV = None
except ImportError:
    pass


class CPM_gurobi(SolverInterface):
    """
    Interface to Gurobi's API

    Requires that the 'gurobipy' python package is installed:
    $ pip install gurobipy

    See detailed installation instructions at:
    https://support.gurobi.com/hc/en-us/articles/360044290292-How-do-I-install-Gurobi-for-Python-

    Creates the following attributes (see parent constructor for more):
        - grb_model: object, TEMPLATE's model object

    The `DirectConstraint`, when used, calls a function on the `grb_model` object.
    """

    @staticmethod
    def supported():
        return CPM_gurobi.installed() and CPM_gurobi.license_ok()

    @staticmethod
    def installed():
        try: 
            import gurobipy as gp
            return True
<<<<<<< HEAD
        except ModuleNotFoundError:
            return False
        except Exception as e:
            raise e
=======
        except ImportError:
            return False
>>>>>>> 0885bca8
        
    @staticmethod
    def license_ok():
        if not CPM_gurobi.installed():
            warnings.warn(f"License check failed, python package 'gurobipy' is not installed! Please check 'CPM_gurobi.installed()' before attempting to check license.")
            return False
        try: 
            import gurobipy as gp
            global GRB_ENV
            if GRB_ENV is None:
                # initialise the native gurobi model object
                GRB_ENV = gp.Env()
                GRB_ENV.setParam("OutputFlag", 0)
                GRB_ENV.start()
            return True
        except Exception as e:
            warnings.warn(f"Problem encountered with Gurobi license: {e}")
            return False

    def __init__(self, cpm_model=None, subsolver=None):
        """
        Constructor of the native solver object

        Arguments:
        - cpm_model: a CPMpy Model()
        - subsolver: None, not used
        """
        if not self.installed():
<<<<<<< HEAD
            raise Exception("CPM_gurobi: Install the python package 'gurobipy' to use this solver interface.")
=======
            raise Exception("CPM_gurobi: Install the python package 'gurobipy'")
>>>>>>> 0885bca8
        elif not self.license_ok():
            raise Exception("CPM_gurobi: A problem occured during license check. Make sure your license is activated!")
        import gurobipy as gp

        # TODO: subsolver could be a GRB_ENV if a user would want to hand one over
        self.grb_model = gp.Model(env=GRB_ENV)

        # initialise everything else and post the constraints/objective
        # it is sufficient to implement __add__() and minimize/maximize() below
        super().__init__(name="gurobi", cpm_model=cpm_model)

    @property
    def native_model(self):
        """
            Returns the solver's underlying native model (for direct solver access).
        """
        return self.grb_model


    def solve(self, time_limit=None, solution_callback=None, **kwargs):
        """
            Call the gurobi solver

            Arguments:
            - time_limit:  maximum solve time in seconds (float, optional)
            - kwargs:      any keyword argument, sets parameters of solver object

            Arguments that correspond to solver parameters:
            Examples of gurobi supported arguments include:
                - Threads : int
                - MIPFocus: int
                - ImproveStartTime : bool
                - FlowCoverCuts: int

            For a full list of gurobi parameters, please visit https://www.gurobi.com/documentation/9.5/refman/parameters.html#sec:Parameters
        """
        from gurobipy import GRB

        # ensure all vars are known to solver
        self.solver_vars(list(self.user_vars))

        if time_limit is not None:
            self.grb_model.setParam("TimeLimit", time_limit)

        # call the solver, with parameters
        for param, val in kwargs.items():
            self.grb_model.setParam(param, val)

        _ = self.grb_model.optimize(callback=solution_callback)
        grb_objective = self.grb_model.getObjective()

        grb_status = self.grb_model.Status

        # new status, translate runtime
        self.cpm_status = SolverStatus(self.name)
        self.cpm_status.runtime = self.grb_model.runtime

        # translate exit status
        if grb_status == GRB.OPTIMAL and not self.has_objective():
            self.cpm_status.exitstatus = ExitStatus.FEASIBLE
        elif grb_status == GRB.OPTIMAL and self.has_objective():
            self.cpm_status.exitstatus = ExitStatus.OPTIMAL
        elif grb_status == GRB.INFEASIBLE:
            self.cpm_status.exitstatus = ExitStatus.UNSATISFIABLE
        elif grb_status == GRB.TIME_LIMIT:
            if self.grb_model.SolCount == 0:
                # can be sat or unsat
                self.cpm_status.exitstatus = ExitStatus.UNKNOWN
            else:
                self.cpm_status.exitstatus = ExitStatus.FEASIBLE
        else:  # another?
            raise NotImplementedError(
                f"Translation of gurobi status {grb_status} to CPMpy status not implemented")  # a new status type was introduced, please report on github

        # True/False depending on self.cpm_status
        has_sol = self._solve_return(self.cpm_status)

        # translate solution values (of user specified variables only)
        self.objective_value_ = None
        if has_sol:
            # fill in variable values
            for cpm_var in self.user_vars:
                solver_val = self.solver_var(cpm_var).X
                if cpm_var.is_bool():
                    cpm_var._value = solver_val >= 0.5
                else:
                    cpm_var._value = int(solver_val)
            # set _objective_value
            if self.has_objective():
                grb_obj_val = grb_objective.getValue()
                if round(grb_obj_val) == grb_obj_val: # it is an integer?:
                    self.objective_value_ = int(grb_obj_val)
                else: #  can happen with DirectVar or when using floats as coefficients
                    self.objective_value_ =  float(grb_obj_val)

        else: # clear values of variables
            for cpm_var in self.user_vars:
                cpm_var._value = None

        return has_sol


    def solver_var(self, cpm_var):
        """
            Creates solver variable for cpmpy variable
            or returns from cache if previously created
        """
        if is_num(cpm_var): # shortcut, eases posting constraints
            return cpm_var

        # special case, negative-bool-view
        # work directly on var inside the view
        if isinstance(cpm_var, NegBoolView):
            raise Exception("Negative literals should not be part of any equation. "
                            "See /transformations/linearize for more details")

        # create if it does not exit
        if cpm_var not in self._varmap:
            from gurobipy import GRB
            if isinstance(cpm_var, _BoolVarImpl):
                revar = self.grb_model.addVar(vtype=GRB.BINARY, name=cpm_var.name)
            elif isinstance(cpm_var, _IntVarImpl):
                revar = self.grb_model.addVar(cpm_var.lb, cpm_var.ub, vtype=GRB.INTEGER, name=str(cpm_var))
            else:
                raise NotImplementedError("Not a known var {}".format(cpm_var))
            self._varmap[cpm_var] = revar

        # return from cache
        return self._varmap[cpm_var]


    def objective(self, expr, minimize=True):
        """
            Post the given expression to the solver as objective to minimize/maximize

            'objective()' can be called multiple times, only the last one is stored

            (technical side note: any constraints created during conversion of the objective
                are premanently posted to the solver)
        """
        from gurobipy import GRB

        # make objective function non-nested
        (flat_obj, flat_cons) = (flatten_objective(expr))
        self += flat_cons
        get_variables(flat_obj, collect=self.user_vars)  # add potentially created constraints

        # make objective function or variable and post
        obj = self._make_numexpr(flat_obj)
        if minimize:
            self.grb_model.setObjective(obj, sense=GRB.MINIMIZE)
        else:
            self.grb_model.setObjective(obj, sense=GRB.MAXIMIZE)

    def has_objective(self):
        return self.grb_model.getObjective().size() != 0  # TODO: check if better way to do this...

    def _make_numexpr(self, cpm_expr):
        """
            Turns a numeric CPMpy 'flat' expression into a solver-specific
            numeric expression

            Used especially to post an expression as objective function
        """
        import gurobipy as gp

        if is_num(cpm_expr):
            return cpm_expr

        # decision variables, check in varmap
        if isinstance(cpm_expr, _NumVarImpl):  # _BoolVarImpl is subclass of _NumVarImpl
            return self.solver_var(cpm_expr)

        # sum
        if cpm_expr.name == "sum":
            return gp.quicksum(self.solver_vars(cpm_expr.args))
        if cpm_expr.name == "sub":
            a,b = self.solver_vars(cpm_expr.args)
            return a - b
        # wsum
        if cpm_expr.name == "wsum":
            return gp.quicksum(w * self.solver_var(var) for w, var in zip(*cpm_expr.args))

        raise NotImplementedError("gurobi: Not a known supported numexpr {}".format(cpm_expr))


    def transform(self, cpm_expr):
        """
            Transform arbitrary CPMpy expressions to constraints the solver supports

            Implemented through chaining multiple solver-independent **transformation functions** from
            the `cpmpy/transformations/` directory.

            See the 'Adding a new solver' docs on readthedocs for more information.

        :param cpm_expr: CPMpy expression, or list thereof
        :type cpm_expr: Expression or list of Expression

        :return: list of Expression
        """
        # apply transformations, then post internally
        # expressions have to be linearized to fit in MIP model. See /transformations/linearize
        cpm_cons = toplevel_list(cpm_expr)
        cpm_cons = no_partial_functions(cpm_cons)
        supported = {"min", "max", "abs", "alldifferent"} # alldiff has a specialized MIP decomp in linearize
        cpm_cons = decompose_in_tree(cpm_cons, supported)
        cpm_cons = flatten_constraint(cpm_cons)  # flat normal form
        cpm_cons = reify_rewrite(cpm_cons, supported=frozenset(['sum', 'wsum']))  # constraints that support reification
        cpm_cons = only_numexpr_equality(cpm_cons, supported=frozenset(["sum", "wsum", "sub"]))  # supports >, <, !=
        cpm_cons = only_bv_reifies(cpm_cons)
        cpm_cons = only_implies(cpm_cons)  # anything that can create full reif should go above...
        cpm_cons = linearize_constraint(cpm_cons, supported=frozenset({"sum", "wsum","sub","min","max","mul","abs","pow","div"}))  # the core of the MIP-linearization
        cpm_cons = only_positive_bv(cpm_cons)  # after linearization, rewrite ~bv into 1-bv
        return cpm_cons

    def __add__(self, cpm_expr_orig):
      """
            Eagerly add a constraint to the underlying solver.

            Any CPMpy expression given is immediately transformed (through `transform()`)
            and then posted to the solver in this function.

            This can raise 'NotImplementedError' for any constraint not supported after transformation

            The variables used in expressions given to add are stored as 'user variables'. Those are the only ones
            the user knows and cares about (and will be populated with a value after solve). All other variables
            are auxiliary variables created by transformations.

        :param cpm_expr: CPMpy expression, or list thereof
        :type cpm_expr: Expression or list of Expression

        :return: self
      """
      from gurobipy import GRB

      # add new user vars to the set
      get_variables(cpm_expr_orig, collect=self.user_vars)

      # transform and post the constraints
      for cpm_expr in self.transform(cpm_expr_orig):

        # Comparisons: only numeric ones as 'only_implies()' has removed the '==' reification for Boolean expressions
        # numexpr `comp` bvar|const
        if isinstance(cpm_expr, Comparison):
            lhs, rhs = cpm_expr.args
            grbrhs = self.solver_var(rhs)

            # Thanks to `only_numexpr_equality()` only supported comparisons should remain
            if cpm_expr.name == '<=':
                grblhs = self._make_numexpr(lhs)
                self.grb_model.addLConstr(grblhs, GRB.LESS_EQUAL, grbrhs)
            elif cpm_expr.name == '>=':
                grblhs = self._make_numexpr(lhs)
                self.grb_model.addLConstr(grblhs, GRB.GREATER_EQUAL, grbrhs)
            elif cpm_expr.name == '==':
                if isinstance(lhs, _NumVarImpl) \
                        or (isinstance(lhs, Operator) and (lhs.name == 'sum' or lhs.name == 'wsum' or lhs.name == "sub")):
                    # a BoundedLinearExpression LHS, special case, like in objective
                    grblhs = self._make_numexpr(lhs)
                    self.grb_model.addLConstr(grblhs, GRB.EQUAL, grbrhs)

                elif lhs.name == 'mul':
                    assert len(lhs.args) == 2, "Gurobi only supports multiplication with 2 variables"
                    a, b = self.solver_vars(lhs.args)
                    self.grb_model.setParam("NonConvex", 2)
                    self.grb_model.addConstr(a * b == grbrhs)

                elif lhs.name == 'div':
                    if not is_num(lhs.args[1]):
                        raise NotSupportedError(f"Gurobi only supports division by constants, but got {lhs.args[1]}")
                    a, b = self.solver_vars(lhs.args)
                    self.grb_model.addLConstr(a / b, GRB.EQUAL, grbrhs)

                else:
                    # General constraints
                    # grbrhs should be a variable for gurobi in the subsequent, fake it
                    if is_num(grbrhs):
                        grbrhs = self.solver_var(intvar(lb=grbrhs, ub=grbrhs))

                    if lhs.name == 'min':
                        self.grb_model.addGenConstrMin(grbrhs, self.solver_vars(lhs.args))
                    elif lhs.name == 'max':
                        self.grb_model.addGenConstrMax(grbrhs, self.solver_vars(lhs.args))
                    elif lhs.name == 'abs':
                        self.grb_model.addGenConstrAbs(grbrhs, self.solver_var(lhs.args[0]))
                    elif lhs.name == 'pow':
                        x, a = self.solver_vars(lhs.args)
                        self.grb_model.addGenConstrPow(x, grbrhs, a)
                    else:
                        raise NotImplementedError(
                        "Not a known supported gurobi comparison '{}' {}".format(lhs.name, cpm_expr))
            else:
                raise NotImplementedError(
                "Not a known supported gurobi comparison '{}' {}".format(lhs.name, cpm_expr))

        elif isinstance(cpm_expr, Operator) and cpm_expr.name == "->":
            # Indicator constraints
            # Take form bvar -> sum(x,y,z) >= rvar
            cond, sub_expr = cpm_expr.args
            assert isinstance(cond, _BoolVarImpl), f"Implication constraint {cpm_expr} must have BoolVar as lhs"
            assert isinstance(sub_expr, Comparison), "Implication must have linear constraints on right hand side"
            if isinstance(cond, NegBoolView):
                cond, bool_val = self.solver_var(cond._bv), False
            else:
                cond, bool_val = self.solver_var(cond), True

            lhs, rhs = sub_expr.args
            if isinstance(lhs, _NumVarImpl) or lhs.name == "sum" or lhs.name == "wsum":
                lin_expr = self._make_numexpr(lhs)
            else:
                raise Exception(f"Unknown linear expression {lhs} on right side of indicator constraint: {cpm_expr}")
            if sub_expr.name == "<=":
                self.grb_model.addGenConstrIndicator(cond, bool_val, lin_expr, GRB.LESS_EQUAL, self.solver_var(rhs))
            elif sub_expr.name == ">=":
                self.grb_model.addGenConstrIndicator(cond, bool_val, lin_expr, GRB.GREATER_EQUAL, self.solver_var(rhs))
            elif sub_expr.name == "==":
                self.grb_model.addGenConstrIndicator(cond, bool_val, lin_expr, GRB.EQUAL, self.solver_var(rhs))
            else:
                raise Exception(f"Unknown linear expression {sub_expr} name")

        # True or False
        elif isinstance(cpm_expr, BoolVal):
            self.grb_model.addConstr(cpm_expr.args[0])

        # a direct constraint, pass to solver
        elif isinstance(cpm_expr, DirectConstraint):
            cpm_expr.callSolver(self, self.grb_model)

        else:
            raise NotImplementedError(cpm_expr)  # if you reach this... please report on github

      return self

    def solveAll(self, display=None, time_limit=None, solution_limit=None, call_from_model=False, **kwargs):
        """
            Compute all solutions and optionally display the solutions.

            This is the generic implementation, solvers can overwrite this with
            a more efficient native implementation

            Arguments:
                - display: either a list of CPMpy expressions, OR a callback function, called with the variables after value-mapping
                        default/None: nothing displayed
                - time_limit: stop after this many seconds (default: None)
                - solution_limit: stop after this many solutions (default: None)
                - call_from_model: whether the method is called from a CPMpy Model instance or not
                - any other keyword argument

            Returns: number of solutions found
        """

        if time_limit is not None:
            self.grb_model.setParam("TimeLimit", time_limit)

        if solution_limit is None:
            raise Exception(
                "Gurobi does not support searching for all solutions. If you really need all solutions, "
                "try setting solution limit to a large number")

        # Force gurobi to keep searching in the tree for optimal solutions
        sa_kwargs = {"PoolSearchMode":2, "PoolSolutions":solution_limit}

        # solve the model
        self.solve(time_limit=time_limit, **sa_kwargs, **kwargs)

        optimal_val = None
        solution_count = self.grb_model.SolCount
        opt_sol_count = 0

        # clear user vars if no solution found
        if solution_count == 0:
            self.objective_value_ = None
            for var in self.user_vars:
                var._value = None

        for i in range(solution_count):
            # Specify which solution to query
            self.grb_model.setParam("SolutionNumber", i)
            sol_obj_val = self.grb_model.PoolObjVal
            if optimal_val is None:
                optimal_val = sol_obj_val
            if optimal_val is not None:
                # sub-optimal solutions
                if sol_obj_val != optimal_val:
                    break
            opt_sol_count += 1

            # Translate solution to variables
            for cpm_var in self.user_vars:
                solver_val = self.solver_var(cpm_var).Xn
                if cpm_var.is_bool():
                    cpm_var._value = solver_val >= 0.5
                else:
                    cpm_var._value = int(solver_val)

            # Translate objective
            if self.has_objective():
                self.objective_value_ = self.grb_model.PoolObjVal

            if display is not None:
                if isinstance(display, Expression):
                    print(argval(display))
                elif isinstance(display, list):
                    print(argvals(display))
                else:
                    display()  # callback

        # Reset pool search mode to default
        self.grb_model.setParam("PoolSearchMode", 0)

        return opt_sol_count<|MERGE_RESOLUTION|>--- conflicted
+++ resolved
@@ -75,25 +75,20 @@
 
     @staticmethod
     def installed():
-        try: 
+        try:
             import gurobipy as gp
             return True
-<<<<<<< HEAD
-        except ModuleNotFoundError:
+            except ModuleNotFoundError:
             return False
         except Exception as e:
             raise e
-=======
-        except ImportError:
-            return False
->>>>>>> 0885bca8
-        
+
     @staticmethod
     def license_ok():
         if not CPM_gurobi.installed():
             warnings.warn(f"License check failed, python package 'gurobipy' is not installed! Please check 'CPM_gurobi.installed()' before attempting to check license.")
             return False
-        try: 
+        try:
             import gurobipy as gp
             global GRB_ENV
             if GRB_ENV is None:
@@ -115,11 +110,7 @@
         - subsolver: None, not used
         """
         if not self.installed():
-<<<<<<< HEAD
             raise Exception("CPM_gurobi: Install the python package 'gurobipy' to use this solver interface.")
-=======
-            raise Exception("CPM_gurobi: Install the python package 'gurobipy'")
->>>>>>> 0885bca8
         elif not self.license_ok():
             raise Exception("CPM_gurobi: A problem occured during license check. Make sure your license is activated!")
         import gurobipy as gp
