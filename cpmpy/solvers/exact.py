--- conflicted
+++ resolved
@@ -71,7 +71,7 @@
             pkg_resources.require("exact>=2.1.0")
             return True
         except ModuleNotFoundError as e:
-            return False 
+            return False
         except VersionConflict:
             warnings.warn(f"CPMpy requires Exact version >=2.1.0 is required but you have version "
                           f"{pkg_resources.get_distribution('exact').version}, beware exact>=2.1.0 requires "
@@ -398,12 +398,8 @@
         """
 
         cpm_cons = toplevel_list(cpm_expr)
-<<<<<<< HEAD
         cpm_cons = no_partial_functions(cpm_cons)
-        cpm_cons = decompose_in_tree(cpm_cons, supported=frozenset({'alldifferent'})) # Alldiff has a specialzed MIP decomp
-=======
         cpm_cons = decompose_in_tree(cpm_cons, supported=frozenset({'alldifferent'})) # Alldiff has a specialized MIP decomp
->>>>>>> 3d0bbb83
         cpm_cons = flatten_constraint(cpm_cons)  # flat normal form
         cpm_cons = reify_rewrite(cpm_cons, supported=frozenset(['sum', 'wsum']))  # constraints that support reification
         cpm_cons = only_numexpr_equality(cpm_cons, supported=frozenset(["sum", "wsum"]))  # supports >, <, !=
