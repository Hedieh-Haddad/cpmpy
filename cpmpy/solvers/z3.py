--- conflicted
+++ resolved
@@ -377,11 +377,7 @@
                 elif cpm_con.name == "mul":
                     return x * y
                 elif cpm_con.name == "div":
-<<<<<<< HEAD
-                    return x / y
-=======
-                    return z3.ToReal(lhs) / z3.ToReal(rhs)
->>>>>>> 3b7aa180
+                    return z3.ToReal(x) / z3.ToReal(y)
                 elif cpm_con.name == "pow":
                     if not is_num(cpm_con.args[1]):
                         # tricky in Z3 not all power constraints are decidable
