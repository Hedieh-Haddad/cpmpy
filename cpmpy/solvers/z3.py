--- conflicted
+++ resolved
@@ -352,39 +352,6 @@
                 arg = rhs.args[0]
                 return self._z3_expr(Comparison(cpm_con.name, lhs, max([arg, -arg])))
 
-<<<<<<< HEAD
-            if isinstance(lhs, GlobalConstraint) and lhs.name == "element":
-                arr, idx = lhs.args
-                return self._z3_expr(all([(idx == i).implies(Comparison(cpm_con.name, arr[i], rhs)) for i in range(len(arr))]))
-            if isinstance(rhs, GlobalConstraint) and rhs.name == "element":
-                arr, idx = rhs.args
-                return self._z3_expr(all([(idx == i).implies(Comparison(cpm_con.name, lhs, arr[i])) for i in range(len(arr))]))
-            if isinstance(lhs,GlobalConstraint) and lhs.name == "count":
-                return self._z3_expr(all(lhs.decompose_comparison(cpm_con.name, rhs)))
-
-            if cpm_con.name == "==":
-                if isinstance(lhs, GlobalConstraint) and lhs.name == "max":
-                    if reify:
-                        raise NotImplementedError(f"Reification of {cpm_con} not supported yet")
-                    return z3.And(self._z3_expr(any(a == rhs for a in lhs.args)),
-                                  self._z3_expr(all([a <= rhs for a in lhs.args])))
-                if isinstance(rhs, GlobalConstraint) and rhs.name == "max":
-                    if reify:
-                        raise NotImplementedError(f"Reification of {cpm_con} not supported yet")
-                    return z3.And(self._z3_expr(any(lhs == a for a in rhs.args)),
-                                  self._z3_expr(all([lhs >= a for a in rhs.args])))
-                if isinstance(lhs, GlobalConstraint) and lhs.name == "min":
-                    if reify:
-                        raise NotImplementedError(f"Reification of {cpm_con} not supported yet")
-                    return z3.And(self._z3_expr(any(a == rhs for a in lhs.args)),
-                                  self._z3_expr(all([a >= rhs for a in lhs.args])))
-                if isinstance(rhs, GlobalConstraint) and rhs.name == "min":
-                    if reify:
-                        raise NotImplementedError(f"Reification of {cpm_con} not supported yet")
-                    return z3.And(self._z3_expr(any(lhs == a for a in rhs.args)),
-                                  self._z3_expr(all([lhs <= a for a in rhs.args])))
-
-=======
             elif hasattr(lhs, 'decompose_comparison'):
                 return z3.And(self._z3_expr(lhs.decompose_comparison(cpm_con.name, rhs)))
             elif hasattr(rhs, 'decompose_comparison'):
@@ -394,7 +361,6 @@
                     cpm_con.name = invertmap[cpm_con.name]
                 return z3.And(self._z3_expr(rhs.decompose_comparison(cpm_con.name, lhs)))
             elif cpm_con.name == "==":
->>>>>>> 8eddb2e8
                 # '==' is not supported between a boolean expression and an arithmetic expression
                 if is_boolexpr(lhs) and not is_boolexpr(rhs):
                     # lhs is bool and rhs is arith, make lhs also arith
