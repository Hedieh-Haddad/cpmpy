#!/usr/bin/env python
#-*- coding:utf-8 -*-
##
## pysat.py
##
"""
    Interface to PySAT's API

    Requires that the 'pysat' optional dependency is installed:

    .. code-block:: console

        $ pip install cpmpy[pysat]

    PySAT is a Python (2.7, 3.4+) toolkit, which aims at providing a simple and unified
    interface to a number of state-of-art Boolean satisfiability (SAT) solvers as well as
    to a variety of cardinality and pseudo-Boolean encodings.
    https://pysathq.github.io/

    This solver can be used if the model only has Boolean variables,
    and only logical constraints (`and`, `or`, `implies`, `==`, `!=`) or cardinality constraints.

    Documentation of the solver's own Python API:
    https://pysathq.github.io/docs/html/api/solvers.html

    .. warning::
        WARNING: CPMpy uses 'model' to refer to a constraint specification,
        the PySAT docs use 'model' to refer to a solution.

    ===============
    List of classes
    ===============

    .. autosummary::
        :nosignatures:

        CPM_pysat

    ==============
    Module details
    ==============
"""
from .solver_interface import SolverInterface, SolverStatus, ExitStatus
from ..exceptions import NotSupportedError
from ..expressions.core import Comparison, Operator, BoolVal
from ..expressions.variables import _BoolVarImpl, NegBoolView, boolvar
from ..expressions.globalconstraints import DirectConstraint
from ..transformations.linearize import canonical_comparison, only_positive_coefficients
from ..expressions.utils import is_int, flatlist
from ..transformations.comparison import only_numexpr_equality
from ..transformations.decompose_global import decompose_in_tree
from ..transformations.get_variables import get_variables
from ..transformations.flatten_model import flatten_constraint
from ..transformations.linearize import linearize_constraint
from ..transformations.normalize import toplevel_list, simplify_boolean
from ..transformations.reification import only_implies, only_bv_reifies, reify_rewrite


class CPM_pysat(SolverInterface):
    """
    Interface to PySAT's API

    Requires that the 'python-sat' python package. The recommend :
    $ pip install cpmpy[pysat]

    See detailed installation instructions at:
    https://pysathq.github.io/installation

    Creates the following attributes (see parent constructor for more):

    - ``pysat_vpool``: a pysat.formula.IDPool for the variable mapping
    - ``pysat_solver``: a pysat.solver.Solver() (default: glucose4)

    The :class:`~cpmpy.expressions.globalconstraints.DirectConstraint`, when used, calls a function on the ``pysat_solver`` object.
    """

    IMPORT_PYSAT_PBLIB_ERROR = ImportError("PySAT was installed without optional dependency `pblib`, which is required to encode (weighted) sums. To install PySAT with recommended optional dependencies, run `pip install cpmpy[pysat]`.")

    @staticmethod
    def supported():
        # try to import the package
        try:
            import pysat
            # there is actually a non-related 'pysat' package
            # while we need the 'python-sat' package, some more checks:
            from pysat.formula import IDPool
            from pysat.solvers import Solver
            return True
        except ModuleNotFoundError:
            return False
        except Exception as e:
            raise e

    @staticmethod
    def solvernames():
        """
            Returns solvers supported by PySAT on your system
        """
        from pysat.solvers import SolverNames
        names = []
        for name, attr in vars(SolverNames).items():
            # issue with cryptosat, so we don't include it in our https://github.com/msoos/cryptominisat/issues/765
            if not name.startswith('__') and isinstance(attr, tuple) and not name == 'cryptosat':
                if name not in attr:
                    name = attr[-1]
                names.append(name)
        return names

    def __init__(self, cpm_model=None, subsolver=None):
        """
        Constructor of the native solver object

        Requires a CPMpy model as input, and will create the corresponding
        PySAT clauses and solver object

        Only supports satisfaction problems (no objective)

        Arguments:
            cpm_model (Model(), a CPMpy Model(), optional):
            subsolver (str, name of the pysat solver, e.g. glucose4):  see .solvernames() to get the list of available solver(names)
        """
        if not self.supported():
            raise ImportError("PySAT is not installed. The recommended way to install PySAT is with `pip install cpmpy[pysat]`, or `pip install python-sat` if you do not require `pblib` to encode (weighted) sums.")
        if cpm_model and cpm_model.objective_ is not None:
            raise NotSupportedError("CPM_pysat: only satisfaction, does not support an objective function")

        from pysat.formula import IDPool
        from pysat.solvers import Solver

        # determine subsolver
        if subsolver is None or subsolver == 'pysat':
            # default solver
            subsolver = "glucose4" # something recent...
        elif subsolver.startswith('pysat:'):
            subsolver = subsolver[6:] # strip 'pysat:'

        # try to import the PBEnc (pblib) module once
        try:
<<<<<<< HEAD
            from pysat.card import CardEnc, EncType
            self._CardEnc = CardEnc
            self._EncType = EncType
            from pysat.pb import PBEnc
            self._PBEnc = PBEnc
=======
            from pysat.pb import PBEnc
            from pysat.card import CardEnc
            self._PBEnc = PBEnc
            self._CardEnc = CardEnc
>>>>>>> e2dcd8d4
        except NameError:
            self._PBEnc = None
            self._CardEnc = None

        # initialise the native solver object
        self.pysat_vpool = IDPool()
        self.pysat_solver = Solver(use_timer=True, name=subsolver)

        # initialise everything else and post the constraints/objective
        super().__init__(name="pysat:"+subsolver, cpm_model=cpm_model)

    @property
    def native_model(self):
        """
            Returns the solver's underlying native model (for direct solver access).
        """
        return self.pysat_solver


    def solve(self, time_limit=None, assumptions=None):
        """
            Call the PySAT solver

            Arguments:
                time_limit (float, optional):   Maximum solve time in seconds. Auto-interrups in case the
                                                runtime exceeds given time_limit.
                                                
                                                .. warning::
                                                    Warning: the time_limit is not very accurate at subsecond level
                assumptions: list of CPMpy Boolean variables that are assumed to be true.
                            For use with :func:`s.get_core() <get_core()>`: if the model is UNSAT, get_core() returns a small subset of assumption variables that are unsat together.
                            Note: the PySAT interface is statefull, so you can incrementally call solve() with assumptions and it will reuse learned clauses
        """

        # ensure all vars are known to solver
        self.solver_vars(list(self.user_vars))

        if assumptions is None:
            pysat_assum_vars = [] # default if no assumptions
        else:
            pysat_assum_vars = self.solver_vars(assumptions)
            self.assumption_vars = assumptions

        import time
        # set time limit?
        if time_limit is not None:
            from threading import Timer
            t = Timer(time_limit, lambda s: s.interrupt(), [self.pysat_solver])
            t.start()
            my_status = self.pysat_solver.solve_limited(assumptions=pysat_assum_vars, expect_interrupt=True)
            # ensure timer is stopped if early stopping
            t.cancel()
            ## this part cannot be added to timer otherwhise it "interrups" the timeout timer too soon
            self.pysat_solver.clear_interrupt()
        else:
            my_status = self.pysat_solver.solve(assumptions=pysat_assum_vars)

        # new status, translate runtime
        self.cpm_status = SolverStatus(self.name)
        self.cpm_status.runtime = self.pysat_solver.time()

        # translate exit status
        if my_status is True:
            self.cpm_status.exitstatus = ExitStatus.FEASIBLE
        elif my_status is False:
            self.cpm_status.exitstatus = ExitStatus.UNSATISFIABLE
        elif my_status is None:
            # can happen when timeout is reached...
            self.cpm_status.exitstatus = ExitStatus.UNKNOWN
        else:  # another?
            raise NotImplementedError(my_status)  # a new status type was introduced, please report on github

        # True/False depending on self.cpm_status
        has_sol = self._solve_return(self.cpm_status)

        # translate solution values (of user specified variables only)
        if has_sol:
            sol = frozenset(self.pysat_solver.get_model())  # to speed up lookup
            # fill in variable values
            for cpm_var in self.user_vars:
                lit = self.solver_var(cpm_var)
                if lit in sol:
                    cpm_var._value = True
                elif -lit in sol:
                    cpm_var._value = False
                else: # not specified, dummy val
                    cpm_var._value = True

        else: # clear values of variables
            for cpm_var in self.user_vars:
                cpm_var._value = None


        return has_sol


    def solver_var(self, cpm_var):
        """
            Creates solver variable for cpmpy variable
            or returns from cache if previously created.

            Transforms cpm_var into CNF literal using ``self.pysat_vpool``
            (positive or negative integer).

            So vpool is the varmap (we don't use _varmap here).
        """

        # special case, negative-bool-view
        # work directly on var inside the view
        if isinstance(cpm_var, NegBoolView):
            # just a view, get actual var identifier, return -id
            return -self.pysat_vpool.id(cpm_var._bv.name)
        elif isinstance(cpm_var, _BoolVarImpl):
            return self.pysat_vpool.id(cpm_var.name)
        else:
            raise NotImplementedError(f"CPM_pysat: variable {cpm_var} not supported")

    def transform(self, cpm_expr):
        """
            Transform arbitrary CPMpy expressions to constraints the solver supports

            Implemented through chaining multiple solver-independent **transformation functions** from
            the `cpmpy/transformations/` directory.

            See the :ref:`Adding a new solver` docs on readthedocs for more information.


            In the case of PySAT, the supported constraints are over Boolean variables:
<<<<<<< HEAD

            - Boolean clauses
            - Cardinality constraint (`sum`)
            - Pseudo-Boolean constraints (`wsum`)

            In the case of PySAT, the supported constraints are over Boolean variables:
=======
>>>>>>> e2dcd8d4

            - Boolean clauses
            - Cardinality constraint (`sum`)
            - Pseudo-Boolean constraints (`wsum`)

            :param cpm_expr: CPMpy expression, or list thereof
            :type cpm_expr: Expression or list of Expression

            :return: list of Expression
        """
        cpm_cons = toplevel_list(cpm_expr)
        cpm_cons = decompose_in_tree(cpm_cons, supported=frozenset({"alldifferent"}))
        cpm_cons = simplify_boolean(cpm_cons)
        cpm_cons = flatten_constraint(cpm_cons)  # flat normal form
        cpm_cons = only_bv_reifies(cpm_cons)
        cpm_cons = only_implies(cpm_cons)
        cpm_cons = linearize_constraint(cpm_cons, supported=frozenset({"sum","wsum", "and", "or"}))  # the core of the MIP-linearization
        cpm_cons = only_positive_coefficients(cpm_cons)
        return cpm_cons

    def __add__(self, cpm_expr_orig):
      """
            Eagerly add a constraint to the underlying solver.

            Any CPMpy expression given is immediately transformed (through `transform()`)
            and then posted to the solver in this function.

            This can raise 'NotImplementedError' for any constraint not supported after transformation

            The variables used in expressions given to add are stored as 'user variables'. Those are the only ones
            the user knows and cares about (and will be populated with a value after solve). All other variables
            are auxiliary variables created by transformations.

            What 'supported' means depends on the solver capabilities, and in effect on what transformations
            are applied in `transform()`.

      """
      # add new user vars to the set
      get_variables(cpm_expr_orig, collect=self.user_vars)

      # transform and post the constraints
      for cpm_expr in self.transform(cpm_expr_orig):
        if cpm_expr.name == 'or':
            self.pysat_solver.add_clause(self.solver_vars(cpm_expr.args))

        elif cpm_expr.name == '->':  # BV -> BE only thanks to only_bv_reifies
            a0,a1 = cpm_expr.args

            if isinstance(a1, _BoolVarImpl):
                # BoolVar() -> BoolVar()
                args = [~a0, a1]
                self.pysat_solver.add_clause(self.solver_vars(args))
            elif isinstance(a1, Operator) and a1.name == 'or':
                # BoolVar() -> or(...)
                args = [~a0]+a1.args
                self.pysat_solver.add_clause(self.solver_vars(args))
<<<<<<< HEAD
            elif isinstance(a1, Comparison) and a1.args[0].name == "sum":  # implied sum comparison (a0->sum(bvs)<>val)
                # implied sum comparison (a0->sum(bvs)<>val)
                # convert sum to cnf
                cnf = self._pysat_cardinality(a1, reified=True)
                # implication of conjunction is conjunction of individual implications
                antecedent = [self.solver_var(~a0)]
                cnf = [antecedent+c for c in cnf]
                self.pysat_solver.append_formula(cnf)
            elif isinstance(a1, Comparison) and a1.args[0].name == "wsum":  # implied pseudo-boolean comparison (a0->wsum(ws,bvs)<>val)
                # implied sum comparison (a0->wsum([w,bvs])<>val or a0->(w*bv<>val))
                cnf = self._pysat_pseudoboolean(a1)
=======
            elif isinstance(a1, Comparison) and a1.args[0].name == "sum":
                # implied sum comparison (a0->sum(bvs)<>val)
                # convert sum to clauses
                sum_clauses = self._pysat_cardinality(a1)
>>>>>>> e2dcd8d4
                # implication of conjunction is conjunction of individual implications
                antecedent = [self.solver_var(~a0)]
                self.pysat_solver.append_formula([antecedent+c for c in cnf])
            else:
                raise NotSupportedError(f"Implication: {cpm_expr} not supported by CPM_pysat")

<<<<<<< HEAD
        elif isinstance(cpm_expr, Comparison): # root-level comparisons have been linearized
            if isinstance(cpm_expr.args[0], Operator) and cpm_expr.args[0].name == "sum":
                self.pysat_solver.append_formula(self._pysat_cardinality(cpm_expr))
            elif isinstance(cpm_expr.args[0], Operator) and cpm_expr.args[0].name == "wsum":
                self.pysat_solver.append_formula(self._pysat_pseudoboolean(cpm_expr))
=======
            elif isinstance(a1, Comparison) and a1.args[0].name == "wsum":  # implied pseudo-boolean comparison (a0->wsum(ws,bvs)<>val)
                # implied sum comparison (a0->wsum([w,bvs])<>val or a0->(w*bv<>val))
                # convert wsum to clauses
                wsum_clauses = self._pysat_pseudoboolean(a1)
                # implication of conjunction is conjunction of individual implications
                nimplvar = [self.solver_var(~a0)]
                clauses = [nimplvar+c for c in wsum_clauses]
                self.pysat_solver.append_formula(clauses)
>>>>>>> e2dcd8d4
            else:
                raise NotSupportedError(f"Implication: {cpm_expr} not supported by CPM_pysat")

        elif isinstance(cpm_expr, Comparison):
            # comparisons between Booleans will have been transformed out
            # check if comparison of cardinality/pseudo-boolean constraint
            if isinstance(cpm_expr.args[0], Operator):
                if cpm_expr.args[0].name == "sum":
                    # convert to clauses and post
                    clauses = self._pysat_cardinality(cpm_expr)
                    self.pysat_solver.append_formula(clauses)
                elif cpm_expr.args[0].name == "wsum":
                    # convert to clauses and post
                    clauses = self._pysat_pseudoboolean(cpm_expr)
                    self.pysat_solver.append_formula(clauses)
                else:
                    raise NotImplementedError(f"Operator constraint {cpm_expr} not supported by CPM_pysat")
            else:
                raise NotImplementedError(f"Non-operator constraint {cpm_expr} not supported by CPM_pysat")

        elif isinstance(cpm_expr, BoolVal):
            # base case: Boolean value
            if cpm_expr.args[0] is False:
                self.pysat_solver.add_clause([])

        elif isinstance(cpm_expr, _BoolVarImpl):
            # base case, just var or ~var
            self.pysat_solver.add_clause([self.solver_var(cpm_expr)])

        # a direct constraint, pass to solver
        elif isinstance(cpm_expr, DirectConstraint):
            cpm_expr.callSolver(self, self.pysat_solver)

        else:
            raise NotImplementedError(f"CPM_pysat: Non supported constraint {cpm_expr}")

      return self

    def solution_hint(self, cpm_vars, vals):
        """
        PySAT supports warmstarting the solver with a feasible solution

        In PySAT, this is called setting the 'phases' or the 'polarities' of literals

        :param cpm_vars: list of CPMpy variables
        :param vals: list of (corresponding) values for the variables
        """

        cpm_vars = flatlist(cpm_vars)
        vals = flatlist(vals)
        assert (len(cpm_vars) == len(vals)), "Variables and values must have the same size for hinting"

        literals = []
        for (cpm_var, val) in zip(cpm_vars, vals):
            lit = self.solver_var(cpm_var)
            if val:
                # true, so positive literal
                literals.append(lit)
            else:
                # false, so negative literal
                literals.append(-lit)
        self.pysat_solver.set_phases(literals)


    def get_core(self):
        """
            For use with :func:`s.solve(assumptions=[...]) <solve()>`. Only meaningful if the solver returned UNSAT. In that case, get_core() returns a small subset of assumption variables that are unsat together.

            CPMpy will return only those assumptions which are False (in the UNSAT core)

            Note that there is no guarantee that the core is minimal.
            More advanced Minimal Unsatisfiable Subset are available in the 'examples' folder on GitHub

        """
        assert hasattr(self, 'assumption_vars'), "get_core(): requires a list of assumption variables, e.g. s.solve(assumptions=[...])"
        assert (self.cpm_status.exitstatus == ExitStatus.UNSATISFIABLE), "get_core(): solver must return UNSAT"

        assum_idx = frozenset(self.pysat_solver.get_core()) # to speed up lookup

        return [v for v in self.assumption_vars if self.solver_var(v) in assum_idx]


<<<<<<< HEAD
    def _pysat_cardinality(self, cpm_expr, reified=False):
=======
    def _pysat_cardinality(self, cpm_expr):
>>>>>>> e2dcd8d4
        """ Convert CPMpy comparison of `sum` (over Boolean variables) into PySAT list of clauses """
        if self._CardEnc is None:
            raise self.IMPORT_PYSAT_PBLIB_ERROR

        # unpack and transform to PySAT argument
        lhs, rhs = cpm_expr.args
        if lhs.name != "sum":
            raise NotSupportedError(
                f"PySAT: Expect {cpm_expr} to be a 'sum'"
            )

        lits = self.solver_vars(lhs.args)
        pysat_args = { "lits": lits, "bound": rhs, "vpool": self.pysat_vpool }

<<<<<<< HEAD
        # Some subsolvers (e.g. MiniCard) support native root context cardinality constraints
        if not reified and self.pysat_solver.supports_atmost():
            pysat_args["encoding"] = self._EncType.native

        if cpm_expr.name == "<=":
            return self._CardEnc.atmost(**pysat_args)
        elif cpm_expr.name == ">=":
            return self._CardEnc.atleast(**pysat_args)
        elif cpm_expr.name == "==":
            return self._CardEnc.equals(**pysat_args)
=======
        if cpm_expr.name == "<=":
            return self._CardEnc.atmost(**pysat_args).clauses
        elif cpm_expr.name == ">=":
            return self._CardEnc.atleast(**pysat_args).clauses
        elif cpm_expr.name == "==":
            return self._CardEnc.equals(**pysat_args).clauses
>>>>>>> e2dcd8d4
        else:
            raise ValueError(f"PySAT: Expected Comparison to be either <=, ==, or >=, but was {cpm_expr.name}")

    def _pysat_pseudoboolean(self, cpm_expr):
        """ Convert CPMpy comparison of `wsum` (over Boolean variables) into PySAT list of clauses """
        if self._PBEnc is None:
            raise self.IMPORT_PYSAT_PBLIB_ERROR

        if cpm_expr.args[0].name != "wsum":
            raise NotSupportedError(
                f"PySAT: Expect {cpm_expr} to be a 'wsum'"
            )

<<<<<<< HEAD
=======

>>>>>>> e2dcd8d4
        # unpack and transform to PySAT arguments
        lhs, rhs = cpm_expr.args
        lits = self.solver_vars(lhs.args[1])
        pysat_args = {"weights": lhs.args[0], "lits": lits, "bound": rhs, "vpool":self.pysat_vpool }

        if cpm_expr.name == "<=":
            return self._PBEnc.atmost(**pysat_args).clauses
        elif cpm_expr.name == ">=":
            return self._PBEnc.atleast(**pysat_args).clauses
        elif cpm_expr.name == "==":
            return self._PBEnc.equals(**pysat_args).clauses
        else:
            raise ValueError(f"PySAT: Expected Comparison to be either <=, ==, or >=, but was {cpm_expr.name}")<|MERGE_RESOLUTION|>--- conflicted
+++ resolved
@@ -136,18 +136,11 @@
 
         # try to import the PBEnc (pblib) module once
         try:
-<<<<<<< HEAD
             from pysat.card import CardEnc, EncType
             self._CardEnc = CardEnc
             self._EncType = EncType
             from pysat.pb import PBEnc
             self._PBEnc = PBEnc
-=======
-            from pysat.pb import PBEnc
-            from pysat.card import CardEnc
-            self._PBEnc = PBEnc
-            self._CardEnc = CardEnc
->>>>>>> e2dcd8d4
         except NameError:
             self._PBEnc = None
             self._CardEnc = None
@@ -276,15 +269,6 @@
 
 
             In the case of PySAT, the supported constraints are over Boolean variables:
-<<<<<<< HEAD
-
-            - Boolean clauses
-            - Cardinality constraint (`sum`)
-            - Pseudo-Boolean constraints (`wsum`)
-
-            In the case of PySAT, the supported constraints are over Boolean variables:
-=======
->>>>>>> e2dcd8d4
 
             - Boolean clauses
             - Cardinality constraint (`sum`)
@@ -341,7 +325,6 @@
                 # BoolVar() -> or(...)
                 args = [~a0]+a1.args
                 self.pysat_solver.add_clause(self.solver_vars(args))
-<<<<<<< HEAD
             elif isinstance(a1, Comparison) and a1.args[0].name == "sum":  # implied sum comparison (a0->sum(bvs)<>val)
                 # implied sum comparison (a0->sum(bvs)<>val)
                 # convert sum to cnf
@@ -353,34 +336,17 @@
             elif isinstance(a1, Comparison) and a1.args[0].name == "wsum":  # implied pseudo-boolean comparison (a0->wsum(ws,bvs)<>val)
                 # implied sum comparison (a0->wsum([w,bvs])<>val or a0->(w*bv<>val))
                 cnf = self._pysat_pseudoboolean(a1)
-=======
-            elif isinstance(a1, Comparison) and a1.args[0].name == "sum":
-                # implied sum comparison (a0->sum(bvs)<>val)
-                # convert sum to clauses
-                sum_clauses = self._pysat_cardinality(a1)
->>>>>>> e2dcd8d4
                 # implication of conjunction is conjunction of individual implications
                 antecedent = [self.solver_var(~a0)]
                 self.pysat_solver.append_formula([antecedent+c for c in cnf])
             else:
                 raise NotSupportedError(f"Implication: {cpm_expr} not supported by CPM_pysat")
 
-<<<<<<< HEAD
         elif isinstance(cpm_expr, Comparison): # root-level comparisons have been linearized
             if isinstance(cpm_expr.args[0], Operator) and cpm_expr.args[0].name == "sum":
                 self.pysat_solver.append_formula(self._pysat_cardinality(cpm_expr))
             elif isinstance(cpm_expr.args[0], Operator) and cpm_expr.args[0].name == "wsum":
                 self.pysat_solver.append_formula(self._pysat_pseudoboolean(cpm_expr))
-=======
-            elif isinstance(a1, Comparison) and a1.args[0].name == "wsum":  # implied pseudo-boolean comparison (a0->wsum(ws,bvs)<>val)
-                # implied sum comparison (a0->wsum([w,bvs])<>val or a0->(w*bv<>val))
-                # convert wsum to clauses
-                wsum_clauses = self._pysat_pseudoboolean(a1)
-                # implication of conjunction is conjunction of individual implications
-                nimplvar = [self.solver_var(~a0)]
-                clauses = [nimplvar+c for c in wsum_clauses]
-                self.pysat_solver.append_formula(clauses)
->>>>>>> e2dcd8d4
             else:
                 raise NotSupportedError(f"Implication: {cpm_expr} not supported by CPM_pysat")
 
@@ -463,11 +429,7 @@
         return [v for v in self.assumption_vars if self.solver_var(v) in assum_idx]
 
 
-<<<<<<< HEAD
     def _pysat_cardinality(self, cpm_expr, reified=False):
-=======
-    def _pysat_cardinality(self, cpm_expr):
->>>>>>> e2dcd8d4
         """ Convert CPMpy comparison of `sum` (over Boolean variables) into PySAT list of clauses """
         if self._CardEnc is None:
             raise self.IMPORT_PYSAT_PBLIB_ERROR
@@ -482,7 +444,6 @@
         lits = self.solver_vars(lhs.args)
         pysat_args = { "lits": lits, "bound": rhs, "vpool": self.pysat_vpool }
 
-<<<<<<< HEAD
         # Some subsolvers (e.g. MiniCard) support native root context cardinality constraints
         if not reified and self.pysat_solver.supports_atmost():
             pysat_args["encoding"] = self._EncType.native
@@ -493,14 +454,6 @@
             return self._CardEnc.atleast(**pysat_args)
         elif cpm_expr.name == "==":
             return self._CardEnc.equals(**pysat_args)
-=======
-        if cpm_expr.name == "<=":
-            return self._CardEnc.atmost(**pysat_args).clauses
-        elif cpm_expr.name == ">=":
-            return self._CardEnc.atleast(**pysat_args).clauses
-        elif cpm_expr.name == "==":
-            return self._CardEnc.equals(**pysat_args).clauses
->>>>>>> e2dcd8d4
         else:
             raise ValueError(f"PySAT: Expected Comparison to be either <=, ==, or >=, but was {cpm_expr.name}")
 
@@ -514,10 +467,6 @@
                 f"PySAT: Expect {cpm_expr} to be a 'wsum'"
             )
 
-<<<<<<< HEAD
-=======
-
->>>>>>> e2dcd8d4
         # unpack and transform to PySAT arguments
         lhs, rhs = cpm_expr.args
         lits = self.solver_vars(lhs.args[1])
