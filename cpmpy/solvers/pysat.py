--- conflicted
+++ resolved
@@ -266,7 +266,7 @@
 
             See the :ref:`Adding a new solver` docs on readthedocs for more information.
 
-<<<<<<< HEAD
+
             In the case of PySAT, the supported constraints are over Boolean variables:
 
             - Boolean clauses
@@ -276,11 +276,6 @@
             :param cpm_expr: CPMpy expression, or list thereof
             :type cpm_expr: Expression or list of Expression
 
-=======
-            :param cpm_expr: CPMpy expression, or list thereof
-            :type cpm_expr: Expression or list of Expression
-
->>>>>>> 55cc13ec
             :return: list of Expression
         """
         cpm_cons = toplevel_list(cpm_expr)
