#!/usr/bin/env python
#-*- coding:utf-8 -*-
##
## pysat.py
##
"""
    Interface to PySAT's API

    PySAT is a Python (2.7, 3.4+) toolkit, which aims at providing a simple and unified
    interface to a number of state-of-art Boolean satisfiability (SAT) solvers as well as
    to a variety of cardinality and pseudo-Boolean encodings.
    https://pysathq.github.io/

    This solver can be used if the model only has Boolean variables,
    and only logical constraints (and,or,implies,==,!=) or cardinality constraints.

    Documentation of the solver's own Python API:
    https://pysathq.github.io/docs/html/api/solvers.html

    WARNING: CPMpy uses 'model' to refer to a constraint specification,
    the PySAT docs use 'model' to refer to a solution.

    ===============
    List of classes
    ===============

    .. autosummary::
        :nosignatures:

        CPM_pysat
"""
from .solver_interface import SolverInterface, SolverStatus, ExitStatus
from ..expressions.core import Expression, Comparison, Operator
from ..expressions.variables import _BoolVarImpl, NegBoolView, boolvar
from ..expressions.utils import is_any_list, is_int
from ..transformations.get_variables import get_variables, get_variables_model
from ..transformations.to_cnf import to_cnf

class CPM_pysat(SolverInterface):
    """
    Interface to PySAT's API

    Requires that the 'python-sat' python package is installed:
    $ pip install python-sat

    See detailed installation instructions at:
    https://pysathq.github.io/installation.html

    Creates the following attributes (see parent constructor for more):
    pysat_vpool: a pysat.formula.IDPool for the variable mapping
    pysat_solver: a pysat.solver.Solver() (default: glucose4)
    """

    @staticmethod
    def supported():
        # try to import the package
        try:
            import pysat
            # there is actually a non-related 'pysat' package
            # while we need the 'python-sat' package, some more checks:
            from pysat.formula import IDPool
            from pysat.solvers import Solver
            return True
        except ImportError as e:
            return False

    @staticmethod
    def pb_supported():
        try:
            from pypblib import pblib
            from pysat.pb import PBEnc
            import pysat
            return True
        except ImportError as e:
            return False

    @staticmethod
    def solvernames():
        """
            Returns solvers supported by PySAT on your system
        """
        from pysat.solvers import SolverNames
        names = []
        for name, attr in vars(SolverNames).items():
            if not name.startswith('__') and isinstance(attr, tuple):
                if name not in attr:
                    name = attr[-1]
                names.append(name)
        return names


    def __init__(self, cpm_model=None, subsolver=None):
        """
        Constructor of the native solver object

        Requires a CPMpy model as input, and will create the corresponding
        PySAT clauses and solver object

        Only supports satisfaction problems (no objective)

        Arguments:
        - cpm_model: Model(), a CPMpy Model(), optional
        - subsolver: str, name of the pysat solver, e.g. glucose4
            see .solvernames() to get the list of available solver(names)
        """
        if not self.supported():
            raise Exception("CPM_pysat: Install the python 'python-sat' package to use this solver interface (NOT the 'pysat' package!)")
        if cpm_model and cpm_model.objective_ is not None:
            raise Exception("CPM_pysat: only satisfaction, does not support an objective function")

        from pysat.formula import IDPool
        from pysat.solvers import Solver

        # determine subsolver
        if subsolver is None or subsolver == 'pysat':
            # default solver
            subsolver = "glucose4" # something recent...
        elif subsolver.startswith('pysat:'):
            subsolver = subsolver[6:] # strip 'pysat:'

        # initialise the native solver object
        self.pysat_vpool = IDPool()
        self.pysat_solver = Solver(use_timer=True, name=subsolver)

        # initialise everything else and post the constraints/objective
        assert all(v.is_bool() for v in get_variables_model(cpm_model)), "Only support boolean variables in model"
        super().__init__(name="pysat:"+subsolver, cpm_model=cpm_model)


    def solve(self, time_limit=None, assumptions=None):
        """
            Call the PySAT solver

            Arguments:
            - time_limit:  maximum solve time in seconds (float, optional). Auto-interrups in case the
                           runtime exceeds given time_limit.
                           Warning: the time_limit is not very accurate at subsecond level
            - assumptions: list of CPMpy Boolean variables that are assumed to be true.
                           For use with s.get_core(): if the model is UNSAT, get_core() returns a small subset of assumption variables that are unsat together.
                           Note: the PySAT interface is statefull, so you can incrementally call solve() with assumptions and it will reuse learned clauses
        """
        if assumptions is None:
            pysat_assum_vars = [] # default if no assumptions
        else:
            pysat_assum_vars = self.solver_vars(assumptions)
            self.assumption_vars = assumptions

        import time
        # set time limit?
        if time_limit is not None:
            from threading import Timer
            t = Timer(time_limit, lambda s: s.interrupt(), [self.pysat_solver])
            t.start()
            my_status = self.pysat_solver.solve_limited(assumptions=pysat_assum_vars, expect_interrupt=True)
            # ensure timer is stopped if early stopping
            t.cancel()
            ## this part cannot be added to timer otherwhise it "interrups" the timeout timer too soon
            self.pysat_solver.clear_interrupt()
        else:
            my_status = self.pysat_solver.solve(assumptions=pysat_assum_vars)

        # new status, translate runtime
        self.cpm_status = SolverStatus(self.name)
        self.cpm_status.runtime = self.pysat_solver.time()

        # translate exit status
        if my_status is True:
            self.cpm_status.exitstatus = ExitStatus.FEASIBLE
        elif my_status is False:
            self.cpm_status.exitstatus = ExitStatus.UNSATISFIABLE
        elif my_status is None:
            # can happen when timeout is reached...
            self.cpm_status.exitstatus = ExitStatus.UNKNOWN
        else:  # another?
            raise NotImplementedError(my_status)  # a new status type was introduced, please report on github

        # True/False depending on self.cpm_status
        has_sol = self._solve_return(self.cpm_status)

        # translate solution values (of user specified variables only)
        if has_sol:
            sol = frozenset(self.pysat_solver.get_model())  # to speed up lookup
            # fill in variable values
            for cpm_var in self.user_vars:
                lit = self.solver_var(cpm_var)
                if lit in sol:
                    cpm_var._value = True
                elif -lit in sol:
                    cpm_var._value = False
                else:
                    # not specified...
                    cpm_var._value = None

        return has_sol


    def solver_var(self, cpm_var):
        """
            Creates solver variable for cpmpy variable
            or returns from cache if previously created

            Transforms cpm_var into CNF literal using self.pysat_vpool
            (positive or negative integer)

            so vpool is the varmap (we don't use _varmap here)
        """

        # special case, negative-bool-view
        # work directly on var inside the view
        if isinstance(cpm_var, NegBoolView):
            # just a view, get actual var identifier, return -id
            return -self.pysat_vpool.id(cpm_var._bv.name)
        elif isinstance(cpm_var, _BoolVarImpl):
            return self.pysat_vpool.id(cpm_var.name)
        else:
            raise NotImplementedError(f"CPM_pysat: variable {cpm_var} not supported")


    # `__add__()` from the superclass first calls `transform()` then `_post_constraint()`, just implement the latter
    def transform(self, cpm_expr):
        """
            Transform arbitrary CPMpy expressions to constraints the solver supports

            Implemented through chaining multiple solver-independent **transformation functions** from
            the `cpmpy/transformations/` directory.

            See the 'Adding a new solver' docs on readthedocs for more information.

        :param cpm_expr: CPMpy expression, or list thereof
        :type cpm_expr: Expression or list of Expression

        :return: list of Expression
        """
        return to_cnf(cpm_expr)

    def _post_constraint(self, cpm_expr):
        """
            Post a supported CPMpy constraint directly to the underlying solver's API

            What 'supported' means depends on the solver capabilities, and in effect on what transformations
            are applied in `transform()`.

            Solvers can raise 'NotImplementedError' for any constraint not supported after transformation
        """
        from pysat.card import CardEnc

        if isinstance(cpm_expr, _BoolVarImpl):
            # base case, just var or ~var
            self.pysat_solver.add_clause([self.solver_var(cpm_expr)])
        elif isinstance(cpm_expr, Operator):
            if cpm_expr.name == 'or':
                self.pysat_solver.add_clause(self.solver_vars(cpm_expr.args))
            else:
                raise NotImplementedError(
                    f"Automatic conversion of Operator {cpm_expr} to CNF not yet supported, please report on github.")
        elif isinstance(cpm_expr, Comparison):
            left = cpm_expr.args[0] # left-hand side, sum/wsum/mul
            bound = cpm_expr.args[1] # right-hand side, constant

            # only handle cardinality encodings (for now)
            if isinstance(left, Operator) and left.name == "sum" and all(isinstance(v, _BoolVarImpl) for v in left.args):
                lits = self.solver_vars(left.args)
                if not is_int(bound):
                    raise NotImplementedError(f"PySAT sum: rhs `{bound}` type {type(bound)} not supported")

                clauses = []
                if cpm_expr.name == "<":
                    clauses += CardEnc.atmost(lits=lits, bound=bound-1, vpool=self.pysat_vpool).clauses
                elif cpm_expr.name == "<=":
                    clauses += CardEnc.atmost(lits=lits, bound=bound, vpool=self.pysat_vpool).clauses
                elif cpm_expr.name == ">=":
                    clauses += CardEnc.atleast(lits=lits, bound=bound, vpool=self.pysat_vpool).clauses
                elif cpm_expr.name == ">":
                    clauses += CardEnc.atleast(lits=lits, bound=bound+1, vpool=self.pysat_vpool).clauses
                elif cpm_expr.name == "==":
                    clauses += CardEnc.equals(lits=lits, bound=bound, vpool=self.pysat_vpool).clauses
                elif cpm_expr.name == "!=":
                    # special cases with bounding 'hardcoded' for clarity
                    if bound <= 0:
                        clauses += CardEnc.atleast(lits=lits, bound=bound+1, vpool=self.pysat_vpool).clauses
                    elif bound >= len(lits):
                        clauses += CardEnc.atmost(lits=lits, bound=bound-1, vpool=self.pysat_vpool).clauses
                    else:
                        ## add implication literal to atleast/atmost
                        is_atleast = self.solver_var(boolvar())
                        clauses += [atl + [-is_atleast] for atl in
                                    CardEnc.atleast(lits=lits, bound=bound+1, vpool=self.pysat_vpool).clauses]

                        is_atmost = self.solver_var(boolvar())
                        clauses += [atm + [-is_atmost] for atm in
                                    CardEnc.atmost(lits=lits, bound=bound-1, vpool=self.pysat_vpool).clauses]

                        ## add is_atleast or is_atmost
                        clauses.append([is_atleast, is_atmost])
                else:
                    raise NotImplementedError(f"Non-operator constraint {cpm_expr} not supported by CPM_pysat")

                # post the clauses
                self.pysat_solver.append_formula(clauses)

<<<<<<< HEAD
            # WEIGHTED !
            elif isinstance(left, Operator) and (left.name in ["wsum", "mul"]) and is_int(bound):

                if not CPM_pysat.pb_supported():
                    raise ImportError("Please install PyPBLib: pip install pypblib")
                from pysat.pb import PBEnc

                if left.name == "mul":
                    # single weight,value pair, in list
                    weights = [left.args[0]]
                    lits = [self.solver_var(left.args[1])]
                else: # wsum
                    weights = left.args[0]
                    lits = self.solver_vars(left.args[1])

                clauses = []
                if cpm_expr.name == "<" or (cpm_expr.name == "!=" and bound >= len(lits)):
                    clauses += PBEnc.leq(lits=lits, weights=weights, bound=bound-1, vpool=self.pysat_vpool).clauses
                elif cpm_expr.name == "<=":
                    clauses += PBEnc.leq(lits=lits, weights=weights, bound=bound,vpool=self.pysat_vpool).clauses
                elif cpm_expr.name == ">" or (cpm_expr.name == "!=" and bound <= 0):
                    clauses += PBEnc.geq(lits=lits, weights=weights, bound=bound+1, vpool=self.pysat_vpool).clauses
                elif cpm_expr.name == ">=":
                    clauses += PBEnc.geq(lits=lits, weights=weights, bound=bound ,vpool=self.pysat_vpool).clauses
                elif cpm_expr.name == "==":
                    clauses +=PBEnc.equals(lits=lits, weights=weights, bound=bound, vpool=self.pysat_vpool)

                elif cpm_expr.name == "!=":
                    # BUG with pblib solved in Pysat dev 0.1.7.dev12
                    is_atleast = self.solver_var(boolvar())
                    clauses += [atl + [-is_atleast] for atl in
                                PBEnc.geq(lits=lits, weights=weights, bound=bound+1, vpool=self.pysat_vpool).clauses]
                    is_atmost = self.solver_var(boolvar())
                    clauses += [atm + [-is_atmost] for atm in
                                PBEnc.leq(lits=lits, weights=weights, bound=bound-1, vpool=self.pysat_vpool).clauses]

                    ## add is_atleast or is_atmost
                    clauses.append([is_atleast, is_atmost])
                else:
                    raise NotImplementedError(f"Comparison: {cpm_expr} not supported by CPM_pysat")

                self.pysat_solver.append_formula(clauses)
            else:
                raise NotImplementedError(f"Comparison: {cpm_expr} not supported by CPM_pysat")
=======
        elif hasattr(cpm_expr, 'decompose'):  # cpm_expr.name == 'xor':
            # for all global constraints:
            for con in self.transform(cpm_expr.decompose()):
                self._post_constraint(con)
>>>>>>> 4be5e5c3
        else:
            raise NotImplementedError(f"Non-operator constraint {cpm_expr} not supported by CPM_pysat")


    def solution_hint(self, cpm_vars, vals):
        """
        PySAT supports warmstarting the solver with a feasible solution

        In PySAT, this is called setting the 'phases' or the 'polarities' of literals

        :param cpm_vars: list of CPMpy variables
        :param vals: list of (corresponding) values for the variables
        """
        literals = []
        for (cpm_var, val) in zip(cpm_vars, vals):
            lit = self.solver_var(cpm_var)
            if val:
                # true, so positive literal
                literals.append(lit)
            else:
                # false, so negative literal
                literals.append(-lit)
        self.pysat_solver.set_phases(literals)


    def get_core(self):
        """
            For use with s.solve(assumptions=[...]). Only meaningful if the solver returned UNSAT. In that case, get_core() returns a small subset of assumption variables that are unsat together.

            CPMpy will return only those assumptions which are False (in the UNSAT core)

            Note that there is no guarantee that the core is minimal.
            More advanced Minimal Unsatisfiable Subset are available in the 'examples' folder on GitHub

        """
        assert hasattr(self, 'assumption_vars'), "get_core(): requires a list of assumption variables, e.g. s.solve(assumptions=[...])"
        assert (self.cpm_status.exitstatus == ExitStatus.UNSATISFIABLE), "get_core(): solver must return UNSAT"

        assum_idx = frozenset(self.pysat_solver.get_core()) # to speed up lookup

        return [v for v in self.assumption_vars if self.solver_var(v) in assum_idx]<|MERGE_RESOLUTION|>--- conflicted
+++ resolved
@@ -298,7 +298,6 @@
                 # post the clauses
                 self.pysat_solver.append_formula(clauses)
 
-<<<<<<< HEAD
             # WEIGHTED !
             elif isinstance(left, Operator) and (left.name in ["wsum", "mul"]) and is_int(bound):
 
@@ -342,13 +341,12 @@
 
                 self.pysat_solver.append_formula(clauses)
             else:
-                raise NotImplementedError(f"Comparison: {cpm_expr} not supported by CPM_pysat")
-=======
+                raise NotImplementedError(f"Non-operator constraint {cpm_expr} not supported by CPM_pysat")
+
         elif hasattr(cpm_expr, 'decompose'):  # cpm_expr.name == 'xor':
             # for all global constraints:
             for con in self.transform(cpm_expr.decompose()):
                 self._post_constraint(con)
->>>>>>> 4be5e5c3
         else:
             raise NotImplementedError(f"Non-operator constraint {cpm_expr} not supported by CPM_pysat")
 
