--- conflicted
+++ resolved
@@ -29,7 +29,6 @@
 
         CPM_pysat
 """
-from ..transformations.int2bool_onehot import intvar_to_boolvar, to_bool_constraint, is_boolvar_constraint
 from .solver_interface import SolverInterface, SolverStatus, ExitStatus
 from ..expressions.core import Expression, Comparison, Operator
 from ..expressions.variables import _BoolVarImpl, NegBoolView, boolvar
@@ -61,19 +60,6 @@
             # while we need the 'python-sat' package, some more checks:
             from pysat.formula import IDPool
             from pysat.solvers import Solver
-            from pysat.card import CardEnc
-            return True
-        except ImportError as e:
-            return False
-
-    @staticmethod
-    def pb_supported():
-        try:
-            from pypblib import pblib
-            from pysat.pb import PBEnc
-            from distutils.version import LooseVersion
-            import pysat
-            assert LooseVersion(pysat.__version__) >= LooseVersion("0.1.7.dev12"), "Upgrade PySAT version with command: pip3 install -U python-sat"
             return True
         except ImportError as e:
             return False
@@ -124,7 +110,6 @@
 
         from pysat.formula import IDPool
         from pysat.solvers import Solver
-        from pysat.card import CardEnc
 
         # determine subsolver
         if subsolver is None or subsolver == 'pysat':
@@ -135,8 +120,6 @@
 
         # initialise the native solver object
         self.pysat_vpool = IDPool()
-        self.ivarmap = dict()
-
         self.pysat_solver = Solver(use_timer=True, name=subsolver)
 
         # initialise everything else and post the constraints/objective
@@ -207,13 +190,6 @@
                     # not specified...
                     cpm_var._value = None
 
-        # remapping the solution values (of user specified variables only)
-        if len(self.ivarmap) > 0 and has_sol:
-            for iv, value_dict in self.ivarmap.items():
-                n_val_assigned = sum(1 if bv.value() else 0 for bv in value_dict.values())
-                assert n_val_assigned == 1, f"Expected: 1, Got: {n_val_assigned} value can be assigned!"
-                iv._value = sum(bv.value() * iv_val for iv_val, bv in value_dict.items())
-
         return has_sol
 
 
@@ -250,33 +226,13 @@
         :param cpm_con CPMpy constraint, or list thereof
         :type cpm_con (list of) Expression(s)
         """
-        # flatten constraints and to cnf
+        # add new user vars to the set
+        self.user_vars.update(get_variables(cpm_con))
+
+        # apply transformations, then post internally
         cpm_cons = to_cnf(cpm_con)
-
         for con in cpm_cons:
-            if not is_boolvar_constraint(con):
-                ### encoding int vars
-                con_vars = get_variables(con)
-                assert all(~v.is_bool() for v in con_vars), "Mix of int and boolvar, not handled yet!"
-
-                bool_constraints = []
-
-                iv_not_mapped = [iv for iv in con_vars if iv not in self.ivarmap and not iv.is_bool()]
-                new_ivarmap, iv_constraints = intvar_to_boolvar(iv_not_mapped)
-
-                self.ivarmap.update(new_ivarmap)
-
-                bool_constraints += iv_constraints
-                
-                bool_constraints += to_bool_constraint(con, self.ivarmap)
-                
-                self.user_vars.update(get_variables(bool_constraints))
-
-                for bool_con in bool_constraints:
-                    self._post_constraint(bool_con)
-            else:
-                self.user_vars.update(get_variables(con))
-                self._post_constraint(con)
+            self._post_constraint(con)
 
         return self
 
@@ -300,17 +256,10 @@
             bound = cpm_expr.args[1] # right-hand side, constant
 
             # only handle cardinality encodings (for now)
-<<<<<<< HEAD
-            if isinstance(left, Operator) and left.name == "sum" and is_int(bound):
+            if isinstance(left, Operator) and left.name == "sum" and all(isinstance(v, _BoolVarImpl) for v in left.args):
                 lits = self.solver_vars(left.args)
-=======
-            if isinstance(cpm_expr.args[0], Operator) and cpm_expr.args[0].name == "sum" and all(
-                    isinstance(v, _BoolVarImpl) for v in cpm_expr.args[0].args):
-                lits = self.solver_vars(cpm_expr.args[0].args)
-                bound = cpm_expr.args[1]
                 if not is_int(bound):
                     raise NotImplementedError(f"PySAT sum: rhs `{bound}` type {type(bound)} not supported")
->>>>>>> daddc7cc
 
                 clauses = []
                 if cpm_expr.name == "<":
