#!/usr/bin/env python
#-*- coding:utf-8 -*-
##
## pysat.py
##
"""
    Interface to PySAT's API

    Requires that the 'python-sat' python package is installed:

        $ pip install python-sat[aiger,approxmc,cryptosat,pblib]

    PySAT is a Python (2.7, 3.4+) toolkit, which aims at providing a simple and unified
    interface to a number of state-of-art Boolean satisfiability (SAT) solvers as well as
    to a variety of cardinality and pseudo-Boolean encodings.
    https://pysathq.github.io/

    This solver can be used if the model only has Boolean variables,
    and only logical constraints (and,or,implies,==,!=) or cardinality constraints.

    Documentation of the solver's own Python API:
    https://pysathq.github.io/docs/html/api/solvers.html

    WARNING: CPMpy uses 'model' to refer to a constraint specification,
    the PySAT docs use 'model' to refer to a solution.

    ===============
    List of classes
    ===============

    .. autosummary::
        :nosignatures:

        CPM_pysat

    ==============
    Module details
    ==============
"""
from .solver_interface import SolverInterface, SolverStatus, ExitStatus
from ..exceptions import NotSupportedError
from ..expressions.core import Comparison, Operator, BoolVal
from ..expressions.variables import _BoolVarImpl, NegBoolView, boolvar
from ..expressions.globalconstraints import DirectConstraint
from ..transformations.linearize import canonical_comparison, only_positive_coefficients
from ..expressions.utils import is_int, flatlist
from ..transformations.comparison import only_numexpr_equality
from ..transformations.decompose_global import decompose_in_tree
from ..transformations.get_variables import get_variables
from ..transformations.flatten_model import flatten_constraint
from ..transformations.linearize import linearize_constraint, only_positive_bv
from ..transformations.normalize import toplevel_list, simplify_boolean
from ..transformations.reification import only_implies, only_bv_reifies, reify_rewrite


class CPM_pysat(SolverInterface):
    """
    Interface to PySAT's API

    Requires that the 'python-sat' python package is installed:
    $ pip install python-sat

    See detailed installation instructions at:
    https://pysathq.github.io/installation

    Creates the following attributes (see parent constructor for more):
        - pysat_vpool: a pysat.formula.IDPool for the variable mapping
        - pysat_solver: a pysat.solver.Solver() (default: glucose4)

    The `DirectConstraint`, when used, calls a function on the `pysat_solver` object.
    """

    @staticmethod
    def supported():
        # try to import the package
        try:
            import pysat
            # there is actually a non-related 'pysat' package
            # while we need the 'python-sat' package, some more checks:
            from pysat.formula import IDPool
            from pysat.solvers import Solver
            return True
        except ModuleNotFoundError:
            return False
        except Exception as e:
            raise e

    @staticmethod
    def pb_supported():
        try:
            from pypblib import pblib
            from pysat.pb import PBEnc
            import pysat
            return True
        except ImportError as e:
            return False

    @staticmethod
    def solvernames():
        """
            Returns solvers supported by PySAT on your system
        """
        from pysat.solvers import SolverNames
        names = []
        for name, attr in vars(SolverNames).items():
            # issue with cryptosat, so we don't include it in our https://github.com/msoos/cryptominisat/issues/765
            if not name.startswith('__') and isinstance(attr, tuple) and not name == 'cryptosat':
                if name not in attr:
                    name = attr[-1]
                names.append(name)
        return names


    def __init__(self, cpm_model=None, subsolver=None):
        """
        Constructor of the native solver object

        Requires a CPMpy model as input, and will create the corresponding
        PySAT clauses and solver object

        Only supports satisfaction problems (no objective)

        Arguments:
        - cpm_model: Model(), a CPMpy Model(), optional
        - subsolver: str, name of the pysat solver, e.g. glucose4
            see .solvernames() to get the list of available solver(names)
        """
        if not self.supported():
            raise Exception("CPM_pysat: Install the python package 'python-sat' to use this solver interface "
                            "(NOT the 'pysat' package!)")
        if cpm_model and cpm_model.objective_ is not None:
            raise NotSupportedError("CPM_pysat: only satisfaction, does not support an objective function")

        from pysat.formula import IDPool
        from pysat.solvers import Solver

        # determine subsolver
        if subsolver is None or subsolver == 'pysat':
            # default solver
            subsolver = "glucose4" # something recent...
        elif subsolver.startswith('pysat:'):
            subsolver = subsolver[6:] # strip 'pysat:'

        # initialise the native solver object
        self.pysat_vpool = IDPool()
        self.pysat_solver = Solver(use_timer=True, name=subsolver)

        # initialise everything else and post the constraints/objective
        super().__init__(name="pysat:"+subsolver, cpm_model=cpm_model)

    @property
    def native_model(self):
        """
            Returns the solver's underlying native model (for direct solver access).
        """
        return self.pysat_solver


    def solve(self, time_limit=None, assumptions=None):
        """
            Call the PySAT solver

            Arguments:
            - time_limit:  maximum solve time in seconds (float, optional). Auto-interrups in case the
                           runtime exceeds given time_limit.
                           Warning: the time_limit is not very accurate at subsecond level
            - assumptions: list of CPMpy Boolean variables that are assumed to be true.
                           For use with s.get_core(): if the model is UNSAT, get_core() returns a small subset of assumption variables that are unsat together.
                           Note: the PySAT interface is statefull, so you can incrementally call solve() with assumptions and it will reuse learned clauses
        """

        # ensure all vars are known to solver
        self.solver_vars(list(self.user_vars))

        if assumptions is None:
            pysat_assum_vars = [] # default if no assumptions
        else:
            pysat_assum_vars = self.solver_vars(assumptions)
            self.assumption_vars = assumptions

        import time
        # set time limit?
        if time_limit is not None:
            from threading import Timer
            t = Timer(time_limit, lambda s: s.interrupt(), [self.pysat_solver])
            t.start()
            my_status = self.pysat_solver.solve_limited(assumptions=pysat_assum_vars, expect_interrupt=True)
            # ensure timer is stopped if early stopping
            t.cancel()
            ## this part cannot be added to timer otherwhise it "interrups" the timeout timer too soon
            self.pysat_solver.clear_interrupt()
        else:
            my_status = self.pysat_solver.solve(assumptions=pysat_assum_vars)

        # new status, translate runtime
        self.cpm_status = SolverStatus(self.name)
        self.cpm_status.runtime = self.pysat_solver.time()

        # translate exit status
        if my_status is True:
            self.cpm_status.exitstatus = ExitStatus.FEASIBLE
        elif my_status is False:
            self.cpm_status.exitstatus = ExitStatus.UNSATISFIABLE
        elif my_status is None:
            # can happen when timeout is reached...
            self.cpm_status.exitstatus = ExitStatus.UNKNOWN
        else:  # another?
            raise NotImplementedError(my_status)  # a new status type was introduced, please report on github

        # True/False depending on self.cpm_status
        has_sol = self._solve_return(self.cpm_status)

        # translate solution values (of user specified variables only)
        if has_sol:
            sol = frozenset(self.pysat_solver.get_model())  # to speed up lookup
            # fill in variable values
            for cpm_var in self.user_vars:
                lit = self.solver_var(cpm_var)
                if lit in sol:
                    cpm_var._value = True
                elif -lit in sol:
                    cpm_var._value = False
                else: # not specified, dummy val
                    cpm_var._value = True

        else: # clear values of variables
            for cpm_var in self.user_vars:
                cpm_var._value = None


        return has_sol


    def solver_var(self, cpm_var):
        """
            Creates solver variable for cpmpy variable
            or returns from cache if previously created

            Transforms cpm_var into CNF literal using self.pysat_vpool
            (positive or negative integer)

            so vpool is the varmap (we don't use _varmap here)
        """

        # special case, negative-bool-view
        # work directly on var inside the view
        if isinstance(cpm_var, NegBoolView):
            # just a view, get actual var identifier, return -id
            return -self.pysat_vpool.id(cpm_var._bv.name)
        elif isinstance(cpm_var, _BoolVarImpl):
            return self.pysat_vpool.id(cpm_var.name)
        else:
            raise NotImplementedError(f"CPM_pysat: variable {cpm_var} not supported")

    def transform(self, cpm_expr):
        """
            Transform arbitrary CPMpy expressions to constraints the solver supports

            Implemented through chaining multiple solver-independent **transformation functions** from
            the `cpmpy/transformations/` directory.

            See the 'Adding a new solver' docs on readthedocs for more information.

        :param cpm_expr: CPMpy expression, or list thereof
        :type cpm_expr: Expression or list of Expression

        :return: list of Expression
        """
        cpm_cons = toplevel_list(cpm_expr)
        cpm_cons = decompose_in_tree(cpm_cons)
        cpm_cons = simplify_boolean(cpm_cons)
        cpm_cons = flatten_constraint(cpm_cons)  # flat normal form
        # the next two only needed if the model contains cardinality/pseudo-boolean constraints
        cpm_cons = reify_rewrite(cpm_cons, supported=frozenset(['sum', 'wsum']))  # constraints that support reification
        cpm_cons = only_numexpr_equality(cpm_cons, supported=frozenset(["sum", "wsum"]))  # supports >, <, !=
        cpm_cons = only_bv_reifies(cpm_cons)
<<<<<<< HEAD
        cpm_cons = only_implies(cpm_cons)  # anything that can create full reif should go above...
        # the next only needed if the model contains cardinality/pseudo-boolean constraints
        cpm_cons = linearize_constraint(cpm_cons, supported=frozenset({"sum","wsum", "and", "or", "bv"}))  # the core of the MIP-linearization

=======
        cpm_cons = only_implies(cpm_cons)
        cpm_cons = canonical_comparison(cpm_cons)
        cpm_cons = only_positive_coefficients(cpm_cons)
>>>>>>> b5bb9a2f
        return cpm_cons

    def __add__(self, cpm_expr_orig):
      """
            Eagerly add a constraint to the underlying solver.

            Any CPMpy expression given is immediately transformed (through `transform()`)
            and then posted to the solver in this function.

            This can raise 'NotImplementedError' for any constraint not supported after transformation

            The variables used in expressions given to add are stored as 'user variables'. Those are the only ones
            the user knows and cares about (and will be populated with a value after solve). All other variables
            are auxiliary variables created by transformations.

            What 'supported' means depends on the solver capabilities, and in effect on what transformations
            are applied in `transform()`.

      """
      # add new user vars to the set
      get_variables(cpm_expr_orig, collect=self.user_vars)

      # transform and post the constraints
      for cpm_expr in self.transform(cpm_expr_orig):
        if cpm_expr.name == 'or':
            self.pysat_solver.add_clause(self.solver_vars(cpm_expr.args))

        elif cpm_expr.name == '->':  # BV -> BE only thanks to only_bv_reifies
            a0,a1 = cpm_expr.args

            if isinstance(a1, _BoolVarImpl):
                # BoolVar() -> BoolVar()
                args = [~a0, a1]
                self.pysat_solver.add_clause(self.solver_vars(args))
            elif isinstance(a1, Operator) and a1.name == 'or':
                # BoolVar() -> or(...)
                args = [~a0]+a1.args
                self.pysat_solver.add_clause(self.solver_vars(args))
            elif hasattr(a1, 'decompose'):  # implied global constraint
                # TODO @wout I think we decompose in transformation now?
                self += a0.implies(cpm_expr.decompose())
            elif isinstance(a1, Comparison) and a1.args[0].name == "sum":
                # implied sum comparison (a0->sum(bvs)<>val)
                # convert sum to clauses
                sum_clauses = self._pysat_cardinality(a1)
                # implication of conjunction is conjunction of individual implications
                nimplvar = [self.solver_var(~a0)]
                clauses = [nimplvar+c for c in sum_clauses]
                self.pysat_solver.append_formula(clauses)

            elif isinstance(a1, Comparison) and (a1.args[0].name == "wsum" or a1.args[0].name == "mul"):  # implied pseudo-boolean comparison (a0->wsum(ws,bvs)<>val)
                # implied sum comparison (a0->wsum([w,bvs])<>val or a0->(w*bv<>val))
                # convert wsum to clauses
                wsum_clauses = self._pysat_pseudoboolean(a1)
                # implication of conjunction is conjunction of individual implications
                nimplvar = [self.solver_var(~a0)]
                clauses = [nimplvar+c for c in wsum_clauses]
                self.pysat_solver.append_formula(clauses)
            else:
                raise NotSupportedError(f"Implication: {cpm_expr} not supported by CPM_pysat")

        elif isinstance(cpm_expr, Comparison):
            # comparisons between Booleans will have been transformed out
            # check if comparison of cardinality/pseudo-boolean constraint
            if isinstance(cpm_expr.args[0], Operator):
                if cpm_expr.args[0].name == "sum":
                    # convert to clauses and post
                    clauses = self._pysat_cardinality(cpm_expr)
                    self.pysat_solver.append_formula(clauses)
                elif (cpm_expr.args[0].name == "wsum" or cpm_expr.args[0].name == "mul"):
                    # convert to clauses and post
                    clauses = self._pysat_pseudoboolean(cpm_expr)
                    self.pysat_solver.append_formula(clauses)
                else:
                    raise NotImplementedError(f"Operator constraint {cpm_expr} not supported by CPM_pysat")
            else:
                raise NotImplementedError(f"Non-operator constraint {cpm_expr} not supported by CPM_pysat")

        elif isinstance(cpm_expr, BoolVal):
            # base case: Boolean value
            if cpm_expr.args[0] is False:
                self.pysat_solver.add_clause([])

        elif isinstance(cpm_expr, _BoolVarImpl):
            # base case, just var or ~var
            self.pysat_solver.add_clause([self.solver_var(cpm_expr)])

        # a direct constraint, pass to solver
        elif isinstance(cpm_expr, DirectConstraint):
            cpm_expr.callSolver(self, self.pysat_solver)

        else:
            raise NotImplementedError(f"CPM_pysat: Non supported constraint {cpm_expr}")

      return self

    def solution_hint(self, cpm_vars, vals):
        """
        PySAT supports warmstarting the solver with a feasible solution

        In PySAT, this is called setting the 'phases' or the 'polarities' of literals

        :param cpm_vars: list of CPMpy variables
        :param vals: list of (corresponding) values for the variables
        """

        cpm_vars = flatlist(cpm_vars)
        vals = flatlist(vals)
        assert (len(cpm_vars) == len(vals)), "Variables and values must have the same size for hinting"

        literals = []
        for (cpm_var, val) in zip(cpm_vars, vals):
            lit = self.solver_var(cpm_var)
            if val:
                # true, so positive literal
                literals.append(lit)
            else:
                # false, so negative literal
                literals.append(-lit)
        self.pysat_solver.set_phases(literals)


    def get_core(self):
        """
            For use with s.solve(assumptions=[...]). Only meaningful if the solver returned UNSAT. In that case, get_core() returns a small subset of assumption variables that are unsat together.

            CPMpy will return only those assumptions which are False (in the UNSAT core)

            Note that there is no guarantee that the core is minimal.
            More advanced Minimal Unsatisfiable Subset are available in the 'examples' folder on GitHub

        """
        assert hasattr(self, 'assumption_vars'), "get_core(): requires a list of assumption variables, e.g. s.solve(assumptions=[...])"
        assert (self.cpm_status.exitstatus == ExitStatus.UNSATISFIABLE), "get_core(): solver must return UNSAT"

        assum_idx = frozenset(self.pysat_solver.get_core()) # to speed up lookup

        return [v for v in self.assumption_vars if self.solver_var(v) in assum_idx]


    def _pysat_cardinality(self, cpm_compsum):
        """ convert CPMpy comparison of sum into PySAT list of clauses """
        # we assume transformations are applied such that the below is true
        if not isinstance(cpm_compsum, Comparison):
            raise NotSupportedError(f"PySAT card: input constraint must be Comparison -- {cpm_compsum}")
        if not is_int(cpm_compsum.args[1]):
            raise NotSupportedError(
                f"PySAT card: sum must have constant at rhs not {cpm_compsum.args[1]} -- {cpm_compsum}")
        if not cpm_compsum.args[0].name == "sum":
            raise NotSupportedError(
                f"PySAT card: input constraint must be sum, got {cpm_compsum.args[0].name} -- {cpm_compsum}")
        if not (all(isinstance(v, _BoolVarImpl) for v in cpm_compsum.args[0].args)):
            raise NotSupportedError(f"PySAT card: sum must be over Boolvars only -- {cpm_compsum.args[0]}")

        from pysat.card import CardEnc

        lits = self.solver_vars(cpm_compsum.args[0].args)
        bound = cpm_compsum.args[1]

        # if cpm_compsum.name == "<":
        #     return CardEnc.atmost(lits=lits, bound=bound-1, vpool=self.pysat_vpool).clauses
        if cpm_compsum.name == "<=":
            return CardEnc.atmost(lits=lits, bound=bound, vpool=self.pysat_vpool).clauses
        elif cpm_compsum.name == ">=":
            return CardEnc.atleast(lits=lits, bound=bound, vpool=self.pysat_vpool).clauses
        # elif cpm_compsum.name == ">":
        #     return CardEnc.atleast(lits=lits, bound=bound+1, vpool=self.pysat_vpool).clauses
        elif cpm_compsum.name == "==":
            return CardEnc.equals(lits=lits, bound=bound, vpool=self.pysat_vpool).clauses
        # elif cpm_compsum.name == "!=":
        #     # special cases with bounding 'hardcoded' for clarity
        #     if bound <= 0:
        #         return CardEnc.atleast(lits=lits, bound=bound+1, vpool=self.pysat_vpool).clauses
        #     elif bound >= len(lits):
        #         return CardEnc.atmost(lits=lits, bound=bound-1, vpool=self.pysat_vpool).clauses
        #     else:
        #         ## add implication literals for (strict) atleast/atmost, one must be true
        #         is_atleast = self.solver_var(boolvar())
        #         is_atmost = self.solver_var(boolvar())
        #         clauses = [[is_atleast, is_atmost]]
        #         clauses += [atl + [-is_atleast] for atl in
        #                     CardEnc.atleast(lits=lits, bound=bound+1, vpool=self.pysat_vpool).clauses]
        #         clauses += [atm + [-is_atmost] for atm in
        #                     CardEnc.atmost(lits=lits, bound=bound-1, vpool=self.pysat_vpool).clauses]
        #         return clauses

        raise NotImplementedError(f"Non-operator constraint {cpm_compsum} not supported by CPM_pysat")

    def _pysat_pseudoboolean(self, cpm_expr):
        if not CPM_pysat.pb_supported():
            raise ImportError("Please install PyPBLib: pip install pypblib")
        from pysat.pb import PBEnc

        left = cpm_expr.args[0] # left-hand side, sum/wsum/mul
        bound = cpm_expr.args[1] # right-hand side, constant
        assert (is_int(bound)), f"PySAT PB: pseudo-Boolean must have constant at rhs not {left.args[1]} -- {left}"

        if left.name == "mul":
            if not is_int(left.args[0]):
                raise NotSupportedError(f"CPM_pysat: multiplication of variable with non-integer not supported: {left} in {cpm_expr}")
            # single weight,value pair, in list
            weights = [left.args[0]]
            lits = [self.solver_var(left.args[1])]
        else: # wsum
            weights = left.args[0]
            lits = self.solver_vars(left.args[1])

        # if cpm_expr.name == "<":  # edge case? or (cpm_expr.name == "!=" and bound >= sum(max(0,weights))):
        #     return PBEnc.leq(lits=lits, weights=weights, bound=bound-1, vpool=self.pysat_vpool).clauses
        if cpm_expr.name == "<=":
            return PBEnc.leq(lits=lits, weights=weights, bound=bound,vpool=self.pysat_vpool).clauses
        # elif cpm_expr.name == ">":  # edge case? or (cpm_expr.name == "!=" and bound <= sum(min(0,weights))):
        #     return PBEnc.geq(lits=lits, weights=weights, bound=bound+1, vpool=self.pysat_vpool).clauses
        elif cpm_expr.name == ">=":
            return PBEnc.geq(lits=lits, weights=weights, bound=bound ,vpool=self.pysat_vpool).clauses
        elif cpm_expr.name == "==":
            return PBEnc.equals(lits=lits, weights=weights, bound=bound, vpool=self.pysat_vpool)

        # elif cpm_expr.name == "!=":
        #     # XXX This case already covered by linearize (which uses just 1 literal is_atleast=-is_atmost)
        #     # BUG with pblib solved in Pysat dev 0.1.7.dev12
        #     ## add implication literals for (strict) atleast/atmost, one must be true
        #     is_atleast = self.solver_var(boolvar())
        #     is_atmost = self.solver_var(boolvar())
        #     clauses = [[is_atleast, is_atmost]]
        #     clauses += [atl + [-is_atleast] for atl in
        #                 PBEnc.geq(lits=lits, weights=weights, bound=bound+1, vpool=self.pysat_vpool).clauses]
        #     clauses += [atm + [-is_atmost] for atm in
        #                 PBEnc.leq(lits=lits, weights=weights, bound=bound-1, vpool=self.pysat_vpool).clauses]
        #     return clauses

        raise NotImplementedError(f"Comparison: {cpm_expr} not supported by CPM_pysat")<|MERGE_RESOLUTION|>--- conflicted
+++ resolved
@@ -274,16 +274,10 @@
         cpm_cons = reify_rewrite(cpm_cons, supported=frozenset(['sum', 'wsum']))  # constraints that support reification
         cpm_cons = only_numexpr_equality(cpm_cons, supported=frozenset(["sum", "wsum"]))  # supports >, <, !=
         cpm_cons = only_bv_reifies(cpm_cons)
-<<<<<<< HEAD
         cpm_cons = only_implies(cpm_cons)  # anything that can create full reif should go above...
         # the next only needed if the model contains cardinality/pseudo-boolean constraints
         cpm_cons = linearize_constraint(cpm_cons, supported=frozenset({"sum","wsum", "and", "or", "bv"}))  # the core of the MIP-linearization
-
-=======
-        cpm_cons = only_implies(cpm_cons)
-        cpm_cons = canonical_comparison(cpm_cons)
         cpm_cons = only_positive_coefficients(cpm_cons)
->>>>>>> b5bb9a2f
         return cpm_cons
 
     def __add__(self, cpm_expr_orig):
