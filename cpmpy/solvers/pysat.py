#!/usr/bin/env python
#-*- coding:utf-8 -*-
##
## pysat.py
##
"""
    Interface to PySAT's API

    PySAT is a Python (2.7, 3.4+) toolkit, which aims at providing a simple and unified
    interface to a number of state-of-art Boolean satisfiability (SAT) solvers as well as
    to a variety of cardinality and pseudo-Boolean encodings.
    https://pysathq.github.io/

    This solver can be used if the model only has Boolean variables,
    and only logical constraints (and,or,implies,==,!=) or cardinality constraints.

    Documentation of the solver's own Python API:
    https://pysathq.github.io/docs/html/api/solvers.html

    WARNING: CPMpy uses 'model' to refer to a constraint specification,
    the PySAT docs use 'model' to refer to a solution.

    ===============
    List of classes
    ===============

    .. autosummary::
        :nosignatures:

        CPM_pysat
"""
from .solver_interface import SolverInterface, SolverStatus, ExitStatus
from ..exceptions import NotSupportedError
from ..expressions.core import Expression, Comparison, Operator, BoolVal
from ..expressions.variables import _BoolVarImpl, NegBoolView, boolvar
from ..expressions.globalconstraints import DirectConstraint
from ..expressions.utils import is_any_list, is_int
from ..transformations.to_cnf import to_cnf

class CPM_pysat(SolverInterface):
    """
    Interface to PySAT's API

    Requires that the 'python-sat' python package is installed:
    $ pip install python-sat

    See detailed installation instructions at:
    https://pysathq.github.io/installation.html

    Creates the following attributes (see parent constructor for more):
    pysat_vpool: a pysat.formula.IDPool for the variable mapping
    pysat_solver: a pysat.solver.Solver() (default: glucose4)

    The `DirectConstraint`, when used, calls a function on the `pysat_solver` object.
    """

    @staticmethod
    def supported():
        # try to import the package
        try:
            import pysat
            # there is actually a non-related 'pysat' package
            # while we need the 'python-sat' package, some more checks:
            from pysat.formula import IDPool
            from pysat.solvers import Solver
            return True
        except ImportError as e:
            return False

    @staticmethod
    def pb_supported():
        try:
            from pypblib import pblib
            from pysat.pb import PBEnc
            import pysat
            return True
        except ImportError as e:
            return False

    @staticmethod
    def solvernames():
        """
            Returns solvers supported by PySAT on your system
        """
        from pysat.solvers import SolverNames
        names = []
        for name, attr in vars(SolverNames).items():
            if not name.startswith('__') and isinstance(attr, tuple):
                if name not in attr:
                    name = attr[-1]
                names.append(name)
        return names


    def __init__(self, cpm_model=None, subsolver=None):
        """
        Constructor of the native solver object

        Requires a CPMpy model as input, and will create the corresponding
        PySAT clauses and solver object

        Only supports satisfaction problems (no objective)

        Arguments:
        - cpm_model: Model(), a CPMpy Model(), optional
        - subsolver: str, name of the pysat solver, e.g. glucose4
            see .solvernames() to get the list of available solver(names)
        """
        if not self.supported():
            raise Exception("CPM_pysat: Install the python 'python-sat' package to use this solver interface (NOT the 'pysat' package!)")
        if cpm_model and cpm_model.objective_ is not None:
            raise NotSupportedError("CPM_pysat: only satisfaction, does not support an objective function")

        from pysat.formula import IDPool
        from pysat.solvers import Solver

        # determine subsolver
        if subsolver is None or subsolver == 'pysat':
            # default solver
            subsolver = "glucose4" # something recent...
        elif subsolver.startswith('pysat:'):
            subsolver = subsolver[6:] # strip 'pysat:'

        # initialise the native solver object
        self.pysat_vpool = IDPool()
        self.pysat_solver = Solver(use_timer=True, name=subsolver)

        # initialise everything else and post the constraints/objective
        super().__init__(name="pysat:"+subsolver, cpm_model=cpm_model)


    def solve(self, time_limit=None, assumptions=None):
        """
            Call the PySAT solver

            Arguments:
            - time_limit:  maximum solve time in seconds (float, optional). Auto-interrups in case the
                           runtime exceeds given time_limit.
                           Warning: the time_limit is not very accurate at subsecond level
            - assumptions: list of CPMpy Boolean variables that are assumed to be true.
                           For use with s.get_core(): if the model is UNSAT, get_core() returns a small subset of assumption variables that are unsat together.
                           Note: the PySAT interface is statefull, so you can incrementally call solve() with assumptions and it will reuse learned clauses
        """
        if assumptions is None:
            pysat_assum_vars = [] # default if no assumptions
        else:
            pysat_assum_vars = self.solver_vars(assumptions)
            self.assumption_vars = assumptions

        import time
        # set time limit?
        if time_limit is not None:
            from threading import Timer
            t = Timer(time_limit, lambda s: s.interrupt(), [self.pysat_solver])
            t.start()
            my_status = self.pysat_solver.solve_limited(assumptions=pysat_assum_vars, expect_interrupt=True)
            # ensure timer is stopped if early stopping
            t.cancel()
            ## this part cannot be added to timer otherwhise it "interrups" the timeout timer too soon
            self.pysat_solver.clear_interrupt()
        else:
            my_status = self.pysat_solver.solve(assumptions=pysat_assum_vars)

        # new status, translate runtime
        self.cpm_status = SolverStatus(self.name)
        self.cpm_status.runtime = self.pysat_solver.time()

        # translate exit status
        if my_status is True:
            self.cpm_status.exitstatus = ExitStatus.FEASIBLE
        elif my_status is False:
            self.cpm_status.exitstatus = ExitStatus.UNSATISFIABLE
        elif my_status is None:
            # can happen when timeout is reached...
            self.cpm_status.exitstatus = ExitStatus.UNKNOWN
        else:  # another?
            raise NotImplementedError(my_status)  # a new status type was introduced, please report on github

        # True/False depending on self.cpm_status
        has_sol = self._solve_return(self.cpm_status)

        # translate solution values (of user specified variables only)
        if has_sol:
            sol = frozenset(self.pysat_solver.get_model())  # to speed up lookup
            # fill in variable values
            for cpm_var in self.user_vars:
                lit = self.solver_var(cpm_var)
                if lit in sol:
                    cpm_var._value = True
                elif -lit in sol:
                    cpm_var._value = False
                else:
                    # not specified...
                    cpm_var._value = None

        return has_sol


    def solver_var(self, cpm_var):
        """
            Creates solver variable for cpmpy variable
            or returns from cache if previously created

            Transforms cpm_var into CNF literal using self.pysat_vpool
            (positive or negative integer)

            so vpool is the varmap (we don't use _varmap here)
        """

        # special case, negative-bool-view
        # work directly on var inside the view
        if isinstance(cpm_var, NegBoolView):
            # just a view, get actual var identifier, return -id
            return -self.pysat_vpool.id(cpm_var._bv.name)
        elif isinstance(cpm_var, _BoolVarImpl):
            return self.pysat_vpool.id(cpm_var.name)
        else:
            raise NotImplementedError(f"CPM_pysat: variable {cpm_var} not supported")


    # `__add__()` from the superclass first calls `transform()` then `_post_constraint()`, just implement the latter
    def transform(self, cpm_expr):
        """
            Transform arbitrary CPMpy expressions to constraints the solver supports

            Implemented through chaining multiple solver-independent **transformation functions** from
            the `cpmpy/transformations/` directory.

            See the 'Adding a new solver' docs on readthedocs for more information.

        :param cpm_expr: CPMpy expression, or list thereof
        :type cpm_expr: Expression or list of Expression

        :return: list of Expression
        """
        # we accept more than clauses,
        # would be better to call the transfs that to_cnf calls instead (see other pull request)
        return to_cnf(cpm_expr)

    def _post_constraint(self, cpm_expr):
        """
            Post a supported CPMpy constraint directly to the underlying solver's API

            What 'supported' means depends on the solver capabilities, and in effect on what transformations
            are applied in `transform()`.

            Solvers can raise 'NotImplementedError' for any constraint not supported after transformation
        """
        if cpm_expr.name == 'or':
            self.pysat_solver.add_clause(self.solver_vars(cpm_expr.args))

        elif isinstance(cpm_expr, Comparison):
            left = cpm_expr.args[0] # left-hand side, sum/wsum/mul
            bound = cpm_expr.args[1] # right-hand side, constant

            # only handle cardinality encodings (for now)
<<<<<<< HEAD
            if isinstance(left, Operator) and left.name == "sum" and all(isinstance(v, _BoolVarImpl) for v in left.args):
                lits = self.solver_vars(left.args)
=======
            if isinstance(cpm_expr.args[0], Operator) and cpm_expr.args[0].name == "sum" and all(
                    isinstance(v, _BoolVarImpl) for v in cpm_expr.args[0].args):
                from pysat.card import CardEnc

                lits = self.solver_vars(cpm_expr.args[0].args)
                bound = cpm_expr.args[1]
>>>>>>> 5f1ad352
                if not is_int(bound):
                    raise NotImplementedError(f"PySAT sum: rhs `{bound}` type {type(bound)} not supported")

                clauses = []
                if cpm_expr.name == "<":
                    clauses += CardEnc.atmost(lits=lits, bound=bound - 1, vpool=self.pysat_vpool).clauses
                elif cpm_expr.name == "<=":
                    clauses += CardEnc.atmost(lits=lits, bound=bound, vpool=self.pysat_vpool).clauses
                elif cpm_expr.name == ">=":
                    clauses += CardEnc.atleast(lits=lits, bound=bound, vpool=self.pysat_vpool).clauses
                elif cpm_expr.name == ">":
                    clauses += CardEnc.atleast(lits=lits, bound=bound + 1, vpool=self.pysat_vpool).clauses
                elif cpm_expr.name == "==":
                    clauses += CardEnc.equals(lits=lits, bound=bound, vpool=self.pysat_vpool).clauses
                elif cpm_expr.name == "!=":
                    # special cases with bounding 'hardcoded' for clarity
                    if bound <= 0:
                        clauses += CardEnc.atleast(lits=lits, bound=bound + 1, vpool=self.pysat_vpool).clauses
                    elif bound >= len(lits):
                        clauses += CardEnc.atmost(lits=lits, bound=bound - 1, vpool=self.pysat_vpool).clauses
                    else:
                        ## add implication literal to atleast/atmost
                        is_atleast = self.solver_var(boolvar())
                        clauses += [atl + [-is_atleast] for atl in
                                    CardEnc.atleast(lits=lits, bound=bound + 1, vpool=self.pysat_vpool).clauses]

                        is_atmost = self.solver_var(boolvar())
                        clauses += [atm + [-is_atmost] for atm in
                                    CardEnc.atmost(lits=lits, bound=bound - 1, vpool=self.pysat_vpool).clauses]

                        ## add is_atleast or is_atmost
                        clauses.append([is_atleast, is_atmost])
                else:
                    raise NotImplementedError(f"Non-operator constraint {cpm_expr} not supported by CPM_pysat")

                # post the clauses
                self.pysat_solver.append_formula(clauses)

            # WEIGHTED !
            elif isinstance(left, Operator) and (left.name in ["wsum", "mul"]) and is_int(bound):

                if not CPM_pysat.pb_supported():
                    raise ImportError("Please install PyPBLib: pip install pypblib")
                from pysat.pb import PBEnc

                if left.name == "mul":
                    # single weight,value pair, in list
                    weights = [left.args[0]]
                    lits = [self.solver_var(left.args[1])]
                else: # wsum
                    weights = left.args[0]
                    lits = self.solver_vars(left.args[1])

                clauses = []
                if cpm_expr.name == "<" or (cpm_expr.name == "!=" and bound >= len(lits)):
                    clauses += PBEnc.leq(lits=lits, weights=weights, bound=bound-1, vpool=self.pysat_vpool).clauses
                elif cpm_expr.name == "<=":
                    clauses += PBEnc.leq(lits=lits, weights=weights, bound=bound,vpool=self.pysat_vpool).clauses
                elif cpm_expr.name == ">" or (cpm_expr.name == "!=" and bound <= 0):
                    clauses += PBEnc.geq(lits=lits, weights=weights, bound=bound+1, vpool=self.pysat_vpool).clauses
                elif cpm_expr.name == ">=":
                    clauses += PBEnc.geq(lits=lits, weights=weights, bound=bound ,vpool=self.pysat_vpool).clauses
                elif cpm_expr.name == "==":
                    clauses +=PBEnc.equals(lits=lits, weights=weights, bound=bound, vpool=self.pysat_vpool)

                elif cpm_expr.name == "!=":
                    # BUG with pblib solved in Pysat dev 0.1.7.dev12
                    is_atleast = self.solver_var(boolvar())
                    clauses += [atl + [-is_atleast] for atl in
                                PBEnc.geq(lits=lits, weights=weights, bound=bound+1, vpool=self.pysat_vpool).clauses]
                    is_atmost = self.solver_var(boolvar())
                    clauses += [atm + [-is_atmost] for atm in
                                PBEnc.leq(lits=lits, weights=weights, bound=bound-1, vpool=self.pysat_vpool).clauses]

                    ## add is_atleast or is_atmost
                    clauses.append([is_atleast, is_atmost])
                else:
                    raise NotImplementedError(f"Comparison: {cpm_expr} not supported by CPM_pysat")

                self.pysat_solver.append_formula(clauses)
            else:
                raise NotImplementedError(f"Non-operator constraint {cpm_expr} not supported by CPM_pysat")

        elif hasattr(cpm_expr, 'decompose'):  # cpm_expr.name == 'xor':
            # for all global constraints:
            for con in self.transform(cpm_expr.decompose()):
                self._post_constraint(con)

        elif isinstance(cpm_expr, BoolVal):
            # base case: Boolean value
            if cpm_expr.args[0] is False:
                return self.pysat_solver.add_clause([])

        elif isinstance(cpm_expr, _BoolVarImpl):
            # base case, just var or ~var
            self.pysat_solver.add_clause([self.solver_var(cpm_expr)])

        # a direct constraint, pass to solver
        elif isinstance(cpm_expr, DirectConstraint):
            return cpm_expr.callSolver(self, self.pysat_solver)

        else:
            raise NotImplementedError(f"CPM_pysat: Non supported constraint {cpm_expr}")


    def solution_hint(self, cpm_vars, vals):
        """
        PySAT supports warmstarting the solver with a feasible solution

        In PySAT, this is called setting the 'phases' or the 'polarities' of literals

        :param cpm_vars: list of CPMpy variables
        :param vals: list of (corresponding) values for the variables
        """
        literals = []
        for (cpm_var, val) in zip(cpm_vars, vals):
            lit = self.solver_var(cpm_var)
            if val:
                # true, so positive literal
                literals.append(lit)
            else:
                # false, so negative literal
                literals.append(-lit)
        self.pysat_solver.set_phases(literals)


    def get_core(self):
        """
            For use with s.solve(assumptions=[...]). Only meaningful if the solver returned UNSAT. In that case, get_core() returns a small subset of assumption variables that are unsat together.

            CPMpy will return only those assumptions which are False (in the UNSAT core)

            Note that there is no guarantee that the core is minimal.
            More advanced Minimal Unsatisfiable Subset are available in the 'examples' folder on GitHub

        """
        assert hasattr(self, 'assumption_vars'), "get_core(): requires a list of assumption variables, e.g. s.solve(assumptions=[...])"
        assert (self.cpm_status.exitstatus == ExitStatus.UNSATISFIABLE), "get_core(): solver must return UNSAT"

        assum_idx = frozenset(self.pysat_solver.get_core()) # to speed up lookup

        return [v for v in self.assumption_vars if self.solver_var(v) in assum_idx]<|MERGE_RESOLUTION|>--- conflicted
+++ resolved
@@ -254,17 +254,10 @@
             bound = cpm_expr.args[1] # right-hand side, constant
 
             # only handle cardinality encodings (for now)
-<<<<<<< HEAD
             if isinstance(left, Operator) and left.name == "sum" and all(isinstance(v, _BoolVarImpl) for v in left.args):
+                from pysat.card import CardEnc
+
                 lits = self.solver_vars(left.args)
-=======
-            if isinstance(cpm_expr.args[0], Operator) and cpm_expr.args[0].name == "sum" and all(
-                    isinstance(v, _BoolVarImpl) for v in cpm_expr.args[0].args):
-                from pysat.card import CardEnc
-
-                lits = self.solver_vars(cpm_expr.args[0].args)
-                bound = cpm_expr.args[1]
->>>>>>> 5f1ad352
                 if not is_int(bound):
                     raise NotImplementedError(f"PySAT sum: rhs `{bound}` type {type(bound)} not supported")
 
