--- conflicted
+++ resolved
@@ -47,14 +47,9 @@
 from ..transformations.decompose_global import decompose_in_tree
 from ..transformations.get_variables import get_variables
 from ..transformations.flatten_model import flatten_constraint
-<<<<<<< HEAD
 from ..transformations.linearize import linearize_constraint, only_positive_bv
-from ..transformations.normalize import toplevel_list
+from ..transformations.normalize import toplevel_list, simplify_boolean
 from ..transformations.reification import only_implies, only_bv_reifies, reify_rewrite
-=======
-from ..transformations.normalize import toplevel_list, simplify_boolean
-from ..transformations.reification import only_implies, only_bv_reifies
->>>>>>> 3d0bbb83
 
 
 class CPM_pysat(SolverInterface):
@@ -271,16 +266,12 @@
         """
         cpm_cons = toplevel_list(cpm_expr)
         cpm_cons = decompose_in_tree(cpm_cons)
-<<<<<<< HEAD
+        cpm_cons = simplify_boolean(cpm_cons)
         cpm_cons = flatten_constraint(cpm_cons)  # flat normal form
         # the next two only needed if the model contains cardinality/pseudo-boolean constraints
         #?cpm_cons = reify_rewrite(cpm_cons, supported=frozenset(['sum', 'wsum']))  # constraints that support reification
         #?cpm_cons = only_numexpr_equality(cpm_cons, supported=frozenset(["sum", "wsum"]))  # supports >, <, !=
 
-=======
-        cpm_cons = simplify_boolean(cpm_cons)
-        cpm_cons = flatten_constraint(cpm_cons)
->>>>>>> 3d0bbb83
         cpm_cons = only_bv_reifies(cpm_cons)
         cpm_cons = only_implies(cpm_cons)  # anything that can create full reif should go above...
         # the next only needed if the model contains cardinality/pseudo-boolean constraints
