#!/usr/bin/env python
#-*- coding:utf-8 -*-
##
## choco.py
##
"""
    Interface to Choco solver's Python API

    Requires that the 'pychoco' python package is installed:

        $ pip install pychoco


    Documentation of the solver's own Python API:
    https://pypi.org/project/pychoco/
    https://pychoco.readthedocs.io/en/latest/

    ===============
    List of classes
    ===============

    .. autosummary::
        :nosignatures:

        CPM_choco
    
    ==============
    Module details
    ==============
"""
import time

import numpy as np

import warnings
import pkg_resources
from pkg_resources import VersionConflict

from ..transformations.normalize import toplevel_list
from .solver_interface import SolverInterface, SolverStatus, ExitStatus
from ..expressions.core import Expression, Comparison, Operator, BoolVal
from ..expressions.globalconstraints import DirectConstraint
from ..expressions.variables import _NumVarImpl, _IntVarImpl, _BoolVarImpl, NegBoolView, intvar, _DirectVarImpl
from ..expressions.globalconstraints import GlobalConstraint
from ..expressions.utils import is_num, is_int, is_boolexpr, is_any_list, get_bounds, argval, argvals
from ..transformations.decompose_global import decompose_in_tree
from ..transformations.get_variables import get_variables
from ..transformations.flatten_model import flatten_constraint
from ..transformations.comparison import only_numexpr_equality
from ..transformations.linearize import canonical_comparison
from ..transformations.safening import no_partial_functions
from ..transformations.reification import reify_rewrite
from ..exceptions import ChocoBoundsException


class CPM_choco(SolverInterface):
    """
    Interface to the Choco solver python API

    Requires that the 'pychoco' python package is installed:
    $ pip install pychoco

    See detailed installation instructions at:
    https://pypi.org/project/pychoco/
    https://pychoco.readthedocs.io/en/latest/

    Creates the following attributes (see parent constructor for more):
    chc_model: the pychoco.Model() created by _model()
    chc_solver: the choco Model().get_solver() instance used in solve()

    """

    @staticmethod
    def supported():
        # try to import the package
        try:
            # check if pychoco is installed
            import pychoco as chc
            # check it's the correct version
            # CPMPy uses features only available from 0.2.1
            pkg_resources.require("pychoco>=0.2.1")
            return True
        except ModuleNotFoundError:
            return False
        except VersionConflict: # unsupported version of pychoco
            warnings.warn(f"CPMpy uses features only available from Pychoco version 0.2.1, "
                          f"but you have version {pkg_resources.get_distribution('pychoco').version}.")
            return False
        except Exception as e:
            raise e

    def __init__(self, cpm_model=None, subsolver=None):
        """
        Constructor of the native solver object

        Requires a CPMpy model as input, and will create the corresponding
        choco model and solver object (chc_model and chc_solver)

        chc_model and chc_solver can both be modified externally before
        calling solve(), a prime way to use more advanced solver features

        Arguments:
        - cpm_model: Model(), a CPMpy Model() (optional)
        - subsolver: None
        """
        if not self.supported():
            raise Exception("CPM_choco: Install the python package 'pychoco' to use this solver interface.")

        import pychoco as chc

        assert (subsolver is None), "Choco does not support any subsolver"

        # initialise the native solver objects
        self.chc_model = chc.Model()

        # for the objective
        self.obj = None
        self.minimize_obj = None
        self.helper_var = None
        # for solving with assumption variables, TO-CHECK

        # initialise everything else and post the constraints/objective
        super().__init__(name="choco", cpm_model=cpm_model)

    @property
    def native_model(self):
        """
            Returns the solver's underlying native model (for direct solver access).
        """
        return self.chc_model

    def solve(self, time_limit=None, **kwargs):
        """
            Call the Choco solver

            Arguments:
            - time_limit:  maximum solve time in seconds (float, optional)
            - kwargs:      any keyword argument, sets parameters of solver object

        """
        # ensure all vars are known to solver
        self.solver_vars(list(self.user_vars))

        # call the solver, with parameters
        self.chc_solver = self.chc_model.get_solver()

        start = time.time()

        if time_limit is not None:
            self.chc_solver.limit_time(str(time_limit) + "s")

        if self.has_objective():
            self.chc_sol = self.chc_solver.find_optimal_solution(maximize= not self.minimize_obj,
                                                                 objective=self.solver_var(self.obj),
                                                                 **kwargs)
        else:
            self.chc_sol = self.chc_solver.find_solution()
        end = time.time()

        # new status, get runtime
        self.cpm_status = SolverStatus(self.name)
        self.cpm_status.runtime = end - start

        # translate exit status
        if self.chc_sol is not None:
            if time_limit is None or self.cpm_status.runtime < time_limit: # solved to optimality
                self.cpm_status.exitstatus = ExitStatus.OPTIMAL
            else: # solved, but optimality not proven
                self.cpm_status.exitstatus = ExitStatus.FEASIBLE
        elif time_limit is None or self.cpm_status.runtime < time_limit: # proven unsat
            self.cpm_status.exitstatus = ExitStatus.UNSATISFIABLE
        else:
            self.cpm_status.exitstatus = ExitStatus.UNKNOWN  # can happen when timeout is reached...


        # True/False depending on self.chc_status
        has_sol = self.chc_sol is not None

        # translate solution values (of user specified variables only)
        self.objective_value_ = None
        if has_sol:
            # fill in variable values
            for cpm_var in self.user_vars:
                value = self.chc_sol.get_int_val(self.solver_var(cpm_var))
                if isinstance(cpm_var, _BoolVarImpl):
                    cpm_var._value = bool(value)
                else:
                    cpm_var._value = value

            # translate objective
            if self.has_objective():
<<<<<<< HEAD
                self.objective_value_ = sol.get_int_val(self.solver_var(self.obj))
        else: # clear values of variables
            for cpm_var in self.user_vars:
                cpm_var._value = None
=======
                self.objective_value_ = self.chc_sol.get_int_val(self.solver_var(self.obj))
>>>>>>> bd0b187f

        return has_sol

    def solveAll(self, display=None, time_limit=None, solution_limit=None, call_from_model=False, **kwargs):
        """
            Compute all (optimal) solutions, map them to CPMpy and optionally display the solutions.

            Arguments:
                - display: either a list of CPMpy expressions, OR a callback function, called with the variables after value-mapping
                        default/None: nothing displayed
                - solution_limit: stop after this many solutions (default: None)
                - time_limit:  maximum solve time in seconds (float, default: None)

            Returns: number of solutions found
        """

        # ensure all vars are known to solver
        self.solver_vars(list(self.user_vars))

        if time_limit is not None:
            self.chc_solver.limit_time(str(time_limit) + "s")

        self.chc_solver = self.chc_model.get_solver()
        start = time.time()
        if self.has_objective():
            sols = self.chc_solver.find_all_optimal_solutions(maximize=not self.minimize_obj,
                                                              solution_limit=solution_limit,
                                                              objective=self.solver_var(self.obj),
                                                              **kwargs)
        else:
            sols = self.chc_solver.find_all_solutions(solution_limit=solution_limit)
        end = time.time()

        # new status, get runtime
        self.cpm_status = SolverStatus(self.name)
        self.cpm_status.runtime = end - start

        # if no solutions, clear values of variables
        if len(sols) == 0:
            for var in self.user_vars:
                var._value = None

        # display if needed
        if display is not None:
            for sol in sols:
                # map the solution to user vars
                for cpm_var in self.user_vars:
                    value = sol.get_int_val(self.solver_var(cpm_var))
                    if isinstance(cpm_var, _BoolVarImpl):
                        cpm_var._value = bool(value)
                    else:
                        cpm_var._value = value
                # print the desired display
                if isinstance(display, Expression):
                    print(argval(display))
                elif isinstance(display, list):
                    print(argvals(display))
                else:
                    display()  # callback

        return len(sols)

    def solver_var(self, cpm_var):
        """
            Creates solver variable for cpmpy variable
            or returns from cache if previously created
        """
        if is_num(cpm_var):  # shortcut, eases posting constraints
            if not is_int(cpm_var):
                raise ValueError(f"Choco only accepts integer constants, got {cpm_var} of type {type(cpm_var)}")
            if cpm_var < -2147483646 or cpm_var > 2147483646:
                raise ChocoBoundsException(
                    "Choco does not accept integer literals with bounds outside of range (-2147483646..2147483646)")
            return int(cpm_var)

        # special case, negative-bool-view
        # work directly on var inside the view
        if isinstance(cpm_var, NegBoolView):
            return self.chc_model.bool_not_view(self.solver_var(cpm_var._bv))

        # create if it does not exist
        if cpm_var not in self._varmap:
            if isinstance(cpm_var, _BoolVarImpl):
                revar = self.chc_model.boolvar(name=str(cpm_var.name))
            elif isinstance(cpm_var, _IntVarImpl):
                if cpm_var.lb < -2147483646 or cpm_var.ub > 2147483646:
                    raise ChocoBoundsException(
                        "Choco does not accept variables with bounds outside of range (-2147483646..2147483646)")
                revar = self.chc_model.intvar(cpm_var.lb, cpm_var.ub, name=str(cpm_var.name))
            elif isinstance(cpm_var, _DirectVarImpl):
                revar = cpm_var.callSolver(self, self.chc_model)

            else:
                raise NotImplementedError("Not a known var {}".format(cpm_var))
            self._varmap[cpm_var] = revar

        return self._varmap[cpm_var]

    def objective(self, expr, minimize):
        """
            Post the given expression to the solver as objective to minimize/maximize

            - expr: Expression, the CPMpy expression that represents the objective function
            - minimize: Bool, whether it is a minimization problem (True) or maximization problem (False)

            'objective()' can be called multiple times, only the last one is stored

            (technical side note: constraints created during conversion of the objective
            are premanently posted to the solver. Choco accepts variables to maximize or minimize
            so it is needed to post constraints and create auxiliary variables)
        """

        # make objective function non-nested
        obj_var = intvar(*get_bounds(expr))
        self += obj_var == expr

        self.obj = obj_var
        self.minimize_obj = minimize  # Choco has as default to maximize

    def has_objective(self):
        return self.obj is not None


    def _to_var(self, val):
        from pychoco.variables.intvar import IntVar
        if is_int(val):
            # Choco accepts only int32, not int64
            if val < -2147483646 or val > 2147483646:
                raise ChocoBoundsException(
                    "Choco does not accept integer literals with bounds outside of range (-2147483646..2147483646)")
            return self.chc_model.intvar(int(val), int(val))  # convert to "variable"
        elif isinstance(val, _NumVarImpl):
            return self.solver_var(val)  # use variable
        else:
            raise ValueError(f"Cannot convert {val} of type {type(val)} to Choco variable, expected int or NumVarImpl")

        # elif isinstance(val, IntVar):
        #     return val
        # return None

    def _to_vars(self, vals):
        if is_any_list(vals):
            return [self._to_vars(v) for v in vals]
        return self._to_var(vals)

    def transform(self, cpm_expr):
        """
            Transform arbitrary CPMpy expressions to constraints the solver supports

            Implemented through chaining multiple solver-independent **transformation functions** from
            the `cpmpy/transformations/` directory.

            See the 'Adding a new solver' docs on readthedocs for more information.

        :param cpm_expr: CPMpy expression, or list thereof
        :type cpm_expr: Expression or list of Expression

        :return: list of Expression
        """

        cpm_cons = toplevel_list(cpm_expr)
        supported = {"min", "max", "abs", "count", "element", "alldifferent", "alldifferent_except0", "allequal",
                     "table", 'negative_table', "InDomain", "cumulative", "circuit", "gcc", "inverse", "nvalue", "increasing",
                     "decreasing","strictly_increasing","strictly_decreasing","lex_lesseq", "lex_less", "among", "precedence"}

        cpm_cons = no_partial_functions(cpm_cons)
        cpm_cons = decompose_in_tree(cpm_cons, supported, supported) # choco supports any global also (half-) reified
        cpm_cons = flatten_constraint(cpm_cons)  # flat normal form
        cpm_cons = canonical_comparison(cpm_cons)
        cpm_cons = reify_rewrite(cpm_cons, supported = supported | {"sum", "wsum"})  # constraints that support reification
        cpm_cons = only_numexpr_equality(cpm_cons, supported=frozenset(["sum", "wsum", "sub"]))  # support >, <, !=

        return cpm_cons

    def __add__(self, cpm_expr):
        """
            Eagerly add a constraint to the underlying solver.

            Any CPMpy expression given is immediately transformed (through `transform()`)
            and then posted to the solver in this function.

            This can raise 'NotImplementedError' for any constraint not supported after transformation

            The variables used in expressions given to add are stored as 'user variables'. Those are the only ones
            the user knows and cares about (and will be populated with a value after solve). All other variables
            are auxiliary variables created by transformations.

        :param cpm_expr: CPMpy expression, or list thereof
        :type cpm_expr: Expression or list of Expression

        :return: self
        """
        # add new user vars to the set
        get_variables(cpm_expr, collect=self.user_vars)
        # ensure all vars are known to solver

        # transform and post the constraints
        for con in self.transform(cpm_expr):
            c = self._get_constraint(con)
            if c is not None: # Reification constraints are not posted
                c.post()

        return self

    def _get_constraint(self, cpm_expr):
        """
        Get a solver's constraint by a supported CPMpy constraint

        :param cpm_expr: CPMpy expression
        :type cpm_expr: Expression

        """

        # Operators: base (bool), lhs=numexpr, lhs|rhs=boolexpr (reified ->)
        if isinstance(cpm_expr, Operator):
            # 'and'/n, 'or'/n, '->'/2
            if cpm_expr.name == 'and':
                return self.chc_model.and_(self.solver_vars(cpm_expr.args))
            elif cpm_expr.name == 'or':
                return self.chc_model.or_(self.solver_vars(cpm_expr.args))

            elif cpm_expr.name == "->":
                cond, subexpr = cpm_expr.args
                if isinstance(cond, _BoolVarImpl) and isinstance(subexpr, _BoolVarImpl):
                    return self.chc_model.or_(self.solver_vars([~cond, subexpr]))
                elif isinstance(cond, _BoolVarImpl):
                    return self._get_constraint(subexpr).implied_by(self.solver_var(cond))
                elif isinstance(subexpr, _BoolVarImpl):
                    return self._get_constraint(cond).implies(self.solver_var(subexpr))
                else:
                    ValueError(f"Unexpected implication: {cpm_expr}")

            else:
                raise NotImplementedError("Not a known supported Choco Operator '{}' {}".format(
                    cpm_expr.name, cpm_expr))

        # Comparisons: both numeric and boolean ones
        # numexpr `comp` bvar|const
        elif isinstance(cpm_expr, Comparison):
            lhs, rhs = cpm_expr.args
            op = "=" if cpm_expr.name == "==" else cpm_expr.name
            if is_boolexpr(lhs) and is_boolexpr(rhs): #boolean equality -- Reification
                if isinstance(lhs, _BoolVarImpl) and isinstance(lhs, _BoolVarImpl):
                    return self.chc_model.all_equal(self.solver_vars([lhs, rhs]))
                elif isinstance(lhs, _BoolVarImpl):
                    return self._get_constraint(rhs).reify_with(self.solver_var(lhs))
                elif isinstance(rhs, _BoolVarImpl):
                    return self._get_constraint(lhs).reify_with(self.solver_var(rhs))
                else:
                    raise ValueError(f"Unexpected reification {cpm_expr}")

            elif isinstance(lhs, _NumVarImpl):
                return self.chc_model.arithm(self.solver_var(lhs), op, self.solver_var(rhs))
            elif isinstance(lhs, Operator) and lhs.name in {'sum','wsum','sub'}:
                if lhs.name == 'sum':
                    return self.chc_model.sum(self.solver_vars(lhs.args), op, self.solver_var(rhs))
                elif lhs.name == "sub":
                    a, b = self.solver_vars(lhs.args)
                    return self.chc_model.arithm(a, "-", b, op, self.solver_var(rhs))
                elif lhs.name == 'wsum':
                    wgt, x = lhs.args
                    w = np.array(wgt).tolist()
                    x = self.solver_vars(lhs.args[1])
                    return self.chc_model.scalar(x, w, op, self.solver_var(rhs))

            elif cpm_expr.name == '==':

                chc_rhs = self._to_var(rhs) # result is always var
                all_vars = {"min", "max", "abs", "div", "mod", "element", "nvalue"}
                if lhs.name in all_vars:

                    chc_args = self._to_vars(lhs.args)

                    if lhs.name == 'min': # min(vars) = var
                        return self.chc_model.min(chc_rhs, chc_args)
                    elif lhs.name == 'max': # max(vars) = var
                        return self.chc_model.max(chc_rhs, chc_args)
                    elif lhs.name == 'abs': # abs(var) = var
                        assert len(chc_args) == 1, f"Expected one argument of abs constraint, but got {chc_args}"
                        return self.chc_model.absolute(chc_rhs, chc_args[0])
                    elif lhs.name == "div": # var / var = var
                        dividend, divisor = chc_args
                        return self.chc_model.div(dividend, divisor, chc_rhs)
                    elif lhs.name == 'mod': # var % var = var
                        dividend, divisor = chc_args
                        return self.chc_model.mod(dividend, divisor, chc_rhs)
                    elif lhs.name == "element": # varsvar[var] = var
                        # TODO: actually, Choco also supports ints[var] = var, but no mix of var and int in array
                        arr, idx = chc_args
                        return self.chc_model.element(chc_rhs, arr, idx)
                    elif lhs.name == "nvalue": # nvalue(vars) = var
                        # TODO: should look into leaving nvalue <= arg so can post atmost_nvalues here
                        return self.chc_model.n_values(chc_args, chc_rhs)

                elif lhs.name == 'count': # count(vars, var/int) = var
                    arr, val = lhs.args
                    return self.chc_model.count(self.solver_var(val), self._to_vars(arr), chc_rhs)
                elif lhs.name == "among":
                    arr, vals = lhs.args
                    return self.chc_model.among(chc_rhs, self._to_vars(arr), vals)
                elif lhs.name == 'mul': # var * var/int = var/int
                    a,b = self.solver_vars(lhs.args)
                    if isinstance(a, int):
                        a,b = b,a # int arg should always be second
                    return self.chc_model.times(a,b, self.solver_var(rhs))
                elif lhs.name == 'pow': # var ^ int = var
                    chc_rhs = self._to_var(rhs)
                    return self.chc_model.pow(*self.solver_vars(lhs.args),chc_rhs)



                raise NotImplementedError(
                    "Not a known supported Choco left-hand-side '{}' {}".format(lhs.name, cpm_expr))

        # base (Boolean) global constraints
        elif isinstance(cpm_expr, GlobalConstraint):

            # many globals require all variables as arguments
            if cpm_expr.name in {"alldifferent", "alldifferent_except0", "allequal", "circuit", "inverse","increasing","decreasing","strictly_increasing","strictly_decreasing","lex_lesseq","lex_less"}:
                chc_args = self._to_vars(cpm_expr.args)
                if cpm_expr.name == 'alldifferent':
                    return self.chc_model.all_different(chc_args)
                elif cpm_expr.name == 'alldifferent_except0':
                    return self.chc_model.all_different_except_0(chc_args)
                elif cpm_expr.name == 'allequal':
                    return self.chc_model.all_equal(chc_args)
                elif cpm_expr.name == "circuit":
                    return self.chc_model.circuit(chc_args)
                elif cpm_expr.name == "inverse":
                    return self.chc_model.inverse_channeling(*chc_args)
                elif cpm_expr.name == "increasing":
                    return self.chc_model.increasing(chc_args,0)
                elif cpm_expr.name == "decreasing":
                    return self.chc_model.decreasing(chc_args,0)
                elif cpm_expr.name == "strictly_increasing":
                    return self.chc_model.increasing(chc_args,1)
                elif cpm_expr.name == "strictly_decreasing":
                    return self.chc_model.decreasing(chc_args,1)
                elif cpm_expr.name in ["lex_lesseq", "lex_less"]:
                    if cpm_expr.name == "lex_lesseq":
                        return self.chc_model.lex_less_eq(*chc_args)
                    return self.chc_model.lex_less(*chc_args)
# Ready for when it is fixed in pychoco (https://github.com/chocoteam/pychoco/issues/30)
#                elif cpm_expr.name == "lex_chain_less":
#                    return self.chc_model.lex_chain_less(chc_args)

            # but not all
            elif cpm_expr.name == 'table':
                assert (len(cpm_expr.args) == 2)  # args = [array, table]
                array, table = self.solver_vars(cpm_expr.args)
                return self.chc_model.table(array, table)
            elif cpm_expr.name == 'negative_table':
                assert (len(cpm_expr.args) == 2)  # args = [array, table]
                array, table = self.solver_vars(cpm_expr.args)
                return self.chc_model.table(array, table, False)
            elif cpm_expr.name == 'InDomain':
                assert len(cpm_expr.args) == 2  # args = [array, list of vals]
                expr, table = self.solver_vars(cpm_expr.args)
                return self.chc_model.member(expr, table)
            elif cpm_expr.name == "cumulative":
                start, dur, end, demand, cap = cpm_expr.args
                # start, end, demand and cap should be var
                start, end, demand, cap = self._to_vars([start, end, demand, cap])
                # duration can be var or int
                dur = self.solver_vars(dur)
                # Create task variables. Choco can create them only one by one
                tasks = [self.chc_model.task(s, d, e) for s, d, e in zip(start, dur, end)]
                return self.chc_model.cumulative(tasks, demand, cap)
            elif cpm_expr.name == "precedence":
                return self.chc_model.int_value_precede_chain(self._to_vars(cpm_expr.args[0]), cpm_expr.args[1])
            elif cpm_expr.name == "gcc":
                vars, vals, occ = cpm_expr.args
                return self.chc_model.global_cardinality(*self.solver_vars([vars, vals]), self._to_vars(occ), cpm_expr.closed)
            else:
                raise NotImplementedError(f"Unknown global constraint {cpm_expr}, should be decomposed! If you reach this, please report on github.")

        # unlikely base case: Boolean variable
        elif isinstance(cpm_expr, _BoolVarImpl):
            return self.chc_model.and_([self.solver_var(cpm_expr)])

        # unlikely base case: True or False
        elif isinstance(cpm_expr, BoolVal):
            # Choco does not allow to post True or False. Post "certainly True or False" constraints instead
            if cpm_expr.args[0] is True:
                return None
            else:
                if self.helper_var is None:
                    self.helper_var = self.chc_model.intvar(0, 0)
                return self.chc_model.arithm(self.helper_var, "<", 0)

        # a direct constraint, pass to solver
        elif isinstance(cpm_expr, DirectConstraint):
            c = cpm_expr.callSolver(self, self.chc_model)
            return c

        # else
        raise NotImplementedError(cpm_expr)  # if you reach this... please report on github<|MERGE_RESOLUTION|>--- conflicted
+++ resolved
@@ -189,14 +189,10 @@
 
             # translate objective
             if self.has_objective():
-<<<<<<< HEAD
                 self.objective_value_ = sol.get_int_val(self.solver_var(self.obj))
         else: # clear values of variables
             for cpm_var in self.user_vars:
                 cpm_var._value = None
-=======
-                self.objective_value_ = self.chc_sol.get_int_val(self.solver_var(self.obj))
->>>>>>> bd0b187f
 
         return has_sol
 
