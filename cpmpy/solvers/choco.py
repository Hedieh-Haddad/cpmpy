#!/usr/bin/env python
## choco.py
##
"""
    Interface to Choco solver's Python API

    ...

    Documentation of the solver's own Python API:
    https://pypi.org/project/pychoco/
    https://pychoco.readthedocs.io/en/latest/

    ===============
    List of classes
    ===============

    .. autosummary::
        :nosignatures:

        CPM_choco
"""
import time

import numpy as np

from ..transformations.normalize import toplevel_list
from .solver_interface import SolverInterface, SolverStatus, ExitStatus
from ..expressions.core import Expression, Comparison, Operator, BoolVal
from ..expressions.globalconstraints import DirectConstraint
from ..expressions.variables import _NumVarImpl, _IntVarImpl, _BoolVarImpl, NegBoolView, intvar
from ..expressions.globalconstraints import GlobalConstraint
from ..expressions.utils import is_num, is_int, is_boolexpr, is_any_list, get_bounds, argval, argvals
from ..transformations.decompose_global import decompose_in_tree
from ..transformations.get_variables import get_variables
from ..transformations.flatten_model import flatten_constraint, flatten_objective
from ..transformations.comparison import only_numexpr_equality
from ..transformations.linearize import canonical_comparison
from ..transformations.reification import only_bv_reifies, reify_rewrite
from ..exceptions import ChocoBoundsException, ChocoTypeException, NotSupportedError


class CPM_choco(SolverInterface):
    """
    Interface to the Choco solver python API

    Requires that the 'pychoco' python package is installed:
    $ pip install pychoco

    See detailed installation instructions at:
    https://pypi.org/project/pychoco/
    https://pychoco.readthedocs.io/en/latest/

    Creates the following attributes (see parent constructor for more):
    chc_model: the pychoco.Model() created by _model()
    chc_solver: the choco Model().get_solver() instance used in solve()

    """

    @staticmethod
    def supported():
        # try to import the package
        try:
            import pychoco as chc
            return True
        except ImportError:
            return False

    def __init__(self, cpm_model=None, subsolver=None):
        """
        Constructor of the native solver object

        Requires a CPMpy model as input, and will create the corresponding
        choco model and solver object (chc_model and chc_solver)

        chc_model and chc_solver can both be modified externally before
        calling solve(), a prime way to use more advanced solver features

        Arguments:
        - cpm_model: Model(), a CPMpy Model() (optional)
        - subsolver: None
        """
        if not self.supported():
            raise Exception("Install the python 'pychoco' package to use this solver interface")

        import pychoco as chc

        assert (subsolver is None), "Choco does not support any subsolver"

        # initialise the native solver objects
        self.chc_model = chc.Model()

        # for the objective
        self.obj = None
        self.minimize_obj = None
        self.helper_var = None
        # for solving with assumption variables, TO-CHECK

        # initialise everything else and post the constraints/objective
        super().__init__(name="choco", cpm_model=cpm_model)

    def solve(self, time_limit=None, **kwargs):
        """
            Call the Choco solver

            Arguments:
            - time_limit:  maximum solve time in seconds (float, optional)
            - kwargs:      any keyword argument, sets parameters of solver object

        """
        # ensure all vars are known to solver
        self.solver_vars(list(self.user_vars))

        # call the solver, with parameters
        self.chc_solver = self.chc_model.get_solver()

        start = time.time()

        if time_limit is not None:
            self.chc_solver.limit_time(str(time_limit) + "s")

        if self.has_objective():
            sol = self.chc_solver.find_optimal_solution(maximize= not self.minimize_obj,
                                                        objective=self.solver_var(self.obj),
                                                        **kwargs)
        else:
            sol = self.chc_solver.find_solution()
        end = time.time()

        # new status, get runtime
        self.cpm_status = SolverStatus(self.name)
        self.cpm_status.runtime = end - start

        # translate exit status
        if sol is not None:
            if time_limit is None or self.cpm_status.runtime < time_limit: # solved to optimality
                self.cpm_status.exitstatus = ExitStatus.OPTIMAL
            else: # solved, but optimality not proven
                self.cpm_status.exitstatus = ExitStatus.FEASIBLE
        elif time_limit is None or self.cpm_status.runtime < time_limit: # proven unsat
            self.cpm_status.exitstatus = ExitStatus.UNSATISFIABLE
        else:
            self.cpm_status.exitstatus = ExitStatus.UNKNOWN  # can happen when timeout is reached...


        # True/False depending on self.chc_status
        has_sol = sol is not None

        # translate solution values (of user specified variables only)
        self.objective_value_ = None
        if has_sol:
            # fill in variable values
            for cpm_var in self.user_vars:
                value = sol.get_int_val(self.solver_var(cpm_var))
                if isinstance(cpm_var, _BoolVarImpl):
                    cpm_var._value = bool(value)
                else:
                    cpm_var._value = value

            # translate objective
            if self.has_objective():
                self.objective_value_ = sol.get_int_val(self.solver_var(self.obj))

        return has_sol

    def solveAll(self, display=None, time_limit=None, solution_limit=None, call_from_model=False, **kwargs):
        """
            Compute all (optimal) solutions, map them to CPMpy and optionally display the solutions.

            Arguments:
                - display: either a list of CPMpy expressions, OR a callback function, called with the variables after value-mapping
                        default/None: nothing displayed
                - solution_limit: stop after this many solutions (default: None)
                - time_limit:  maximum solve time in seconds (float, default: None)

            Returns: number of solutions found
        """

        # ensure all vars are known to solver
        self.solver_vars(list(self.user_vars))

        if time_limit is not None:
            self.chc_solver.limit_time(str(time_limit) + "s")

        self.chc_solver = self.chc_model.get_solver()
        start = time.time()
        if self.has_objective():
            sols = self.chc_solver.find_all_optimal_solutions(maximize=not self.minimize_obj,
                                                              solution_limit=solution_limit,
                                                              objective=self.solver_var(self.obj),
                                                              **kwargs)
        else:
            sols = self.chc_solver.find_all_solutions(solution_limit=solution_limit)
        end = time.time()

        # new status, get runtime
        self.cpm_status = SolverStatus(self.name)
        self.cpm_status.runtime = end - start

        # display if needed
        if display is not None:
            for sol in sols:
                # map the solution to user vars
                for cpm_var in self.user_vars:
                    value = sol.get_int_val(self.solver_var(cpm_var))
                    if isinstance(cpm_var, _BoolVarImpl):
                        cpm_var._value = bool(value)
                    else:
                        cpm_var._value = value
                # print the desired display
                if isinstance(display, Expression):
                    print(argval(display))
                elif isinstance(display, list):
                    print(argvals(display))
                else:
                    display()  # callback

        return len(sols)

    def solver_var(self, cpm_var):
        """
            Creates solver variable for cpmpy variable
            or returns from cache if previously created
        """
        if is_num(cpm_var):  # shortcut, eases posting constraints
            if not is_int(cpm_var):
                raise ValueError(f"Choco only accepts integer constants, got {cpm_var} of type {type(cpm_var)}")
            if cpm_var < -2147483646 or cpm_var > 2147483646:
                raise ChocoBoundsException(
                    "Choco does not accept integer literals with bounds outside of range (-2147483646..2147483646)")
            return int(cpm_var)

        # special case, negative-bool-view
        # work directly on var inside the view
        if isinstance(cpm_var, NegBoolView):
            return self.chc_model.bool_not_view(self.solver_var(cpm_var._bv))

        # create if it does not exist
        if cpm_var not in self._varmap:
            if isinstance(cpm_var, _BoolVarImpl):
                revar = self.chc_model.boolvar(name=str(cpm_var.name))
            elif isinstance(cpm_var, _IntVarImpl):
                if cpm_var.lb < -2147483646 or cpm_var.ub > 2147483646:
                    raise ChocoBoundsException(
                        "Choco does not accept variables with bounds outside of range (-2147483646..2147483646)")
                revar = self.chc_model.intvar(cpm_var.lb, cpm_var.ub, name=str(cpm_var.name))
            else:
                raise NotImplementedError("Not a known var {}".format(cpm_var))
            self._varmap[cpm_var] = revar

        return self._varmap[cpm_var]

    def objective(self, expr, minimize):
        """
            Post the given expression to the solver as objective to minimize/maximize

            - expr: Expression, the CPMpy expression that represents the objective function
            - minimize: Bool, whether it is a minimization problem (True) or maximization problem (False)

            'objective()' can be called multiple times, only the last one is stored

            (technical side note: constraints created during conversion of the objective
            are premanently posted to the solver. Choco accepts variables to maximize or minimize
            so it is needed to post constraints and create auxiliary variables)
        """

        # make objective function non-nested
        obj_var = intvar(*get_bounds(expr))
        self += obj_var == expr

        self.obj = obj_var
        self.minimize_obj = minimize  # Choco has as default to maximize

    def has_objective(self):
        return self.obj is not None


    def _to_var(self, val):
        from pychoco.variables.intvar import IntVar
        if is_int(val):
            # Choco accepts only int32, not int64
            if val < -2147483646 or val > 2147483646:
                raise ChocoBoundsException(
                    "Choco does not accept integer literals with bounds outside of range (-2147483646..2147483646)")
            return self.chc_model.intvar(int(val), int(val))  # convert to "variable"
        elif isinstance(val, _NumVarImpl):
            return self.solver_var(val)  # use variable
        else:
            raise ValueError(f"Cannot convert {val} of type {type(val)} to Choco variable, expected int or NumVarImpl")

        # elif isinstance(val, IntVar):
        #     return val
        # return None

    def _to_vars(self, vals):
        if is_any_list(vals):
            return [self._to_vars(v) for v in vals]
        return self._to_var(vals)

    def transform(self, cpm_expr):
        """
            Transform arbitrary CPMpy expressions to constraints the solver supports

            Implemented through chaining multiple solver-independent **transformation functions** from
            the `cpmpy/transformations/` directory.

            See the 'Adding a new solver' docs on readthedocs for more information.

        :param cpm_expr: CPMpy expression, or list thereof
        :type cpm_expr: Expression or list of Expression

        :return: list of Expression
        """

        cpm_cons = toplevel_list(cpm_expr)
        supported = {"min", "max", "abs", "count", "element", "alldifferent", "alldifferent_except0", "allequal",
                     "table", "InDomain", "cumulative", "circuit", "gcc", "inverse", "nvalue", "increasing",
<<<<<<< HEAD
                     "precedence",
                     "decreasing","strictly_increasing","strictly_decreasing"}

=======
                     "decreasing","strictly_increasing","strictly_decreasing","lex_lesseq", "lex_less"}
                     
>>>>>>> 37f0dbed
        # choco supports reification of any constraint, but has a bug in increasing and decreasing
        supported_reified = {"min", "max", "abs", "count", "element", "alldifferent", "alldifferent_except0",
                             "allequal", "table", "InDomain", "cumulative", "circuit", "gcc", "inverse", "nvalue","lex_lesseq", "lex_less"}
        # for when choco new release comes, fixing the bug on increasing and decreasing
        #supported_reified = supported
        cpm_cons = decompose_in_tree(cpm_cons, supported, supported_reified)
        cpm_cons = flatten_constraint(cpm_cons)  # flat normal form
        cpm_cons = canonical_comparison(cpm_cons)
        cpm_cons = reify_rewrite(cpm_cons, supported = supported_reified | {"sum", "wsum"})  # constraints that support reification
        cpm_cons = only_numexpr_equality(cpm_cons, supported=frozenset(["sum", "wsum", "sub"]))  # support >, <, !=

        return cpm_cons

    def __add__(self, cpm_expr):
        """
            Eagerly add a constraint to the underlying solver.

            Any CPMpy expression given is immediately transformed (through `transform()`)
            and then posted to the solver in this function.

            This can raise 'NotImplementedError' for any constraint not supported after transformation

            The variables used in expressions given to add are stored as 'user variables'. Those are the only ones
            the user knows and cares about (and will be populated with a value after solve). All other variables
            are auxiliary variables created by transformations.

        :param cpm_expr: CPMpy expression, or list thereof
        :type cpm_expr: Expression or list of Expression

        :return: self
        """
        # add new user vars to the set
        get_variables(cpm_expr, collect=self.user_vars)
        # ensure all vars are known to solver

        # transform and post the constraints
        for con in self.transform(cpm_expr):
            c = self._get_constraint(con)
            if c is not None: # Reification constraints are not posted
                c.post()

        return self

    def _get_constraint(self, cpm_expr):
        """
        Get a solver's constraint by a supported CPMpy constraint

        :param cpm_expr: CPMpy expression
        :type cpm_expr: Expression

        """

        # Operators: base (bool), lhs=numexpr, lhs|rhs=boolexpr (reified ->)
        if isinstance(cpm_expr, Operator):
            # 'and'/n, 'or'/n, '->'/2
            if cpm_expr.name == 'and':
                return self.chc_model.and_(self.solver_vars(cpm_expr.args))
            elif cpm_expr.name == 'or':
                return self.chc_model.or_(self.solver_vars(cpm_expr.args))

            # elif cpm_expr.name == "->": # prepared for if pychoco releases if_then addition
            #     cond, subexpr = cpm_expr.args
            #     if isinstance(cond, _BoolVarImpl) and isinstance(subexpr, _BoolVarImpl):
            #         return self.chc_model.or_(self.solver_vars([~cond, subexpr]))
            #     elif isinstance(cond, _BoolVarImpl):
            #         return self._get_constraint(subexpr).implied_by(self.solver_var(cond))
            #     elif isinstance(subexpr, _BoolVarImpl):
            #         return self._get_constraint(cond).implies(self.solver_var(subexpr))
            #     else:
            #         ValueError(f"Unexpected implication: {cpm_expr}")

            elif cpm_expr.name == '->':
                cond, subexpr = cpm_expr.args
                if isinstance(cond, _BoolVarImpl) and isinstance(subexpr, _BoolVarImpl): # bv -> bv
                    chc_cond, chc_subexpr = self.solver_vars([cond, subexpr])
                elif isinstance(cond, _BoolVarImpl): # bv -> expr
                    chc_cond = self.solver_var(cond)
                    chc_subexpr = self._get_constraint(subexpr).reify()
                elif isinstance(subexpr, _BoolVarImpl): # expr -> bv
                    chc_cond = self._get_constraint(cond).reify()
                    chc_subexpr = self.solver_var(subexpr)
                else:
                    raise ValueError(f"Unexpected implication {cpm_expr}")

                return self.chc_model.or_([self.chc_model.bool_not_view(chc_cond), chc_subexpr])

            else:
                raise NotImplementedError("Not a known supported Choco Operator '{}' {}".format(
                    cpm_expr.name, cpm_expr))

        # Comparisons: both numeric and boolean ones
        # numexpr `comp` bvar|const
        elif isinstance(cpm_expr, Comparison):
            lhs, rhs = cpm_expr.args
            op = cpm_expr.name if cpm_expr.name != "==" else "="

            if is_boolexpr(lhs) and is_boolexpr(rhs): #boolean equality -- Reification
                # # prepared for if pychoco releases reify_with addition
                # if isinstance(lhs, _BoolVarImpl) and isinstance(lhs, _BoolVarImpl):
                #     return self.chc_model.all_equal(self.solver_vars([lhs, rhs]))
                # elif isinstance(lhs, _BoolVarImpl):
                #     return self._get_constraint(rhs).reify_with(self.solver_var(lhs))
                # elif isinstance(rhs, _BoolVarImpl):
                #     return self._get_constraint(lhs).reify_with(self.solver_var(rhs))
                # else:
                #     raise ValueError(f"Unexpected reification {cpm_expr}")

                if isinstance(lhs, _BoolVarImpl) and isinstance(lhs, _BoolVarImpl):
                    chc_var, bv = self.solver_vars([lhs, rhs])
                elif isinstance(lhs, _BoolVarImpl):
                    bv = self._get_constraint(rhs).reify()
                    chc_var = self.solver_var(lhs)
                elif isinstance(rhs, _BoolVarImpl):
                    bv = self._get_constraint(lhs).reify()
                    chc_var = self.solver_var(rhs)
                else:
                    raise ValueError(f"Unexpected reification {cpm_expr}")
                return self.chc_model.all_equal([chc_var, bv])

            elif isinstance(lhs, _NumVarImpl):
                return self.chc_model.arithm(self.solver_var(lhs), op, self.solver_var(rhs))
            elif isinstance(lhs, Operator) and lhs.name in {'sum','wsum','sub'}:
                if lhs.name == 'sum':
                    return self.chc_model.sum(self.solver_vars(lhs.args), op, self.solver_var(rhs))
                elif lhs.name == "sub":
                    a, b = self.solver_vars(lhs.args)
                    return self.chc_model.arithm(a, "-", b, op, self.solver_var(rhs))
                elif lhs.name == 'wsum':
                    wgt, x = lhs.args
                    w = np.array(wgt).tolist()
                    x = self.solver_vars(lhs.args[1])
                    return self.chc_model.scalar(x, w, op, self.solver_var(rhs))

            elif cpm_expr.name == '==':

                chc_rhs = self._to_var(rhs) # result is always var
                all_vars = {"min", "max", "abs", "div", "mod", "element", "nvalue"}
                if lhs.name in all_vars:

                    chc_args = self._to_vars(lhs.args)

                    if lhs.name == 'min': # min(vars) = var
                        return self.chc_model.min(chc_rhs, chc_args)
                    elif lhs.name == 'max': # max(vars) = var
                        return self.chc_model.max(chc_rhs, chc_args)
                    elif lhs.name == 'abs': # abs(var) = var
                        assert len(chc_args) == 1, f"Expected one argument of abs constraint, but got {chc_args}"
                        return self.chc_model.absolute(chc_rhs, chc_args[0])
                    elif lhs.name == "div": # var / var = var
                        dividend, divisor = chc_args
                        return self.chc_model.div(dividend, divisor, chc_rhs)
                    elif lhs.name == 'mod': # var % var = var
                        dividend, divisor = chc_args
                        return self.chc_model.mod(dividend, divisor, chc_rhs)
                    elif lhs.name == "element": # varsvar[var] = var
                        # TODO: actually, Choco also supports ints[var] = var, but no mix of var and int in array
                        arr, idx = chc_args
                        return self.chc_model.element(chc_rhs, arr, idx)
                    elif lhs.name == "nvalue": # nvalue(vars) = var
                        # TODO: should look into leaving nvalue <= arg so can post atmost_nvalues here
                        return self.chc_model.n_values(chc_args, chc_rhs)

                elif lhs.name == 'count': # count(vars, var/int) = var
                    arr, val = lhs.args
                    return self.chc_model.count(self.solver_var(val), self._to_vars(arr), chc_rhs)
                elif lhs.name == 'mul': # var * var/int = var/int
                    a,b = self.solver_vars(lhs.args)
                    if isinstance(a, int):
                        a,b = b,a # int arg should always be second
                    return self.chc_model.times(a,b, self.solver_var(rhs))
                elif lhs.name == 'pow': # var ^ int = var
                    chc_rhs = self._to_var(rhs)
                    return self.chc_model.pow(*self.solver_vars(lhs.args),chc_rhs)

                raise NotImplementedError(
                    "Not a known supported Choco left-hand-side '{}' {}".format(lhs.name, cpm_expr))

        # base (Boolean) global constraints
        elif isinstance(cpm_expr, GlobalConstraint):

            # many globals require all variables as arguments
            if cpm_expr.name in {"alldifferent", "alldifferent_except0", "allequal", "circuit", "inverse","increasing","decreasing","strictly_increasing","strictly_decreasing","lex_lesseq","lex_less"}:
                chc_args = self._to_vars(cpm_expr.args)
                if cpm_expr.name == 'alldifferent':
                    return self.chc_model.all_different(chc_args)
                elif cpm_expr.name == 'alldifferent_except0':
                    return self.chc_model.all_different_except_0(chc_args)
                elif cpm_expr.name == 'allequal':
                    return self.chc_model.all_equal(chc_args)
                elif cpm_expr.name == "circuit":
                    return self.chc_model.circuit(chc_args)
                elif cpm_expr.name == "inverse":
                    return self.chc_model.inverse_channeling(*chc_args)
                elif cpm_expr.name == "increasing":
                    return self.chc_model.increasing(chc_args,0)
                elif cpm_expr.name == "decreasing":
                    return self.chc_model.decreasing(chc_args,0)
                elif cpm_expr.name == "strictly_increasing":
                    return self.chc_model.increasing(chc_args,1)
                elif cpm_expr.name == "strictly_decreasing":
                    return self.chc_model.decreasing(chc_args,1)
                elif cpm_expr.name in ["lex_lesseq", "lex_less"]:
                    if cpm_expr.name == "lex_lesseq":
                        return self.chc_model.lex_less_eq(*chc_args)
                    return self.chc_model.lex_less(*chc_args)
# Ready for when it is fixed in pychoco (https://github.com/chocoteam/pychoco/issues/30)
#                elif cpm_expr.name == "lex_chain_less":
#                    return self.chc_model.lex_chain_less(chc_args)

            # but not all
            elif cpm_expr.name == 'table':
                assert (len(cpm_expr.args) == 2)  # args = [array, table]
                array, table = self.solver_vars(cpm_expr.args)
                return self.chc_model.table(array, table)
            elif cpm_expr.name == 'InDomain':
                assert len(cpm_expr.args) == 2  # args = [array, list of vals]
                expr, table = self.solver_vars(cpm_expr.args)
                return self.chc_model.member(expr, table)
            elif cpm_expr.name == "cumulative":
                start, dur, end, demand, cap = cpm_expr.args
                # start, end, demand and cap should be var
                start, end, demand, cap = self._to_vars([start, end, demand, cap])
                # duration can be var or int
                dur = self.solver_vars(dur)
                # Create task variables. Choco can create them only one by one
                tasks = [self.chc_model.task(s, d, e) for s, d, e in zip(start, dur, end)]
                return self.chc_model.cumulative(tasks, demand, cap)
            elif cpm_expr.name == "precedence":
                return self.chc_model.int_value_precede_chain(self._to_vars(cpm_expr.args[0]), cpm_expr.args[1])
            elif cpm_expr.name == "gcc":
                vars, vals, occ = cpm_expr.args
                return self.chc_model.global_cardinality(*self.solver_vars([vars, vals]), self._to_vars(occ))
            else:
                raise NotImplementedError(f"Unknown global constraint {cpm_expr}, should be decomposed! If you reach this, please report on github.")

        # unlikely base case: Boolean variable
        elif isinstance(cpm_expr, _BoolVarImpl):
            return self.chc_model.and_([self.solver_var(cpm_expr)])

        # unlikely base case: True or False
        elif isinstance(cpm_expr, BoolVal):
            # Choco does not allow to post True or False. Post "certainly True or False" constraints instead
            if cpm_expr.args[0] is True:
                return None
            else:
                if self.helper_var is None:
                    self.helper_var = self.chc_model.intvar(0, 0)
                return self.chc_model.arithm(self.helper_var, "<", 0)

        # a direct constraint, pass to solver
        elif isinstance(cpm_expr, DirectConstraint):
            c = cpm_expr.callSolver(self, self.chc_model)
            return c

        # else
        raise NotImplementedError(cpm_expr)  # if you reach this... please report on github<|MERGE_RESOLUTION|>--- conflicted
+++ resolved
@@ -314,14 +314,8 @@
         cpm_cons = toplevel_list(cpm_expr)
         supported = {"min", "max", "abs", "count", "element", "alldifferent", "alldifferent_except0", "allequal",
                      "table", "InDomain", "cumulative", "circuit", "gcc", "inverse", "nvalue", "increasing",
-<<<<<<< HEAD
-                     "precedence",
-                     "decreasing","strictly_increasing","strictly_decreasing"}
-
-=======
-                     "decreasing","strictly_increasing","strictly_decreasing","lex_lesseq", "lex_less"}
+                     "precedence","decreasing","strictly_increasing","strictly_decreasing","lex_lesseq", "lex_less"}
                      
->>>>>>> 37f0dbed
         # choco supports reification of any constraint, but has a bug in increasing and decreasing
         supported_reified = {"min", "max", "abs", "count", "element", "alldifferent", "alldifferent_except0",
                              "allequal", "table", "InDomain", "cumulative", "circuit", "gcc", "inverse", "nvalue","lex_lesseq", "lex_less"}
