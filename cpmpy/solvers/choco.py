--- conflicted
+++ resolved
@@ -314,19 +314,12 @@
         cpm_cons = toplevel_list(cpm_expr)
         supported = {"min", "max", "abs", "count", "element", "alldifferent", "alldifferent_except0", "allequal",
                      "table", "InDomain", "cumulative", "circuit", "gcc", "inverse", "nvalue", "increasing",
-<<<<<<< HEAD
-                     "decreasing","strictly_increasing","strictly_decreasing", "among"}
-
-        # choco supports reification of any constraint, but has a bug in increasing and decreasing
-        supported_reified = {"min", "max", "abs", "count", "element", "alldifferent", "alldifferent_except0",
-                             "allequal", "table", "InDomain", "cumulative", "circuit", "gcc", "inverse", "nvalue", "among"}
-=======
-                     "decreasing","strictly_increasing","strictly_decreasing","lex_lesseq", "lex_less"}
+                     "decreasing","strictly_increasing","strictly_decreasing","lex_lesseq", "lex_less", "among"}
                      
         # choco supports reification of any constraint, but has a bug in increasing and decreasing
         supported_reified = {"min", "max", "abs", "count", "element", "alldifferent", "alldifferent_except0",
-                             "allequal", "table", "InDomain", "cumulative", "circuit", "gcc", "inverse", "nvalue","lex_lesseq", "lex_less"}
->>>>>>> 37f0dbed
+                             "allequal", "table", "InDomain", "cumulative", "circuit", "gcc", "inverse", "nvalue",
+                             "lex_lesseq", "lex_less",  "among"}
         # for when choco new release comes, fixing the bug on increasing and decreasing
         #supported_reified = supported
         cpm_cons = decompose_in_tree(cpm_cons, supported, supported_reified)
