#!/usr/bin/env python
## choco.py
##
"""
    Interface to Choco solver's Python API

    ...

    Documentation of the solver's own Python API:
    https://pypi.org/project/pychoco/
    https://pychoco.readthedocs.io/en/latest/

    ===============
    List of classes
    ===============

    .. autosummary::
        :nosignatures:

        CPM_choco
"""
import time

import numpy as np

from ..transformations.normalize import toplevel_list
from .solver_interface import SolverInterface, SolverStatus, ExitStatus
from ..expressions.core import Expression, Comparison, Operator, BoolVal
from ..expressions.globalconstraints import DirectConstraint
from ..expressions.variables import _NumVarImpl, _IntVarImpl, _BoolVarImpl, NegBoolView, intvar
from ..expressions.globalconstraints import GlobalConstraint
from ..expressions.utils import is_num, is_int, is_boolexpr, is_any_list, get_bounds, argval, argvals
from ..transformations.decompose_global import decompose_in_tree
from ..transformations.get_variables import get_variables
from ..transformations.flatten_model import flatten_constraint, flatten_objective
from ..transformations.comparison import only_numexpr_equality
from ..transformations.linearize import canonical_comparison
from ..transformations.reification import only_bv_reifies, reify_rewrite
from ..exceptions import ChocoBoundsException, ChocoTypeException, NotSupportedError


class CPM_choco(SolverInterface):
    """
    Interface to the Choco solver python API

    Requires that the 'pychoco' python package is installed:
    $ pip install pychoco

    See detailed installation instructions at:
    https://pypi.org/project/pychoco/
    https://pychoco.readthedocs.io/en/latest/

    Creates the following attributes (see parent constructor for more):
    chc_model: the pychoco.Model() created by _model()
    chc_solver: the choco Model().get_solver() instance used in solve()

    """

    @staticmethod
    def supported():
        # try to import the package
        try:
            import pychoco as chc
            return True
        except ImportError:
            return False

    def __init__(self, cpm_model=None, subsolver=None):
        """
        Constructor of the native solver object

        Requires a CPMpy model as input, and will create the corresponding
        choco model and solver object (chc_model and chc_solver)

        chc_model and chc_solver can both be modified externally before
        calling solve(), a prime way to use more advanced solver features

        Arguments:
        - cpm_model: Model(), a CPMpy Model() (optional)
        - subsolver: None
        """
        if not self.supported():
            raise Exception("Install the python 'pychoco' package to use this solver interface")

        import pychoco as chc

        assert (subsolver is None), "Choco does not support any subsolver"

        # initialise the native solver objects
        self.chc_model = chc.Model()

        # for the objective
        self.obj = None
        self.minimize_obj = None
        self.helper_var = None
        # for solving with assumption variables, TO-CHECK

        # initialise everything else and post the constraints/objective
        super().__init__(name="choco", cpm_model=cpm_model)

    def solve(self, time_limit=None, **kwargs):
        """
            Call the Choco solver

            Arguments:
            - time_limit:  maximum solve time in seconds (float, optional)
            - kwargs:      any keyword argument, sets parameters of solver object

        """
        # ensure all vars are known to solver
        self.solver_vars(list(self.user_vars))

        # call the solver, with parameters
        self.chc_solver = self.chc_model.get_solver()

        start = time.time()

        if time_limit is not None:
            self.chc_solver.limit_time(str(time_limit) + "s")

        if self.has_objective():
            sol = self.chc_solver.find_optimal_solution(maximize= not self.minimize_obj,
                                                        objective=self.solver_var(self.obj),
                                                        **kwargs)
        else:
            sol = self.chc_solver.find_solution()
        end = time.time()

        # new status, get runtime
        self.cpm_status = SolverStatus(self.name)
        self.cpm_status.runtime = end - start

        # translate exit status
        if sol is not None:
            if time_limit is None or self.cpm_status.runtime < time_limit: # solved to optimality
                self.cpm_status.exitstatus = ExitStatus.OPTIMAL
            else: # solved, but optimality not proven
                self.cpm_status.exitstatus = ExitStatus.FEASIBLE
        elif time_limit is None or self.cpm_status.runtime < time_limit: # proven unsat
            self.cpm_status.exitstatus = ExitStatus.UNSATISFIABLE
        else:
            self.cpm_status.exitstatus = ExitStatus.UNKNOWN  # can happen when timeout is reached...


        # True/False depending on self.chc_status
        has_sol = sol is not None

        # translate solution values (of user specified variables only)
        self.objective_value_ = None
        if has_sol:
            # fill in variable values
            for cpm_var in self.user_vars:
                value = sol.get_int_val(self.solver_var(cpm_var))
                if isinstance(cpm_var, _BoolVarImpl):
                    cpm_var._value = bool(value)
                else:
                    cpm_var._value = value

            # translate objective
            if self.has_objective():
                self.objective_value_ = sol.get_int_val(self.solver_var(self.obj))

        return has_sol

    def solveAll(self, display=None, time_limit=None, solution_limit=None, call_from_model=False, **kwargs):
        """
            Compute all (optimal) solutions, map them to CPMpy and optionally display the solutions.

            Arguments:
                - display: either a list of CPMpy expressions, OR a callback function, called with the variables after value-mapping
                        default/None: nothing displayed
                - solution_limit: stop after this many solutions (default: None)
                - time_limit:  maximum solve time in seconds (float, default: None)

            Returns: number of solutions found
        """

        # ensure all vars are known to solver
        self.solver_vars(list(self.user_vars))

        if time_limit is not None:
            self.chc_solver.limit_time(str(time_limit) + "s")

        self.chc_solver = self.chc_model.get_solver()
        start = time.time()
        if self.has_objective():
            sols = self.chc_solver.find_all_optimal_solutions(maximize=not self.minimize_obj,
                                                              solution_limit=solution_limit,
                                                              objective=self.solver_var(self.obj),
                                                              **kwargs)
        else:
            sols = self.chc_solver.find_all_solutions(solution_limit=solution_limit)
        end = time.time()

        # new status, get runtime
        self.cpm_status = SolverStatus(self.name)
        self.cpm_status.runtime = end - start

        # display if needed
        if display is not None:
            for sol in sols:
                # map the solution to user vars
                for cpm_var in self.user_vars:
                    value = sol.get_int_val(self.solver_var(cpm_var))
                    if isinstance(cpm_var, _BoolVarImpl):
                        cpm_var._value = bool(value)
                    else:
                        cpm_var._value = value
                # print the desired display
                if isinstance(display, Expression):
                    print(argval(display))
                elif isinstance(display, list):
                    print(argvals(display))
                else:
                    display()  # callback

        return len(sols)

    def solver_var(self, cpm_var):
        """
            Creates solver variable for cpmpy variable
            or returns from cache if previously created
        """
        if is_num(cpm_var):  # shortcut, eases posting constraints
            if not is_int(cpm_var):
                raise ValueError(f"Choco only accepts integer constants, got {cpm_var} of type {type(cpm_var)}")
            if cpm_var < -2147483646 or cpm_var > 2147483646:
                raise ChocoBoundsException(
                    "Choco does not accept integer literals with bounds outside of range (-2147483646..2147483646)")
            return int(cpm_var)

        # special case, negative-bool-view
        # work directly on var inside the view
        if isinstance(cpm_var, NegBoolView):
            return self.chc_model.bool_not_view(self.solver_var(cpm_var._bv))

        # create if it does not exist
        if cpm_var not in self._varmap:
            if isinstance(cpm_var, _BoolVarImpl):
                revar = self.chc_model.boolvar(name=str(cpm_var.name))
            elif isinstance(cpm_var, _IntVarImpl):
                if cpm_var.lb < -2147483646 or cpm_var.ub > 2147483646:
                    raise ChocoBoundsException(
                        "Choco does not accept variables with bounds outside of range (-2147483646..2147483646)")
                revar = self.chc_model.intvar(cpm_var.lb, cpm_var.ub, name=str(cpm_var.name))
            else:
                raise NotImplementedError("Not a known var {}".format(cpm_var))
            self._varmap[cpm_var] = revar

        return self._varmap[cpm_var]

    def objective(self, expr, minimize):
        """
            Post the given expression to the solver as objective to minimize/maximize

            - expr: Expression, the CPMpy expression that represents the objective function
            - minimize: Bool, whether it is a minimization problem (True) or maximization problem (False)

            'objective()' can be called multiple times, only the last one is stored

            (technical side note: constraints created during conversion of the objective
            are premanently posted to the solver. Choco accepts variables to maximize or minimize
            so it is needed to post constraints and create auxiliary variables)
        """

        # make objective function non-nested
        obj_var = intvar(*get_bounds(expr))
        self += obj_var == expr

        self.obj = obj_var
        self.minimize_obj = minimize  # Choco has as default to maximize

    def has_objective(self):
        return self.obj is not None


    def _to_var(self, val):
        from pychoco.variables.intvar import IntVar
        if is_int(val):
            # Choco accepts only int32, not int64
            if val < -2147483646 or val > 2147483646:
                raise ChocoBoundsException(
                    "Choco does not accept integer literals with bounds outside of range (-2147483646..2147483646)")
            return self.chc_model.intvar(int(val), int(val))  # convert to "variable"
        elif isinstance(val, _NumVarImpl):
            return self.solver_var(val)  # use variable
        else:
            raise ValueError(f"Cannot convert {val} of type {type(val)} to Choco variable, expected int or NumVarImpl")

        # elif isinstance(val, IntVar):
        #     return val
        # return None

    def _to_vars(self, vals):
        if is_any_list(vals):
            return [self._to_vars(v) for v in vals]
        return self._to_var(vals)

    def transform(self, cpm_expr):
        """
            Transform arbitrary CPMpy expressions to constraints the solver supports

            Implemented through chaining multiple solver-independent **transformation functions** from
            the `cpmpy/transformations/` directory.

            See the 'Adding a new solver' docs on readthedocs for more information.

        :param cpm_expr: CPMpy expression, or list thereof
        :type cpm_expr: Expression or list of Expression

        :return: list of Expression
        """

        cpm_cons = toplevel_list(cpm_expr)
        supported = {"min", "max", "abs", "count", "element", "alldifferent", "alldifferent_except0", "allequal",
                     "table", "InDomain", "cumulative", "circuit", "gcc", "inverse", "nvalue", "increasing",
<<<<<<< HEAD
                     "decreasing","increasing_strict","decreasing_strict","lex_lesseq", "lex_less"}
=======
                     "decreasing","strictly_increasing","strictly_decreasing"}

>>>>>>> ab9d558f
        # choco supports reification of any constraint, but has a bug in increasing and decreasing
        supported_reified = {"min", "max", "abs", "count", "element", "alldifferent", "alldifferent_except0",
                             "allequal", "table", "InDomain", "cumulative", "circuit", "gcc", "inverse", "nvalue","lex_lesseq", "lex_less"}
        # for when choco new release comes, fixing the bug on increasing and decreasing
        #supported_reified = supported
        cpm_cons = decompose_in_tree(cpm_cons, supported, supported_reified)
        cpm_cons = flatten_constraint(cpm_cons)  # flat normal form
        cpm_cons = canonical_comparison(cpm_cons)
        cpm_cons = reify_rewrite(cpm_cons, supported = supported_reified | {"sum", "wsum"})  # constraints that support reification
        cpm_cons = only_numexpr_equality(cpm_cons, supported=frozenset(["sum", "wsum", "sub"]))  # support >, <, !=

        return cpm_cons

    def __add__(self, cpm_expr):
        """
            Eagerly add a constraint to the underlying solver.

            Any CPMpy expression given is immediately transformed (through `transform()`)
            and then posted to the solver in this function.

            This can raise 'NotImplementedError' for any constraint not supported after transformation

            The variables used in expressions given to add are stored as 'user variables'. Those are the only ones
            the user knows and cares about (and will be populated with a value after solve). All other variables
            are auxiliary variables created by transformations.

        :param cpm_expr: CPMpy expression, or list thereof
        :type cpm_expr: Expression or list of Expression

        :return: self
        """
        # add new user vars to the set
        get_variables(cpm_expr, collect=self.user_vars)
        # ensure all vars are known to solver

        # transform and post the constraints
        for con in self.transform(cpm_expr):
            c = self._get_constraint(con)
            if c is not None: # Reification constraints are not posted
                c.post()

        return self

    def _get_constraint(self, cpm_expr):
        """
        Get a solver's constraint by a supported CPMpy constraint

        :param cpm_expr: CPMpy expression
        :type cpm_expr: Expression

        """

        # Operators: base (bool), lhs=numexpr, lhs|rhs=boolexpr (reified ->)
        if isinstance(cpm_expr, Operator):
            # 'and'/n, 'or'/n, '->'/2
            if cpm_expr.name == 'and':
                return self.chc_model.and_(self.solver_vars(cpm_expr.args))
            elif cpm_expr.name == 'or':
                return self.chc_model.or_(self.solver_vars(cpm_expr.args))

            # elif cpm_expr.name == "->": # prepared for if pychoco releases if_then addition
            #     cond, subexpr = cpm_expr.args
            #     if isinstance(cond, _BoolVarImpl) and isinstance(subexpr, _BoolVarImpl):
            #         return self.chc_model.or_(self.solver_vars([~cond, subexpr]))
            #     elif isinstance(cond, _BoolVarImpl):
            #         return self._get_constraint(subexpr).implied_by(self.solver_var(cond))
            #     elif isinstance(subexpr, _BoolVarImpl):
            #         return self._get_constraint(cond).implies(self.solver_var(subexpr))
            #     else:
            #         ValueError(f"Unexpected implication: {cpm_expr}")

            elif cpm_expr.name == '->':
                cond, subexpr = cpm_expr.args
                if isinstance(cond, _BoolVarImpl) and isinstance(subexpr, _BoolVarImpl): # bv -> bv
                    chc_cond, chc_subexpr = self.solver_vars([cond, subexpr])
                elif isinstance(cond, _BoolVarImpl): # bv -> expr
                    chc_cond = self.solver_var(cond)
                    chc_subexpr = self._get_constraint(subexpr).reify()
                elif isinstance(subexpr, _BoolVarImpl): # expr -> bv
                    chc_cond = self._get_constraint(cond).reify()
                    chc_subexpr = self.solver_var(subexpr)
                else:
                    raise ValueError(f"Unexpected implication {cpm_expr}")

                return self.chc_model.or_([self.chc_model.bool_not_view(chc_cond), chc_subexpr])

            else:
                raise NotImplementedError("Not a known supported Choco Operator '{}' {}".format(
                    cpm_expr.name, cpm_expr))

        # Comparisons: both numeric and boolean ones
        # numexpr `comp` bvar|const
        elif isinstance(cpm_expr, Comparison):
            lhs, rhs = cpm_expr.args
            op = cpm_expr.name if cpm_expr.name != "==" else "="

            if is_boolexpr(lhs) and is_boolexpr(rhs): #boolean equality -- Reification
                # # prepared for if pychoco releases reify_with addition
                # if isinstance(lhs, _BoolVarImpl) and isinstance(lhs, _BoolVarImpl):
                #     return self.chc_model.all_equal(self.solver_vars([lhs, rhs]))
                # elif isinstance(lhs, _BoolVarImpl):
                #     return self._get_constraint(rhs).reify_with(self.solver_var(lhs))
                # elif isinstance(rhs, _BoolVarImpl):
                #     return self._get_constraint(lhs).reify_with(self.solver_var(rhs))
                # else:
                #     raise ValueError(f"Unexpected reification {cpm_expr}")

                if isinstance(lhs, _BoolVarImpl) and isinstance(lhs, _BoolVarImpl):
                    chc_var, bv = self.solver_vars([lhs, rhs])
                elif isinstance(lhs, _BoolVarImpl):
                    bv = self._get_constraint(rhs).reify()
                    chc_var = self.solver_var(lhs)
                elif isinstance(rhs, _BoolVarImpl):
                    bv = self._get_constraint(lhs).reify()
                    chc_var = self.solver_var(rhs)
                else:
                    raise ValueError(f"Unexpected reification {cpm_expr}")
                return self.chc_model.all_equal([chc_var, bv])

            elif isinstance(lhs, _NumVarImpl):
                return self.chc_model.arithm(self.solver_var(lhs), op, self.solver_var(rhs))
            elif isinstance(lhs, Operator) and lhs.name in {'sum','wsum','sub'}:
                if lhs.name == 'sum':
                    return self.chc_model.sum(self.solver_vars(lhs.args), op, self.solver_var(rhs))
                elif lhs.name == "sub":
                    a, b = self.solver_vars(lhs.args)
                    return self.chc_model.arithm(a, "-", b, op, self.solver_var(rhs))
                elif lhs.name == 'wsum':
                    wgt, x = lhs.args
                    w = np.array(wgt).tolist()
                    x = self.solver_vars(lhs.args[1])
                    return self.chc_model.scalar(x, w, op, self.solver_var(rhs))

            elif cpm_expr.name == '==':

                chc_rhs = self._to_var(rhs) # result is always var
                all_vars = {"min", "max", "abs", "div", "mod", "element", "nvalue"}
                if lhs.name in all_vars:

                    chc_args = self._to_vars(lhs.args)

                    if lhs.name == 'min': # min(vars) = var
                        return self.chc_model.min(chc_rhs, chc_args)
                    elif lhs.name == 'max': # max(vars) = var
                        return self.chc_model.max(chc_rhs, chc_args)
                    elif lhs.name == 'abs': # abs(var) = var
                        assert len(chc_args) == 1, f"Expected one argument of abs constraint, but got {chc_args}"
                        return self.chc_model.absolute(chc_rhs, chc_args[0])
                    elif lhs.name == "div": # var / var = var
                        dividend, divisor = chc_args
                        return self.chc_model.div(dividend, divisor, chc_rhs)
                    elif lhs.name == 'mod': # var % var = var
                        dividend, divisor = chc_args
                        return self.chc_model.mod(dividend, divisor, chc_rhs)
                    elif lhs.name == "element": # varsvar[var] = var
                        # TODO: actually, Choco also supports ints[var] = var, but no mix of var and int in array
                        arr, idx = chc_args
                        return self.chc_model.element(chc_rhs, arr, idx)
                    elif lhs.name == "nvalue": # nvalue(vars) = var
                        # TODO: should look into leaving nvalue <= arg so can post atmost_nvalues here
                        return self.chc_model.n_values(chc_args, chc_rhs)

                elif lhs.name == 'count': # count(vars, var/int) = var
                    arr, val = lhs.args
                    return self.chc_model.count(self.solver_var(val), self._to_vars(arr), chc_rhs)
                elif lhs.name == 'mul': # var * var/int = var/int
                    a,b = self.solver_vars(lhs.args)
                    if isinstance(a, int):
                        a,b = b,a # int arg should always be second
                    return self.chc_model.times(a,b, self.solver_var(rhs))
                elif lhs.name == 'pow': # var ^ int = var
                    chc_rhs = self._to_var(rhs)
                    return self.chc_model.pow(*self.solver_vars(lhs.args),chc_rhs)

                raise NotImplementedError(
                    "Not a known supported Choco left-hand-side '{}' {}".format(lhs.name, cpm_expr))

        # base (Boolean) global constraints
        elif isinstance(cpm_expr, GlobalConstraint):

            # many globals require all variables as arguments
<<<<<<< HEAD
            if cpm_expr.name in {"alldifferent", "alldifferent_except0", "allequal", "circuit", "inverse","increasing","decreasing","increasing_strict","decreasing_strict","lex_lesseq","lex_less"}:
=======
            if cpm_expr.name in {"alldifferent", "alldifferent_except0", "allequal", "circuit", "inverse","increasing","decreasing","strictly_increasing","strictly_decreasing"}:
>>>>>>> ab9d558f
                chc_args = self._to_vars(cpm_expr.args)
                if cpm_expr.name == 'alldifferent':
                    return self.chc_model.all_different(chc_args)
                elif cpm_expr.name == 'alldifferent_except0':
                    return self.chc_model.all_different_except_0(chc_args)
                elif cpm_expr.name == 'allequal':
                    return self.chc_model.all_equal(chc_args)
                elif cpm_expr.name == "circuit":
                    return self.chc_model.circuit(chc_args)
                elif cpm_expr.name == "inverse":
                    return self.chc_model.inverse_channeling(*chc_args)
                elif cpm_expr.name == "increasing":
                    return self.chc_model.increasing(chc_args,0)
                elif cpm_expr.name == "decreasing":
                    return self.chc_model.decreasing(chc_args,0)
                elif cpm_expr.name == "strictly_increasing":
                    return self.chc_model.increasing(chc_args,1)
                elif cpm_expr.name == "strictly_decreasing":
                    return self.chc_model.decreasing(chc_args,1)
                elif cpm_expr.name in ["lex_lesseq", "lex_less"]:
                    if cpm_expr.name == "lex_lesseq":
                        return self.chc_model.lex_less_eq(*chc_args)
                    return self.chc_model.lex_less(*chc_args)
# Ready for when it is fixed in pychoco
#                elif cpm_expr.name == "lex_chain_less":
#                    return self.chc_model.lex_chain_less(chc_args)

            # but not all
            elif cpm_expr.name == 'table':
                assert (len(cpm_expr.args) == 2)  # args = [array, table]
                array, table = self.solver_vars(cpm_expr.args)
                return self.chc_model.table(array, table)
            elif cpm_expr.name == 'InDomain':
                assert len(cpm_expr.args) == 2  # args = [array, list of vals]
                expr, table = self.solver_vars(cpm_expr.args)
                return self.chc_model.member(expr, table)
            elif cpm_expr.name == "cumulative":
                start, dur, end, demand, cap = cpm_expr.args
                # start, end, demand and cap should be var
                start, end, demand, cap = self._to_vars([start, end, demand, cap])
                # duration can be var or int
                dur = self.solver_vars(dur)
                # Create task variables. Choco can create them only one by one
                tasks = [self.chc_model.task(s, d, e) for s, d, e in zip(start, dur, end)]
                return self.chc_model.cumulative(tasks, demand, cap)
            elif cpm_expr.name == "gcc":
                vars, vals, occ = cpm_expr.args
                return self.chc_model.global_cardinality(*self.solver_vars([vars, vals]), self._to_vars(occ))
            else:
                raise NotImplementedError(f"Unknown global constraint {cpm_expr}, should be decomposed! If you reach this, please report on github.")

        # unlikely base case: Boolean variable
        elif isinstance(cpm_expr, _BoolVarImpl):
            return self.chc_model.and_([self.solver_var(cpm_expr)])

        # unlikely base case: True or False
        elif isinstance(cpm_expr, BoolVal):
            # Choco does not allow to post True or False. Post "certainly True or False" constraints instead
            if cpm_expr.args[0] is True:
                return None
            else:
                if self.helper_var is None:
                    self.helper_var = self.chc_model.intvar(0, 0)
                return self.chc_model.arithm(self.helper_var, "<", 0)

        # a direct constraint, pass to solver
        elif isinstance(cpm_expr, DirectConstraint):
            c = cpm_expr.callSolver(self, self.chc_model)
            return c

        # else
        raise NotImplementedError(cpm_expr)  # if you reach this... please report on github<|MERGE_RESOLUTION|>--- conflicted
+++ resolved
@@ -314,12 +314,8 @@
         cpm_cons = toplevel_list(cpm_expr)
         supported = {"min", "max", "abs", "count", "element", "alldifferent", "alldifferent_except0", "allequal",
                      "table", "InDomain", "cumulative", "circuit", "gcc", "inverse", "nvalue", "increasing",
-<<<<<<< HEAD
-                     "decreasing","increasing_strict","decreasing_strict","lex_lesseq", "lex_less"}
-=======
-                     "decreasing","strictly_increasing","strictly_decreasing"}
-
->>>>>>> ab9d558f
+                     "decreasing","strictly_increasing","strictly_decreasing","lex_lesseq", "lex_less"}
+                     
         # choco supports reification of any constraint, but has a bug in increasing and decreasing
         supported_reified = {"min", "max", "abs", "count", "element", "alldifferent", "alldifferent_except0",
                              "allequal", "table", "InDomain", "cumulative", "circuit", "gcc", "inverse", "nvalue","lex_lesseq", "lex_less"}
@@ -501,11 +497,7 @@
         elif isinstance(cpm_expr, GlobalConstraint):
 
             # many globals require all variables as arguments
-<<<<<<< HEAD
-            if cpm_expr.name in {"alldifferent", "alldifferent_except0", "allequal", "circuit", "inverse","increasing","decreasing","increasing_strict","decreasing_strict","lex_lesseq","lex_less"}:
-=======
-            if cpm_expr.name in {"alldifferent", "alldifferent_except0", "allequal", "circuit", "inverse","increasing","decreasing","strictly_increasing","strictly_decreasing"}:
->>>>>>> ab9d558f
+            if cpm_expr.name in {"alldifferent", "alldifferent_except0", "allequal", "circuit", "inverse","increasing","decreasing","strictly_increasing","strictly_decreasing","lex_lesseq","lex_less"}:
                 chc_args = self._to_vars(cpm_expr.args)
                 if cpm_expr.name == 'alldifferent':
                     return self.chc_model.all_different(chc_args)
