#!/usr/bin/env python
#-*- coding:utf-8 -*-
##
## ortools.py
##
"""
    Interface to ortools' Python API

    ===============
    List of classes
    ===============

    .. autosummary::
        :nosignatures:

        CPM_ortools
"""
import sys  # for stdout checking

from .solver_interface import SolverInterface, SolverStatus, ExitStatus
from ..expressions.core import Expression, Comparison, Operator
from ..expressions.variables import _NumVarImpl, _IntVarImpl, _BoolVarImpl, NegBoolView
from ..expressions.utils import is_num, is_any_list
from ..transformations.get_variables import get_variables_model, get_variables
from ..transformations.flatten_model import flatten_model, flatten_constraint, flatten_objective, get_or_make_var, negated_normal
from ..transformations.reification import only_bv_implies

class CPM_ortools(SolverInterface):
    """
    Interface to the python 'ortools' API

    Requires that the 'ortools' python package is installed:
    $ pip install ortools

    Creates the following attributes:
    user_vars: variables in the original (unflattened) model, incl objective
    ort_model: the ortools.sat.python.cp_model.CpModel() created by _model()
    ort_solver: the ortools cp_model.CpSolver() instance used in solve()
    ort_status: the ortools 'status' instance returned by ort_solver.Solve()
    cpm_status: the corresponding CPMpy status
    """

    @staticmethod
    def supported():
        try:
            import ortools
            return True
        except ImportError as e:
            return False

    def __init__(self, cpm_model=None, solver=None, name="ortools"):
        """
        Constructor of the solver object

        Requires a CPMpy model as input, and will create the corresponding
        or-tools model and solver object (ort_model and ort_solver)

            - cpm_model: CPMpy Model() object
            - solver: string
            - name: string

        ort_model and ort_solver can both be modified externally before
        calling solve(), a prime way to use more advanced solver features
        """
        if not self.supported():
            raise Exception("Install the python 'ortools' package to use this '{}' solver interface".format(name))
        from ortools.sat.python import cp_model as ort

        # Initialize solver specific variables
        self.ort_model = ort.CpModel()
        self.ort_solver = ort.CpSolver()

        super().__init__(cpm_model, solver=solver, name=name)

    def __add__(self, cons):
        """
        Direct solver access constraint addition,
        avoids having to flatten the model of the constructor again
        when calling s.solve() repeatedly.

        Note that we don't store the resulting cpm_model, we translate
        directly to the ort_model

        :param cpm_cons list of CPMpy constraints
        :type cpm_cons list of Expressions
        """
        # store new user vars
        self.user_vars.update(set(get_variables(cons)))

        flat_cons = only_bv_implies(flatten_constraint(cons))
        # add constraints
        for cpm_con in flat_cons:
            self._post_constraint(cpm_con)

        return self

    def minimize(self, expr):
        """
            Minimize the given objective function

            `minimize()` can be called multiple times, only the last one is stored
        """
        # flatten
        (flat_obj, flat_cons) = flatten_objective(expr)

        # add constraints if needed
        if len(flat_cons) != 0:
            self += flat_cons

        obj = self.ort_numexpr(flat_obj)
        self.ort_model.Minimize(obj)

    def maximize(self, expr):
        """
            Maximize the given objective function

            `maximize()` can be called multiple times, only the last one is stored
        """
        # flatten
        (flat_obj, flat_cons) = flatten_objective(expr)

        # add constraints if needed
        if len(flat_cons) != 0:
            self += flat_cons

        obj = self.ort_numexpr(flat_obj)
        self.ort_model.Maximize(obj)


    def solve(self, time_limit=None, assumptions=None, solution_callback=None, **kwargs):
        """
            Arguments:
            - time_limit:  maximum solve time in seconds (float, optional)
            - assumptions: list of CPMpy Boolean variables (or their negation) that are assumed to be true.
                           For use with s.get_core(): if the model is UNSAT, get_core() returns a small subset of assumption variables that are unsat together.
                           Note: the or-tools interace is stateless, so you can incrementally call solve() with assumptions, but or-tools will always start from scratch...
            - solution_callback: an `ort.CpSolverSolutionCallback` object. CPMpy includes its own, namely `OrtSolutionCounter`. If you want to count all solutions, don't forget to also add the keyword argument 'enumerate_all_solutions=True'.

            Additional keyword arguments:
            The ortools solver parameters are defined in its 'sat_parameters.proto' description:
            https://github.com/google/or-tools/blob/stable/ortools/sat/sat_parameters.proto

            You can use any of these parameters as keyword argument to `solve()` and they will
            be forwarded to the solver. Examples include:
                - num_search_workers=8          number of parallel workers (default: 1)
                - log_search_progress=True      to log the search process to stdout (default: False)
                - cp_model_presolve=False       to disable presolve (default: True, almost always beneficial)
                - cp_model_probing_level=0      to disable probing (default: 2, also valid: 1, maybe 3, etc...)
                - linearization_level=0         to disable linearisation (default: 1, can also set to 2)
                - optimize_with_core=True       to do max-sat like lowerbound optimisation (default: False)
                - use_branching_in_lp=True      to generate more info in lp propagator (default: False)
                - polish_lp_solution=True       to spend time in lp propagator searching integer values (default: False)
                - symmetry_level=1              only do symmetry breaking in presolve (default: 2, also possible: 0)

            example:
            o.solve(num_search_workers=8, log_search_progress=True)

        """
        from ortools.sat.python import cp_model as ort

        # set time limit?
        if time_limit is not None:
            self.ort_solver.parameters.max_time_in_seconds = float(time_limit)

        if assumptions is not None:
            ort_assum_vars = [self.solver_var(v) for v in assumptions]
            self.ort_model.ClearAssumptions()  # because add just appends
            self.ort_model.AddAssumptions(ort_assum_vars)
            # workaround for a presolve with assumptions bug in ortools
            # https://github.com/google/or-tools/issues/2649
            # still present in v9.0
            self.ort_solver.parameters.keep_all_feasible_solutions_in_presolve = True

        # set additional keyword arguments in sat_parameters.proto
        for (kw, val) in kwargs.items():
            setattr(self.ort_solver.parameters, kw, val)

        if 'log_search_progress' in kwargs and hasattr(self.ort_solver, "log_callback") \
                and (sys.stdout != sys.__stdout__):
            # ortools>9.0, for IPython use, force output redirecting
            # see https://github.com/google/or-tools/issues/1903
            # but only if a nonstandard stdout, otherwise duplicate output
            # see https://github.com/CPMpy/cpmpy/issues/84
            self.ort_solver.log_callback = print

        ort_status = self.ort_solver.Solve(self.ort_model, solution_callback=solution_callback)

        return self._after_solve(ort_status)

    def _after_solve(self, ort_status):
        """
            To be called immediately after calling or-tools Solve() or SolveWithSolutionCallBack() or SearchForAllSolutions()
            Translate or-tools status, variable values and objective value to CPMpy corresponding things

            - ort_status, an or-tools 'status' value
        """
        from ortools.sat.python import cp_model as ort

        self.ort_status = ort_status

        # translate exit status
        self.cpm_status = SolverStatus(self.name)
        if self.ort_status == ort.FEASIBLE:
            self.cpm_status.exitstatus = ExitStatus.FEASIBLE
        elif self.ort_status == ort.OPTIMAL:
            self.cpm_status.exitstatus = ExitStatus.OPTIMAL
        elif self.ort_status == ort.INFEASIBLE:
            self.cpm_status.exitstatus = ExitStatus.UNSATISFIABLE
        elif self.ort_status == ort.MODEL_INVALID:
            raise Exception("OR-Tools says: model invalid:", self.ort_model.Validate())
        elif self.ort_status == ort.UNKNOWN:
            # can happen when timeout is reached...
            self.cpm_status.exitstatus = ExitStatus.UNKNOWN
        else:  # another?
            raise NotImplementedError(self.ort_status)  # a new status type was introduced, please report on github

        # translate runtime
        self.cpm_status.runtime = self.ort_solver.WallTime()

        # translate solution values (of original vars only)
        if self.ort_status == ort.FEASIBLE or self.ort_status == ort.OPTIMAL:
            # fill in variables
            for var in self.user_vars:
                var._value = self.ort_solver.Value(self.solver_var(var))

        # translate objective
        self.objective_value_ = None
        if self.ort_model.HasObjective():
            self.objective_value_ = self.ort_solver.ObjectiveValue()

        return self._solve_return(self.cpm_status)

    def solveAll(self, display=None, time_limit=None, solution_limit=None, **kwargs):
        """
            A shorthand to (efficiently) compute all solutions, map them to CPMpy and optionally display the solutions.

            It is just a wrapper around the use of `OrtSolutionPrinter()` in fact.

            Arguments:
                - display: either a list of CPMpy expressions, OR a callback function, called with the variables after value-mapping
                        default/None: nothing displayed
                - solution_limit: stop after this many solutions (default: None)

            Returns: number of solutions found
        """
        # XXX: check that no objective function??
        cb = OrtSolutionPrinter(self, display=display, solution_limit=solution_limit)
        self.solve(enumerate_all_solutions=True, solution_callback=cb, time_limit=time_limit, **kwargs)
        return cb.solution_count()

    def objective_value(self):
        """
            Returns the value of the objective function of the latste solver run on this model

        :return: an integer or 'None' if it is not run, or a satisfaction problem
        """
        return self.objective_value_

    def solution_hint(self, cpm_vars, vals):
        """
        or-tools supports warmstarting the solver with a feasible solution

        More specifically, it will branch that variable on that value first if possible. This is known as 'phase saving' in the SAT literature, but then extended to integer variables.

        The solution hint does NOT need to satisfy all constraints, it should just provide reasonable default values for the variables. It can decrease solving times substantially, especially when solving a similar model repeatedly

        :param cpm_vars: list of CPMpy variables
        :param vals: list of (corresponding) values for the variables
        """
        self.ort_model.ClearHints()  # because add just appends
        for (cpm_var, val) in zip(cpm_vars, vals):
            self.ort_model.AddHint(self.solver_var(cpm_var), val)

    def get_core(self):
        from ortools.sat.python import cp_model as ort
        """
            For use with s.solve(assumptions=[...]). Only meaningful if the solver returned UNSAT. In that case, get_core() returns a small subset of assumption variables that are unsat together.

            CPMpy will return only those variables that are False (in the UNSAT core)

            Note that there is no guarantee that the core is minimal, though this interface does upon up the possibility to add more advanced Minimal Unsatisfiabile Subset algorithms on top. All contributions welcome!

            For pure or-tools example, see http://github.com/google/or-tools/blob/master/ortools/sat/samples/assumptions_sample_sat.py

            Requires or-tools >= 8.2!!!
        """
        assert (self.ort_status == ort.INFEASIBLE), "get_core(): solver must return UNSAT"

        # use our own dict because of VarIndexToVarProto(0) bug in ort 8.2
        assum_idx = self.ort_solver.SufficientAssumptionsForInfeasibility()

        # return [self.assumption_dict[i] for i in assum_idx]
        return [self.ort_model.VarIndexToVarProto(i) for i in assum_idx]

    def _post_constraint(self, cpm_expr, reifiable=False):
        """
            Constraints are expected to be in 'flat normal form' (see flatten_model.py)
            and 'only_bv_implies' (see transformations/reification.py)

            While the normal form is divided in 'base', 'comparison' and 'reified', we
            here regroup it per CPMpy class

            Returns the posted ortools 'Constraint', so that it can be used in reification
            e.g. self._post_constraint(smth, reifiable=True).onlyEnforceIf(self.ort_var(bvar))
            
            - reifiable: ensures only constraints that support reification are returned

            Typically only needed for internal use
        """
        # Base case: Boolean variable
        if isinstance(cpm_expr, _BoolVarImpl):
            return self.ort_model.AddBoolOr([self.solver_var(cpm_expr)])

        # Comparisons: including base (vars), numeric comparison and reify/imply comparison
        elif isinstance(cpm_expr, Comparison):
            lhs, rhs = cpm_expr.args

            if isinstance(lhs, _BoolVarImpl) and cpm_expr.name == '==':
                # base: bvar == bvar|const
                lvar, rvar = map(self.solver_var, (lhs, rhs))
                return self.ort_model.Add(lvar == rvar)

            else:
                # numeric (non-reify) comparison case
                rvar = self.solver_var(rhs)
                # lhs can be numexpr
                if isinstance(lhs, _NumVarImpl):
                    # simplest LHS case, a var
                    newlhs = self.solver_var(lhs)
                else:
                    if isinstance(lhs, Operator) and (lhs.name == 'sum' or lhs.name == 'wsum'):
                        # a BoundedLinearExpression LHS, special case, like in objective
                        newlhs = self.ort_numexpr(lhs)
                    elif cpm_expr.name == '==' and not reifiable:
                        newlhs = None
                        if lhs.name == 'abs':
                            return self.ort_model.AddAbsEquality(rvar, self.solver_var(lhs.args[0]))
                        elif lhs.name == 'mul':
                            return self.ort_model.AddMultiplicationEquality(rvar, self.ort_var_or_list(lhs.args))
                        elif lhs.name == 'mod':
                            # catch tricky-to-find ortools limitation
                            divisor = lhs.args[1]
                            if not is_num(divisor):
                                if divisor.lb <= 0 and divisor.ub >= 0:
                                    raise Exception(
                                        f"Expression '{lhs}': or-tools does not accept a 'modulo' operation where '0' is in the domain of the divisor {divisor}:domain({divisor.lb}, {divisor.ub}). Even if you add a constraint that it can not be '0'. You MUST use a variable that is defined to be higher or lower than '0'.")
                            return self.ort_model.AddModuloEquality(rvar, *self.ort_var_or_list(lhs.args))
                        elif lhs.name == 'pow':
                            # translate to multiplications
                            x = self.solver_var(lhs.args[0])
                            y = lhs.args[1]
                            assert is_num(y), f"Ort: 'pow' only supports constants as power, not {y}"
                            if y == 0:
                                return 1
                            elif y == 1:
                                return self.ort_model.Add(x == rvar)
                            assert (y == 2), "Ort: 'pow' with an exponent larger than 2 has lead to crashes..."
                            # mul([x,x,x,...]) with 'y' elements
                            return self.ort_model.AddMultiplicationEquality(rvar, [x] * y)
                        elif lhs.name == 'div':
                            return self.ort_model.AddDivisionEquality(rvar, *self.ort_var_or_list(lhs.args))
                        elif lhs.name == 'min':
                            return self.ort_model.AddMinEquality(rvar, self.ort_var_or_list(lhs.args))
                        elif lhs.name == 'max':
                            return self.ort_model.AddMaxEquality(rvar, self.ort_var_or_list(lhs.args))
                        elif lhs.name == 'element':
                            # arr[idx]==rvar (arr=arg0,idx=arg1), ort: (idx,arr,target)
                            return self.ort_model.AddElement(self.solver_var(lhs.args[1]),
                                                             self.ort_var_or_list(lhs.args[0]), rvar)
                        else:
                            raise NotImplementedError(
                                "Not a know supported ORTools left-hand-side '{}' {}".format(lhs.name, cpm_expr))
                    else:
                        # other equality than == 
                        # example: x*y > 10 :: x*y == aux, aux > 10
                        # creat the equality (will handle appropriate bounds)
                        (newvar, cons) = get_or_make_var(lhs)
                        _ = self.solver_var(newvar) # Pretty ugly, but gets the job done...
                        for con in cons:
                            # post the flattened constraints, including the 'lhs == newvar' one
                            # if this contains new auxiliary variables we will crash
                            self._post_constraint(con)
                        newlhs = self.solver_var(newvar)

                if newlhs is None:
                    pass  # is already posted directly, eg a '=='
                elif cpm_expr.name == '==':
                    return self.ort_model.Add(newlhs == rvar)
                elif cpm_expr.name == '!=':
                    return self.ort_model.Add(newlhs != rvar)
                elif cpm_expr.name == '<=':
                    return self.ort_model.Add(newlhs <= rvar)
                elif cpm_expr.name == '<':
                    return self.ort_model.Add(newlhs < rvar)
                elif cpm_expr.name == '>=':
                    return self.ort_model.Add(newlhs >= rvar)
                elif cpm_expr.name == '>':
                    return self.ort_model.Add(newlhs > rvar)

        # Operators: base (bool), lhs=numexpr, lhs|rhs=boolexpr (reified ->)
        elif isinstance(cpm_expr, Operator):
            if cpm_expr.name == '->' and \
                    isinstance(cpm_expr.args[0], _BoolVarImpl) and \
                    not isinstance(cpm_expr.args[1], _BoolVarImpl):
                # var -> boolexpr, natively supported by or-tools
                bvar = self.solver_var(cpm_expr.args[0])
                # Special case for 'xor', which is not natively reifiable in ortools
                if isinstance(cpm_expr.args[1], Operator) and cpm_expr.args[1].name == 'xor':
                    if len(cpm_expr.args) == 2:
                        return self._post_constraint((sum(cpm_expr.args[1].args) == 1), reifiable=True).OnlyEnforceIf(bvar)
                    else:
                        raise NotImplementedError("ORT: reified n-ary XOR not yet supported, make an issue on github if you need it")
                return self._post_constraint(cpm_expr.args[1], reifiable=True).OnlyEnforceIf(bvar)

            else:
                # base 'and'/n, 'or'/n, 'xor'/n, '->'/2
                args = [self.solver_var(v) for v in cpm_expr.args]

                if cpm_expr.name == 'and':
                    return self.ort_model.AddBoolAnd(args)
                elif cpm_expr.name == 'or':
                    return self.ort_model.AddBoolOr(args)
                elif cpm_expr.name == 'xor':
                    return self.ort_model.AddBoolXOr(args)
                elif cpm_expr.name == '->':
                    return self.ort_model.AddImplication(args[0], args[1])
                else:
                    raise NotImplementedError(
                        "Not a know supported ORTools Operator '{}' {}".format(cpm_expr.name, cpm_expr))

        # rest: base (Boolean) global constraints
        else:
            args = [self.ort_var_or_list(v) for v in cpm_expr.args]

            if cpm_expr.name == 'alldifferent':
                return self.ort_model.AddAllDifferent(args)
            elif cpm_expr.name == 'table':
                assert (len(args) == 2)  # args = [array, table]
                return self.ort_model.AddAllowedAssignments(args[0], args[1])
            # TODO: NOT YET MAPPED: Automaton, Circuit, Cumulative,
            #    ForbiddenAssignments, Inverse?, NoOverlap, NoOverlap2D,
            #    ReservoirConstraint, ReservoirConstraintWithActive
            else:
                # global constraint not known, try generic decomposition
                dec = cpm_expr.decompose()
                if not dec is None:
                    flatdec = only_bv_implies(flatten_constraint(dec))

                    # collect and create new variables
                    for var in get_variables(flatdec):
                        self.solver_var(var)
                    # post decomposition
                    for con in flatdec:
                        self._post_constraint(con)
                    # XXX how to deal with reification of such a global??
                    # TODO: we would have to catch this at the time of the reification... (outer call)
                    return None  # will throw error if used in reification...
                else:
                    raise NotImplementedError(cpm_expr)  # if you reach this... please report on github

    def solver_var(self, cpm_var):
        """
            Uses 'varmap' to return the corresponding or-tools variable
            (or a constant)

            Typically only needed for internal use
        """
        if is_num(cpm_var):
            return cpm_var

        # special case, negative-bool-view
        # work directly on var inside the view
        if isinstance(cpm_var, NegBoolView):
            return self.solver_var(cpm_var._bv).Not()

        if cpm_var not in self._varmap:
            if isinstance(cpm_var, _BoolVarImpl):
                ort_var = self.ort_model.NewBoolVar(str(cpm_var))
            elif isinstance(cpm_var, _IntVarImpl):
                ort_var = self.ort_model.NewIntVar(cpm_var.lb, cpm_var.ub, str(cpm_var))
            else:
                raise NotImplementedError("Not a know var {}".format(cpm_var))
            self._varmap[cpm_var] = ort_var

        return self._varmap[cpm_var]


    def ort_var_or_list(self, cpm_expr):
        """
            like ort_var() but also works on lists of variables

            Typically only needed for internal use
        """
        if is_any_list(cpm_expr):
            return [self.ort_var_or_list(sub) for sub in cpm_expr]
        return self.solver_var(cpm_expr)

    def ort_numexpr(self, cpm_expr):
        """
            converts CPMpy subexpression into corresponding
            ORTools subexpressions (for in objective function and comparisons)
            Accepted by ORTools:
            - Decision variable: Var
            - Linear: sum([Var])                                   (CPMpy class 'Operator', name 'sum')
                      wsum([Const],[Var])                          (CPMpy class 'Operator', name 'wsum')

            Typically only needed for internal use
        """
        if is_num(cpm_expr):
            return cpm_expr

        # decision variables, check in varmap
        if isinstance(cpm_expr, _NumVarImpl):  # _BoolVarImpl is subclass of _NumVarImpl
            return self.solver_var(cpm_expr)

        # sum or (to be implemented: wsum)
        if isinstance(cpm_expr, Operator):
<<<<<<< HEAD
            args = [self.solver_var(v) for v in cpm_expr.args]
            if cpm_expr.name == 'sum':
                return sum(args)  # OR-Tools supports this
=======
            if cpm_expr.name == 'sum':
                args = [self.ort_var(v) for v in cpm_expr.args]
                return sum(args) # OR-Tools supports this
            elif cpm_expr.name == 'wsum':
                w = cpm_expr.args[0]
                x = [self.ort_var(v) for v in cpm_expr.args[1]]
                return sum(wi*xi for wi,xi in zip(w,x)) # XXX is there more direct way?
>>>>>>> 64be1293

        raise NotImplementedError("Not a know supported ORTools expression {}".format(cpm_expr))


# solvers are optional, so this file should be interpretable
# even if ortools is not installed...
try:
    from ortools.sat.python import cp_model as ort
    import time


    class OrtSolutionCounter(ort.CpSolverSolutionCallback):
        """
        Native or-tools callback for solution counting.

        It is based on ortools' built-in `ObjectiveSolutionPrinter`
        but with output printing being optional

        use with CPM_ortools as follows:
        `cb = OrtSolutionCounter()`
        `s.solve(enumerate_all_solutions=True, solution_callback=cb)`

        then retrieve the solution count with `cb.solution_count()`

        Arguments:
            - verbose whether to print info on every solution found (bool, default: False)
    """
<<<<<<< HEAD

        def __init__(self, verbose=False):
            super().__init__()
            self.__solution_count = 0
            self.__verbose = verbose
            if self.__verbose:
                self.__start_time = time.time()

        def on_solution_callback(self):
            """Called on each new solution."""
            if self.__verbose:
                current_time = time.time()
                obj = self.ObjectiveValue()
                print('Solution %i, time = %0.2f s, objective = %i' %
                      (self.__solution_count, current_time - self.__start_time, obj))
            self.__solution_count += 1

        def solution_count(self):
            """Returns the number of solutions found."""
            return self.__solution_count
=======
    def __init__(self, verbose=False):
        super().__init__()
        self.__solution_count = 0
        self.__verbose = verbose
        if self.__verbose:
            self.__start_time = time.time()

    def on_solution_callback(self):
        """Called on each new solution."""
        if self.__verbose:
            current_time = time.time()
            obj = self.ObjectiveValue()
            print('Solution %i, time = %0.2f s, objective = %i' %
                  (self.__solution_count, current_time - self.__start_time, obj))
        self.__solution_count += 1

    def solution_count(self):
        """Returns the number of solutions found."""
        return self.__solution_count

  class OrtSolutionPrinter(OrtSolutionCounter):
    """
        Native or-tools callback for solution printing.

        Subclasses OrtSolutionCounter, see those docs too

        use with CPM_ortools as follows:
        `cb = OrtSolutionPrinter(s, display=vars)`
        `s.solve(enumerate_all_solutions=True, solution_callback=cb)`

        for multiple variabes (single or NDVarArray), use:
        `cb = OrtSolutionPrinter(s, display=[v, x, z])`

        for a custom print function, use for example:
        ```def myprint():
    print(f"x0={x[0].value()}, x1={x[1].value()}")
cb = OrtSolutionPrinter(s, printer=myprint)```

        optionally retrieve the solution count with `cb.solution_count()`

        Arguments:
            - verbose: whether to print info on every solution found (bool, default: False)
            - display: either a list of CPMpy expressions, OR a callback function, called with the variables after value-mapping
                        default/None: nothing displayed
            - solution_limit: stop after this many solutions (default: None)
    """
    def __init__(self, solver, display=None, solution_limit=None, verbose=False):
        super().__init__(verbose)
        self._solution_limit = solution_limit
        # we only need the cpmpy->solver varmap from the solver
        self._varmap = solver.varmap
        # identify which variables to populate with their values
        self._cpm_vars = []
        self._display = display
        if isinstance(display, (list,Expression)):
            self._cpm_vars = get_variables(display)
        elif callable(display):
            # might use any, so populate all (user) variables with their values
            self._cpm_vars = solver.user_vars

    def on_solution_callback(self):
        """Called on each new solution."""
        super().on_solution_callback()
        if len(self._cpm_vars):
            # populate values before printing
            for cpm_var in self._cpm_vars:
                # it might be an NDVarArray
                if hasattr(cpm_var, "flat"):
                    for cpm_subvar in cpm_var.flat:
                        cpm_subvar._value = self.Value(self._varmap[cpm_subvar])
                else:
                    cpm_var._value = self.Value(self._varmap[cpm_var])

            if isinstance(self._display, Expression):
                print(self._display.value())
            elif isinstance(self._display, list):
                # explicit list of expressions to display
                print([v.value() for v in self._display])
            else: # callable
                self._display()

        # check for count limit
        if self.solution_count() == self._solution_limit:
            self.StopSearch()

>>>>>>> 64be1293
except ImportError:
    pass  # Ok, no ortools installed...<|MERGE_RESOLUTION|>--- conflicted
+++ resolved
@@ -15,7 +15,7 @@
 
         CPM_ortools
 """
-import sys  # for stdout checking
+import sys # for stdout checking
 
 from .solver_interface import SolverInterface, SolverStatus, ExitStatus
 from ..expressions.core import Expression, Comparison, Operator
@@ -23,7 +23,6 @@
 from ..expressions.utils import is_num, is_any_list
 from ..transformations.get_variables import get_variables_model, get_variables
 from ..transformations.flatten_model import flatten_model, flatten_constraint, flatten_objective, get_or_make_var, negated_normal
-from ..transformations.reification import only_bv_implies
 
 class CPM_ortools(SolverInterface):
     """
@@ -48,29 +47,41 @@
         except ImportError as e:
             return False
 
-    def __init__(self, cpm_model=None, solver=None, name="ortools"):
+    def __init__(self, cpm_model=None, solver=None):
         """
         Constructor of the solver object
 
         Requires a CPMpy model as input, and will create the corresponding
         or-tools model and solver object (ort_model and ort_solver)
 
-            - cpm_model: CPMpy Model() object
-            - solver: string
-            - name: string
+            - cpm_model: CPMpy Model() object: ignored in this superclass
+            - solver: string: ignored in this superclass
 
         ort_model and ort_solver can both be modified externally before
         calling solve(), a prime way to use more advanced solver features
         """
         if not self.supported():
-            raise Exception("Install the python 'ortools' package to use this '{}' solver interface".format(name))
+            raise Exception("Install the python 'ortools' package to use this '{}' solver interface".format(self.name))
         from ortools.sat.python import cp_model as ort
 
-        # Initialize solver specific variables
-        self.ort_model = ort.CpModel()
+        super().__init__(cpm_model, solver=solver)
+        self.name = "ortools"
+
+        if cpm_model is None:
+            self.user_vars = []
+            self.ort_model = ort.CpModel()
+            self.varmap = dict() # cppy var -> solver var
+        else:
+            # store original vars and objective (before flattening)
+            self.user_vars = get_variables_model(cpm_model)
+
+            # create model (includes conversion to flat normal form)
+            self.ort_model = self.make_model(cpm_model)
+
+        # create the solver instance
+        # (so its params can still be changed before calling solve)
         self.ort_solver = ort.CpSolver()
 
-        super().__init__(cpm_model, solver=solver, name=name)
 
     def __add__(self, cons):
         """
@@ -85,12 +96,18 @@
         :type cpm_cons list of Expressions
         """
         # store new user vars
-        self.user_vars.update(set(get_variables(cons)))
-
-        flat_cons = only_bv_implies(flatten_constraint(cons))
+        new_user_vars = get_variables(cons)
+        for v in frozenset(new_user_vars)-frozenset(self.user_vars):
+            self.user_vars.append(v)
+
+        flat_cons = flatten_constraint(cons)
+        # add new (auxiliary) variables
+        for var in get_variables(flat_cons):
+            if not var in self.varmap:
+                self.add_to_varmap(var)
         # add constraints
         for cpm_con in flat_cons:
-            self._post_constraint(cpm_con)
+            self.post_constraint(cpm_con)
 
         return self
 
@@ -125,6 +142,22 @@
 
         obj = self.ort_numexpr(flat_obj)
         self.ort_model.Maximize(obj)
+
+
+    def solution_hint(self, cpm_vars, vals):
+        """
+        or-tools supports warmstarting the solver with a feasible solution
+
+        More specifically, it will branch that variable on that value first if possible. This is known as 'phase saving' in the SAT literature, but then extended to integer variables.
+
+        The solution hint does NOT need to satisfy all constraints, it should just provide reasonable default values for the variables. It can decrease solving times substantially, especially when solving a similar model repeatedly
+
+        :param cpm_vars: list of CPMpy variables
+        :param vals: list of (corresponding) values for the variables
+        """
+        self.ort_model.ClearHints() # because add just appends
+        for (cpm_var, val) in zip(cpm_vars, vals):
+            self.ort_model.AddHint(self.ort_var(cpm_var), val)
 
 
     def solve(self, time_limit=None, assumptions=None, solution_callback=None, **kwargs):
@@ -163,12 +196,19 @@
             self.ort_solver.parameters.max_time_in_seconds = float(time_limit)
 
         if assumptions is not None:
-            ort_assum_vars = [self.solver_var(v) for v in assumptions]
-            self.ort_model.ClearAssumptions()  # because add just appends
+            ort_assum_vars = [self.ort_var(v) for v in assumptions]
+            # this is fucked up... the ort_var()'s index does not seem
+            # to match ort_model.VarIndexToVarProto(index)...
+            # yet, SufficientAssum... will return that index, so keep own map
+            #
+            # oh, actually... its a bug that I already reported earlier for
+            # VarIndexToVarProto(0) and that Laurent then fixed...
+            # Until version 8.3 is released, I'm sticking to own dict
+            self.assumption_dict = dict( (ort_var.Index(), cpm_var) for (cpm_var, ort_var) in zip(assumptions, ort_assum_vars) )
+            self.ort_model.ClearAssumptions() # because add just appends
             self.ort_model.AddAssumptions(ort_assum_vars)
             # workaround for a presolve with assumptions bug in ortools
             # https://github.com/google/or-tools/issues/2649
-            # still present in v9.0
             self.ort_solver.parameters.keep_all_feasible_solutions_in_presolve = True
 
         # set additional keyword arguments in sat_parameters.proto
@@ -176,14 +216,22 @@
             setattr(self.ort_solver.parameters, kw, val)
 
         if 'log_search_progress' in kwargs and hasattr(self.ort_solver, "log_callback") \
-                and (sys.stdout != sys.__stdout__):
+           and (sys.stdout != sys.__stdout__):
             # ortools>9.0, for IPython use, force output redirecting
             # see https://github.com/google/or-tools/issues/1903
             # but only if a nonstandard stdout, otherwise duplicate output
             # see https://github.com/CPMpy/cpmpy/issues/84
             self.ort_solver.log_callback = print
 
-        ort_status = self.ort_solver.Solve(self.ort_model, solution_callback=solution_callback)
+        if solution_callback is None:
+            ort_status = self.ort_solver.Solve(self.ort_model)
+        else:
+            try:
+                # from ortools 9.0 onwards
+                ort_status = self.ort_solver.Solve(self.ort_model, solution_callback=solution_callback)
+            except TypeError:
+                # ortools < 9.0
+                ort_status = self.ort_solver.SolveWithSolutionCallback(self.ort_model, solution_callback)
 
         return self._after_solve(ort_status)
 
@@ -211,8 +259,8 @@
         elif self.ort_status == ort.UNKNOWN:
             # can happen when timeout is reached...
             self.cpm_status.exitstatus = ExitStatus.UNKNOWN
-        else:  # another?
-            raise NotImplementedError(self.ort_status)  # a new status type was introduced, please report on github
+        else: # another?
+            raise NotImplementedError(self.ort_status) # a new status type was introduced, please report on github
 
         # translate runtime
         self.cpm_status.runtime = self.ort_solver.WallTime()
@@ -221,7 +269,7 @@
         if self.ort_status == ort.FEASIBLE or self.ort_status == ort.OPTIMAL:
             # fill in variables
             for var in self.user_vars:
-                var._value = self.ort_solver.Value(self.solver_var(var))
+                var._value = self.ort_solver.Value(self.varmap[var])
 
         # translate objective
         self.objective_value_ = None
@@ -256,20 +304,6 @@
         """
         return self.objective_value_
 
-    def solution_hint(self, cpm_vars, vals):
-        """
-        or-tools supports warmstarting the solver with a feasible solution
-
-        More specifically, it will branch that variable on that value first if possible. This is known as 'phase saving' in the SAT literature, but then extended to integer variables.
-
-        The solution hint does NOT need to satisfy all constraints, it should just provide reasonable default values for the variables. It can decrease solving times substantially, especially when solving a similar model repeatedly
-
-        :param cpm_vars: list of CPMpy variables
-        :param vals: list of (corresponding) values for the variables
-        """
-        self.ort_model.ClearHints()  # because add just appends
-        for (cpm_var, val) in zip(cpm_vars, vals):
-            self.ort_model.AddHint(self.solver_var(cpm_var), val)
 
     def get_core(self):
         from ortools.sat.python import cp_model as ort
@@ -284,24 +318,74 @@
 
             Requires or-tools >= 8.2!!!
         """
+        assert (self.assumption_dict is not None), "get_core(): requires a list of assumption variables, e.g. s.solve(assumptions=[...])"
         assert (self.ort_status == ort.INFEASIBLE), "get_core(): solver must return UNSAT"
 
         # use our own dict because of VarIndexToVarProto(0) bug in ort 8.2
         assum_idx = self.ort_solver.SufficientAssumptionsForInfeasibility()
 
-        # return [self.assumption_dict[i] for i in assum_idx]
-        return [self.ort_model.VarIndexToVarProto(i) for i in assum_idx]
-
-    def _post_constraint(self, cpm_expr, reifiable=False):
+        return [self.assumption_dict[i] for i in assum_idx]
+
+    def make_model(self, cpm_model):
+        """
+            Makes the ortools.sat.python.cp_model formulation out of 
+            a CPMpy model (will do flattening and other transformations)
+
+            Typically only needed for internal use
+        """
+        from ortools.sat.python import cp_model as ort
+
+        # Constraint programming engine
+        self.ort_model = ort.CpModel()
+
+        # Transform into flattened model
+        flat_model = flatten_model(cpm_model)
+
+        # Create corresponding solver variables
+        self.varmap = dict() # cppy var -> solver var
+        for var in get_variables_model(flat_model):
+            self.add_to_varmap(var)
+
+        # Post the (flat) constraint expressions to the solver
+        for con in flat_model.constraints:
+            self.post_constraint(con)
+
+        # Post the objective
+        if flat_model.objective is None:
+            pass # no objective, satisfaction problem
+        else:
+            obj = self.ort_numexpr(flat_model.objective)
+            if flat_model.objective_max:
+                self.ort_model.Maximize(obj)
+            else:
+                self.ort_model.Minimize(obj)
+
+        return self.ort_model
+
+
+    def add_to_varmap(self, cpm_var):
+        """
+        Add the CPMpy variable to the 'varmap' mapping,
+        which maps CPMpy variables to or-tools variables
+
+        Typically only needed for internal use
+        """
+        if isinstance(cpm_var, _BoolVarImpl):
+            revar = self.ort_model.NewBoolVar(str(cpm_var))
+        elif isinstance(cpm_var, _IntVarImpl):
+            revar = self.ort_model.NewIntVar(cpm_var.lb, cpm_var.ub, str(cpm_var))
+        self.varmap[cpm_var] = revar
+
+
+    def post_constraint(self, cpm_expr, reifiable=False):
         """
             Constraints are expected to be in 'flat normal form' (see flatten_model.py)
-            and 'only_bv_implies' (see transformations/reification.py)
 
             While the normal form is divided in 'base', 'comparison' and 'reified', we
             here regroup it per CPMpy class
 
             Returns the posted ortools 'Constraint', so that it can be used in reification
-            e.g. self._post_constraint(smth, reifiable=True).onlyEnforceIf(self.ort_var(bvar))
+            e.g. self.post_constraint(smth, reifiable=True).onlyEnforceIf(self.ort_var(bvar))
             
             - reifiable: ensures only constraints that support reification are returned
 
@@ -309,32 +393,41 @@
         """
         # Base case: Boolean variable
         if isinstance(cpm_expr, _BoolVarImpl):
-            return self.ort_model.AddBoolOr([self.solver_var(cpm_expr)])
-
+            return self.ort_model.AddBoolOr( [self.ort_var(cpm_expr)] )
+        
         # Comparisons: including base (vars), numeric comparison and reify/imply comparison
         elif isinstance(cpm_expr, Comparison):
-            lhs, rhs = cpm_expr.args
+            lhs,rhs = cpm_expr.args
 
             if isinstance(lhs, _BoolVarImpl) and cpm_expr.name == '==':
                 # base: bvar == bvar|const
-                lvar, rvar = map(self.solver_var, (lhs, rhs))
+                lvar,rvar = map(self.ort_var, (lhs,rhs))
                 return self.ort_model.Add(lvar == rvar)
+
+            elif lhs.is_bool() and cpm_expr.name == '==':
+                assert (not reifiable), "can not reify a reification"
+                # reified case: boolexpr == var, split into two implications
+                lexpr = cpm_expr.args[0]
+                rvar = cpm_expr.args[1]
+                # split in boolexpr -> var and var -> boolexpr
+                self.post_constraint(lexpr.implies(rvar))
+                self.post_constraint(rvar.implies(lexpr))
 
             else:
                 # numeric (non-reify) comparison case
-                rvar = self.solver_var(rhs)
+                rvar = self.ort_var(rhs)
                 # lhs can be numexpr
                 if isinstance(lhs, _NumVarImpl):
                     # simplest LHS case, a var
-                    newlhs = self.solver_var(lhs)
+                    newlhs = self.ort_var(lhs)
                 else:
                     if isinstance(lhs, Operator) and (lhs.name == 'sum' or lhs.name == 'wsum'):
                         # a BoundedLinearExpression LHS, special case, like in objective
-                        newlhs = self.ort_numexpr(lhs)
+                        newlhs = self.ort_numexpr(lhs) 
                     elif cpm_expr.name == '==' and not reifiable:
                         newlhs = None
                         if lhs.name == 'abs':
-                            return self.ort_model.AddAbsEquality(rvar, self.solver_var(lhs.args[0]))
+                            return self.ort_model.AddAbsEquality(rvar, self.ort_var(lhs.args[0]))
                         elif lhs.name == 'mul':
                             return self.ort_model.AddMultiplicationEquality(rvar, self.ort_var_or_list(lhs.args))
                         elif lhs.name == 'mod':
@@ -342,12 +435,11 @@
                             divisor = lhs.args[1]
                             if not is_num(divisor):
                                 if divisor.lb <= 0 and divisor.ub >= 0:
-                                    raise Exception(
-                                        f"Expression '{lhs}': or-tools does not accept a 'modulo' operation where '0' is in the domain of the divisor {divisor}:domain({divisor.lb}, {divisor.ub}). Even if you add a constraint that it can not be '0'. You MUST use a variable that is defined to be higher or lower than '0'.")
+                                    raise Exception(f"Expression '{lhs}': or-tools does not accept a 'modulo' operation where '0' is in the domain of the divisor {divisor}:domain({divisor.lb}, {divisor.ub}). Even if you add a constraint that it can not be '0'. You MUST use a variable that is defined to be higher or lower than '0'.")
                             return self.ort_model.AddModuloEquality(rvar, *self.ort_var_or_list(lhs.args))
                         elif lhs.name == 'pow':
                             # translate to multiplications
-                            x = self.solver_var(lhs.args[0])
+                            x = self.ort_var(lhs.args[0])
                             y = lhs.args[1]
                             assert is_num(y), f"Ort: 'pow' only supports constants as power, not {y}"
                             if y == 0:
@@ -356,7 +448,7 @@
                                 return self.ort_model.Add(x == rvar)
                             assert (y == 2), "Ort: 'pow' with an exponent larger than 2 has lead to crashes..."
                             # mul([x,x,x,...]) with 'y' elements
-                            return self.ort_model.AddMultiplicationEquality(rvar, [x] * y)
+                            return self.ort_model.AddMultiplicationEquality(rvar, [x]*y)
                         elif lhs.name == 'div':
                             return self.ort_model.AddDivisionEquality(rvar, *self.ort_var_or_list(lhs.args))
                         elif lhs.name == 'min':
@@ -365,56 +457,58 @@
                             return self.ort_model.AddMaxEquality(rvar, self.ort_var_or_list(lhs.args))
                         elif lhs.name == 'element':
                             # arr[idx]==rvar (arr=arg0,idx=arg1), ort: (idx,arr,target)
-                            return self.ort_model.AddElement(self.solver_var(lhs.args[1]),
-                                                             self.ort_var_or_list(lhs.args[0]), rvar)
+                            return self.ort_model.AddElement(self.ort_var(lhs.args[1]), self.ort_var_or_list(lhs.args[0]), rvar)
                         else:
-                            raise NotImplementedError(
-                                "Not a know supported ORTools left-hand-side '{}' {}".format(lhs.name, cpm_expr))
+                            raise NotImplementedError("Not a know supported ORTools left-hand-side '{}' {}".format(lhs.name, cpm_expr))
                     else:
                         # other equality than == 
                         # example: x*y > 10 :: x*y == aux, aux > 10
                         # creat the equality (will handle appropriate bounds)
                         (newvar, cons) = get_or_make_var(lhs)
-                        _ = self.solver_var(newvar) # Pretty ugly, but gets the job done...
+                        self.add_to_varmap(newvar)
                         for con in cons:
                             # post the flattened constraints, including the 'lhs == newvar' one
                             # if this contains new auxiliary variables we will crash
-                            self._post_constraint(con)
-                        newlhs = self.solver_var(newvar)
+                            self.post_constraint(con)
+                        newlhs = self.ort_var(newvar)
 
                 if newlhs is None:
-                    pass  # is already posted directly, eg a '=='
+                    pass # is already posted directly, eg a '=='
                 elif cpm_expr.name == '==':
-                    return self.ort_model.Add(newlhs == rvar)
+                    return self.ort_model.Add( newlhs == rvar)
                 elif cpm_expr.name == '!=':
-                    return self.ort_model.Add(newlhs != rvar)
+                    return self.ort_model.Add( newlhs != rvar )
                 elif cpm_expr.name == '<=':
-                    return self.ort_model.Add(newlhs <= rvar)
+                    return self.ort_model.Add( newlhs <= rvar )
                 elif cpm_expr.name == '<':
-                    return self.ort_model.Add(newlhs < rvar)
+                    return self.ort_model.Add( newlhs < rvar )
                 elif cpm_expr.name == '>=':
-                    return self.ort_model.Add(newlhs >= rvar)
+                    return self.ort_model.Add( newlhs >= rvar )
                 elif cpm_expr.name == '>':
-                    return self.ort_model.Add(newlhs > rvar)
+                    return self.ort_model.Add( newlhs > rvar )
 
         # Operators: base (bool), lhs=numexpr, lhs|rhs=boolexpr (reified ->)
         elif isinstance(cpm_expr, Operator):
             if cpm_expr.name == '->' and \
-                    isinstance(cpm_expr.args[0], _BoolVarImpl) and \
-                    not isinstance(cpm_expr.args[1], _BoolVarImpl):
-                # var -> boolexpr, natively supported by or-tools
-                bvar = self.solver_var(cpm_expr.args[0])
-                # Special case for 'xor', which is not natively reifiable in ortools
-                if isinstance(cpm_expr.args[1], Operator) and cpm_expr.args[1].name == 'xor':
-                    if len(cpm_expr.args) == 2:
-                        return self._post_constraint((sum(cpm_expr.args[1].args) == 1), reifiable=True).OnlyEnforceIf(bvar)
-                    else:
-                        raise NotImplementedError("ORT: reified n-ary XOR not yet supported, make an issue on github if you need it")
-                return self._post_constraint(cpm_expr.args[1], reifiable=True).OnlyEnforceIf(bvar)
+             (not isinstance(cpm_expr.args[0], _BoolVarImpl) or \
+              not isinstance(cpm_expr.args[1], _BoolVarImpl)):
+                # reified case: var -> boolexpr, boolexpr -> var
+                if isinstance(cpm_expr.args[0], _BoolVarImpl):
+                    # var -> boolexpr, natively supported by or-tools
+                    bvar = self.ort_var(cpm_expr.args[0])
+                    # Special case for 'xor', which is not reifiable in ortools
+                    if isinstance(cpm_expr.args[1], Operator) and cpm_expr.args[1].name == 'xor':
+                        return self.post_constraint((sum(cpm_expr.args[1].args) == 1), reifiable=True).OnlyEnforceIf(bvar)
+                    return self.post_constraint(cpm_expr.args[1], reifiable=True).OnlyEnforceIf(bvar)
+                else:
+                    # boolexpr -> var, have to convert to ~var -> ~boolexpr
+                    negbvar = self.ort_var(cpm_expr.args[1]).Not()
+                    negleft = negated_normal(cpm_expr.args[0])
+                    return self.post_constraint(negleft, reifiable=True).OnlyEnforceIf(negbvar)
 
             else:
                 # base 'and'/n, 'or'/n, 'xor'/n, '->'/2
-                args = [self.solver_var(v) for v in cpm_expr.args]
+                args = [self.ort_var(v) for v in cpm_expr.args]
 
                 if cpm_expr.name == 'and':
                     return self.ort_model.AddBoolAnd(args)
@@ -423,19 +517,18 @@
                 elif cpm_expr.name == 'xor':
                     return self.ort_model.AddBoolXOr(args)
                 elif cpm_expr.name == '->':
-                    return self.ort_model.AddImplication(args[0], args[1])
+                    return self.ort_model.AddImplication(args[0],args[1])
                 else:
-                    raise NotImplementedError(
-                        "Not a know supported ORTools Operator '{}' {}".format(cpm_expr.name, cpm_expr))
+                    raise NotImplementedError("Not a know supported ORTools Operator '{}' {}".format(cpm_expr.name, cpm_expr))
 
         # rest: base (Boolean) global constraints
         else:
             args = [self.ort_var_or_list(v) for v in cpm_expr.args]
 
             if cpm_expr.name == 'alldifferent':
-                return self.ort_model.AddAllDifferent(args)
+                return self.ort_model.AddAllDifferent(args) 
             elif cpm_expr.name == 'table':
-                assert (len(args) == 2)  # args = [array, table]
+                assert(len(args) == 2) # args = [array, table]
                 return self.ort_model.AddAllowedAssignments(args[0], args[1])
             # TODO: NOT YET MAPPED: Automaton, Circuit, Cumulative,
             #    ForbiddenAssignments, Inverse?, NoOverlap, NoOverlap2D,
@@ -444,21 +537,22 @@
                 # global constraint not known, try generic decomposition
                 dec = cpm_expr.decompose()
                 if not dec is None:
-                    flatdec = only_bv_implies(flatten_constraint(dec))
+                    flatdec = flatten_constraint(dec)
 
                     # collect and create new variables
                     for var in get_variables(flatdec):
-                        self.solver_var(var)
+                        if not var in self.varmap:
+                            self.add_to_varmap(var)
                     # post decomposition
                     for con in flatdec:
-                        self._post_constraint(con)
+                        self.post_constraint(con)
                     # XXX how to deal with reification of such a global??
                     # TODO: we would have to catch this at the time of the reification... (outer call)
-                    return None  # will throw error if used in reification...
+                    return None # will throw error if used in reification...
                 else:
-                    raise NotImplementedError(cpm_expr)  # if you reach this... please report on github
-
-    def solver_var(self, cpm_var):
+                    raise NotImplementedError(cpm_expr) # if you reach this... please report on github
+
+    def ort_var(self, cpm_var):
         """
             Uses 'varmap' to return the corresponding or-tools variable
             (or a constant)
@@ -468,22 +562,13 @@
         if is_num(cpm_var):
             return cpm_var
 
-        # special case, negative-bool-view
-        # work directly on var inside the view
+        # decision variables, check in varmap
         if isinstance(cpm_var, NegBoolView):
-            return self.solver_var(cpm_var._bv).Not()
-
-        if cpm_var not in self._varmap:
-            if isinstance(cpm_var, _BoolVarImpl):
-                ort_var = self.ort_model.NewBoolVar(str(cpm_var))
-            elif isinstance(cpm_var, _IntVarImpl):
-                ort_var = self.ort_model.NewIntVar(cpm_var.lb, cpm_var.ub, str(cpm_var))
-            else:
-                raise NotImplementedError("Not a know var {}".format(cpm_var))
-            self._varmap[cpm_var] = ort_var
-
-        return self._varmap[cpm_var]
-
+            return self.varmap[cpm_var._bv].Not()
+        elif isinstance(cpm_var, _NumVarImpl): # _BoolVarImpl is subclass of _NumVarImpl
+            return self.varmap[cpm_var]
+
+        raise NotImplementedError("Not a know var {}".format(cpm_var))
 
     def ort_var_or_list(self, cpm_expr):
         """
@@ -493,7 +578,8 @@
         """
         if is_any_list(cpm_expr):
             return [self.ort_var_or_list(sub) for sub in cpm_expr]
-        return self.solver_var(cpm_expr)
+        return self.ort_var(cpm_expr)
+
 
     def ort_numexpr(self, cpm_expr):
         """
@@ -510,16 +596,11 @@
             return cpm_expr
 
         # decision variables, check in varmap
-        if isinstance(cpm_expr, _NumVarImpl):  # _BoolVarImpl is subclass of _NumVarImpl
-            return self.solver_var(cpm_expr)
+        if isinstance(cpm_expr, _NumVarImpl): # _BoolVarImpl is subclass of _NumVarImpl
+            return self.ort_var(cpm_expr)
 
         # sum or (to be implemented: wsum)
         if isinstance(cpm_expr, Operator):
-<<<<<<< HEAD
-            args = [self.solver_var(v) for v in cpm_expr.args]
-            if cpm_expr.name == 'sum':
-                return sum(args)  # OR-Tools supports this
-=======
             if cpm_expr.name == 'sum':
                 args = [self.ort_var(v) for v in cpm_expr.args]
                 return sum(args) # OR-Tools supports this
@@ -527,20 +608,16 @@
                 w = cpm_expr.args[0]
                 x = [self.ort_var(v) for v in cpm_expr.args[1]]
                 return sum(wi*xi for wi,xi in zip(w,x)) # XXX is there more direct way?
->>>>>>> 64be1293
 
         raise NotImplementedError("Not a know supported ORTools expression {}".format(cpm_expr))
-
 
 # solvers are optional, so this file should be interpretable
 # even if ortools is not installed...
 try:
-    from ortools.sat.python import cp_model as ort
-    import time
-
-
-    class OrtSolutionCounter(ort.CpSolverSolutionCallback):
-        """
+  from ortools.sat.python import cp_model as ort
+  import time
+  class OrtSolutionCounter(ort.CpSolverSolutionCallback):
+    """
         Native or-tools callback for solution counting.
 
         It is based on ortools' built-in `ObjectiveSolutionPrinter`
@@ -555,28 +632,6 @@
         Arguments:
             - verbose whether to print info on every solution found (bool, default: False)
     """
-<<<<<<< HEAD
-
-        def __init__(self, verbose=False):
-            super().__init__()
-            self.__solution_count = 0
-            self.__verbose = verbose
-            if self.__verbose:
-                self.__start_time = time.time()
-
-        def on_solution_callback(self):
-            """Called on each new solution."""
-            if self.__verbose:
-                current_time = time.time()
-                obj = self.ObjectiveValue()
-                print('Solution %i, time = %0.2f s, objective = %i' %
-                      (self.__solution_count, current_time - self.__start_time, obj))
-            self.__solution_count += 1
-
-        def solution_count(self):
-            """Returns the number of solutions found."""
-            return self.__solution_count
-=======
     def __init__(self, verbose=False):
         super().__init__()
         self.__solution_count = 0
@@ -662,6 +717,5 @@
         if self.solution_count() == self._solution_limit:
             self.StopSearch()
 
->>>>>>> 64be1293
 except ImportError:
-    pass  # Ok, no ortools installed...+    pass # Ok, no ortools installed...