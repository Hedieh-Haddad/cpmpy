#!/usr/bin/env python
#-*- coding:utf-8 -*-
##
## ortools.py
##
"""
    Interface to ortools' CP-SAT Python API

    Google OR-Tools is open source software for combinatorial optimization, which seeks
    to find the best solution to a problem out of a very large set of possible solutions.
    The OR-Tools CP-SAT solver is an award-winning constraint programming solver
    that uses SAT (satisfiability) methods and lazy-clause generation.

    Documentation of the solver's own Python API:
    https://google.github.io/or-tools/python/ortools/sat/python/cp_model.html

    ===============
    List of classes
    ===============

    .. autosummary::
        :nosignatures:

        CPM_ortools
"""
import copy
import sys  # for stdout checking
import numpy as np

from .solver_interface import SolverInterface, SolverStatus, ExitStatus
from ..exceptions import NotSupportedError
from ..expressions.core import Expression, Comparison, Operator
<<<<<<< HEAD
from ..expressions.globalconstraints import DirectConstraint
from ..expressions.variables import _NumVarImpl, _IntVarImpl, _BoolVarImpl, NegBoolView, _DirectVarImpl
=======
from ..expressions.variables import _NumVarImpl, _IntVarImpl, _BoolVarImpl, NegBoolView, boolvar
>>>>>>> 2ad4fcc0
from ..expressions.utils import is_num, is_any_list, eval_comparison
from ..transformations.get_variables import get_variables
from ..transformations.flatten_model import flatten_constraint, flatten_objective
from ..transformations.reification import only_bv_implies, reify_rewrite
from ..transformations.comparison import only_numexpr_equality

class CPM_ortools(SolverInterface):
    """
    Interface to the python 'ortools' CP-SAT API

    Requires that the 'ortools' python package is installed:
    $ pip install ortools

    See detailed installation instructions at:
    https://developers.google.com/optimization/install
    and if you are on Apple M1: https://cpmpy.readthedocs.io/en/latest/installation_M1.html

    Creates the following attributes (see parent constructor for more):
    ort_model: the ortools.sat.python.cp_model.CpModel() created by _model()
    ort_solver: the ortools cp_model.CpSolver() instance used in solve()
    """

    @staticmethod
    def supported():
        # try to import the package
        try:
            import ortools
            return True
        except ImportError:
            return False


    def __init__(self, cpm_model=None, subsolver=None):
        """
        Constructor of the native solver object

        Requires a CPMpy model as input, and will create the corresponding
        or-tools model and solver object (ort_model and ort_solver)

        ort_model and ort_solver can both be modified externally before
        calling solve(), a prime way to use more advanced solver features

        Arguments:
        - cpm_model: Model(), a CPMpy Model() (optional)
        - subsolver: None
        """
        if not self.supported():
            raise Exception("Install the python 'ortools' package to use this solver interface")

        from ortools.sat.python import cp_model as ort

        assert(subsolver is None)

        # initialise the native solver objects
        self.ort_model = ort.CpModel()
        self.ort_solver = ort.CpSolver()

        # for solving with assumption variables,
        # need to store mapping from ORTools Index to CPMpy variable
        self.assumption_dict = None

        # initialise everything else and post the constraints/objective
        super().__init__(name="ortools", cpm_model=cpm_model)


    def solve(self, time_limit=None, assumptions=None, solution_callback=None, **kwargs):
        """
            Call the CP-SAT solver

            Arguments:
            - time_limit:  maximum solve time in seconds (float, optional)
            - assumptions: list of CPMpy Boolean variables (or their negation) that are assumed to be true.
                           For repeated solving, and/or for use with s.get_core(): if the model is UNSAT,
                           get_core() returns a small subset of assumption variables that are unsat together.
                           Note: the or-tools interface is stateless, so you can incrementally call solve() with assumptions, but or-tools will always start from scratch...
            - solution_callback: an `ort.CpSolverSolutionCallback` object. CPMpy includes its own, namely `OrtSolutionCounter`. If you want to count all solutions, don't forget to also add the keyword argument 'enumerate_all_solutions=True'.

            Additional keyword arguments:
            The ortools solver parameters are defined in its 'sat_parameters.proto' description:
            https://github.com/google/or-tools/blob/stable/ortools/sat/sat_parameters.proto

            You can use any of these parameters as keyword argument to `solve()` and they will
            be forwarded to the solver. Examples include:
                - num_search_workers=8          number of parallel workers (default: 1)
                - log_search_progress=True      to log the search process to stdout (default: False)
                - cp_model_presolve=False       to disable presolve (default: True, almost always beneficial)
                - cp_model_probing_level=0      to disable probing (default: 2, also valid: 1, maybe 3, etc...)
                - linearization_level=0         to disable linearisation (default: 1, can also set to 2)
                - optimize_with_core=True       to do max-sat like lowerbound optimisation (default: False)
                - use_branching_in_lp=True      to generate more info in lp propagator (default: False)
                - polish_lp_solution=True       to spend time in lp propagator searching integer values (default: False)
                - symmetry_level=1              only do symmetry breaking in presolve (default: 2, also possible: 0)

            example:
            o.solve(num_search_workers=8, log_search_progress=True)

        """
        from ortools.sat.python import cp_model as ort

        # set time limit?
        if time_limit is not None:
            self.ort_solver.parameters.max_time_in_seconds = float(time_limit)

        if assumptions is not None:
            ort_assum_vars = self.solver_vars(assumptions)
            # dict mapping ortools vars to CPMpy vars
            self.assumption_dict = {ort_var.Index(): cpm_var for (cpm_var, ort_var) in zip(assumptions, ort_assum_vars)}
            self.ort_model.ClearAssumptions()  # because add just appends
            self.ort_model.AddAssumptions(ort_assum_vars)
            # workaround for a presolve with assumptions bug in ortools
            # https://github.com/google/or-tools/issues/2649
            # still present in v9.0
            self.ort_solver.parameters.keep_all_feasible_solutions_in_presolve = True

        # set additional keyword arguments in sat_parameters.proto
        for (kw, val) in kwargs.items():
            setattr(self.ort_solver.parameters, kw, val)

        if 'log_search_progress' in kwargs and hasattr(self.ort_solver, "log_callback") \
                and (sys.stdout != sys.__stdout__):
            # ortools>9.0, for IPython use, force output redirecting
            # see https://github.com/google/or-tools/issues/1903
            # but only if a nonstandard stdout, otherwise duplicate output
            # see https://github.com/CPMpy/cpmpy/issues/84
            self.ort_solver.log_callback = print

        # call the solver, with parameters
        self.ort_status = self.ort_solver.Solve(self.ort_model, solution_callback=solution_callback)

        # new status, translate runtime
        self.cpm_status = SolverStatus(self.name)
        self.cpm_status.runtime = self.ort_solver.WallTime()

        # translate exit status
        if self.ort_status == ort.FEASIBLE:
            self.cpm_status.exitstatus = ExitStatus.FEASIBLE
        elif self.ort_status == ort.OPTIMAL:
            self.cpm_status.exitstatus = ExitStatus.OPTIMAL
        elif self.ort_status == ort.INFEASIBLE:
            self.cpm_status.exitstatus = ExitStatus.UNSATISFIABLE
        elif self.ort_status == ort.MODEL_INVALID:
            raise Exception("OR-Tools says: model invalid:", self.ort_model.Validate())
        elif self.ort_status == ort.UNKNOWN:
            # can happen when timeout is reached...
            self.cpm_status.exitstatus = ExitStatus.UNKNOWN
        else:  # another?
            raise NotImplementedError(self.ort_status)  # a new status type was introduced, please report on github

        # True/False depending on self.cpm_status
        has_sol = self._solve_return(self.cpm_status)

        # translate solution values (of user specified variables only)
        self.objective_value_ = None
        if has_sol:
            # fill in variable values
            for cpm_var in self.user_vars:
                cpm_var._value = self.ort_solver.Value(self.solver_var(cpm_var))
                if isinstance(cpm_var, _BoolVarImpl):
                    cpm_var._value = bool(cpm_var._value) # ort value is always an int

            # translate objective
            if self.has_objective():
                self.objective_value_ = self.ort_solver.ObjectiveValue()

        return has_sol

    def solveAll(self, display=None, time_limit=None, solution_limit=None, call_from_model=False, **kwargs):
        """
            A shorthand to (efficiently) compute all solutions, map them to CPMpy and optionally display the solutions.

            It is just a wrapper around the use of `OrtSolutionPrinter()` in fact.

            Arguments:
                - display: either a list of CPMpy expressions, OR a callback function, called with the variables after value-mapping
                        default/None: nothing displayed
                - solution_limit: stop after this many solutions (default: None)
                - call_from_model: whether the method is called from a CPMpy Model instance or not

            Returns: number of solutions found
        """
        if self.has_objective():
            raise NotSupportedError("OR-tools does not support finding all optimal solutions.")

        cb = OrtSolutionPrinter(self, display=display, solution_limit=solution_limit)
        self.solve(enumerate_all_solutions=True, solution_callback=cb, time_limit=time_limit, **kwargs)
        return cb.solution_count()


    def solver_var(self, cpm_var):
        """
            Creates solver variable for cpmpy variable
            or returns from cache if previously created
        """
        if is_num(cpm_var):  # shortcut, eases posting constraints
            return cpm_var

        # special case, negative-bool-view
        # work directly on var inside the view
        if isinstance(cpm_var, NegBoolView):
            return self.solver_var(cpm_var._bv).Not()

        # create if it does not exist
        if cpm_var not in self._varmap:
            if isinstance(cpm_var, _DirectVarImpl):
                revar = cpm_var.callSolver(self, self.ort_model)
            elif isinstance(cpm_var, _BoolVarImpl):
                revar = self.ort_model.NewBoolVar(str(cpm_var))
            elif isinstance(cpm_var, _IntVarImpl):
                revar = self.ort_model.NewIntVar(cpm_var.lb, cpm_var.ub, str(cpm_var))
            else:
<<<<<<< HEAD
                print(cpm_var, type(cpm_var))
                raise NotImplementedError("Not a know var {}".format(cpm_var))
=======
                raise NotImplementedError("Not a known var {}".format(cpm_var))
>>>>>>> 2ad4fcc0
            self._varmap[cpm_var] = revar

        return self._varmap[cpm_var]


    def objective(self, expr, minimize):
        """
            Post the given expression to the solver as objective to minimize/maximize

            - expr: Expression, the CPMpy expression that represents the objective function
            - minimize: Bool, whether it is a minimization problem (True) or maximization problem (False)

            'objective()' can be called multiple times, only the last one is stored

            (technical side note: any constraints created during conversion of the objective
            are premanently posted to the solver)
        """
        # make objective function non-nested
        (flat_obj, flat_cons) = flatten_objective(expr)
        self += flat_cons  # add potentially created constraints
        get_variables(flat_obj, collect=self.user_vars)  # add objvars to vars

        # make objective function or variable and post
        obj = self._make_numexpr(flat_obj)
        if minimize:
            self.ort_model.Minimize(obj)
        else:
            self.ort_model.Maximize(obj)

    def has_objective(self):
        return self.ort_model.HasObjective()

    def _make_numexpr(self, cpm_expr):
        """
            Turns a numeric CPMpy 'flat' expression into a solver-specific
            numeric expression

            Used especially to post an expression as objective function

            Accepted by ORTools:
            - Decision variable: Var
            - Linear: sum([Var])                                   (CPMpy class 'Operator', name 'sum')
                      wsum([Const],[Var])                          (CPMpy class 'Operator', name 'wsum')
        """
        if is_num(cpm_expr):
            return cpm_expr

        # decision variables, check in varmap
        if isinstance(cpm_expr, _NumVarImpl):  # _BoolVarImpl is subclass of _NumVarImpl
            return self.solver_var(cpm_expr)

        # sum or weighted sum
        if isinstance(cpm_expr, Operator):
            if cpm_expr.name == 'sum':
                return sum(self.solver_vars(cpm_expr.args))  # OR-Tools supports this
            elif cpm_expr.name == "sub":
                a,b = self.solver_vars(cpm_expr.args)
                return a - b
            elif cpm_expr.name == 'wsum':
                w = cpm_expr.args[0]
                x = self.solver_vars(cpm_expr.args[1])
                return sum(wi*xi for wi,xi in zip(w,x))  # XXX is there a more direct way?

        raise NotImplementedError("ORTools: Not a known supported numexpr {}".format(cpm_expr))


    # `__add__()` from the superclass first calls `transform()` then `_post_constraint()`, just implement the latter
    def transform(self, cpm_expr):
        """
            Transform arbitrary CPMpy expressions to constraints the solver supports

            Implemented through chaining multiple solver-independent **transformation functions** from
            the `cpmpy/transformations/` directory.

            See the 'Adding a new solver' docs on readthedocs for more information.

        :param cpm_expr: CPMpy expression, or list thereof
        :type cpm_expr: Expression or list of Expression

        :return: list of Expression
        """
        cpm_cons = flatten_constraint(cpm_expr)  # flat normal form
        cpm_cons = reify_rewrite(cpm_cons, supported=frozenset(['sum', 'wsum']))  # constraints that support reification
        cpm_cons = only_numexpr_equality(cpm_cons, supported=frozenset(["sum", "wsum", "sub"]))  # supports >, <, !=
        cpm_cons = only_bv_implies(cpm_cons) # everything that can create
                                             # reified expr must go before this
        return cpm_cons

    def _post_constraint(self, cpm_expr, reifiable=False):
        """
            Post a supported CPMpy constraint directly to the underlying solver's API

            What 'supported' means depends on the solver capabilities, and in effect on what transformations
            are applied in `transform()`.

            Returns the posted ortools 'Constraint', so that it can be used in reification
            e.g. self._post_constraint(smth, reifiable=True).onlyEnforceIf(self.solver_var(bvar))

        :param cpm_expr: CPMpy expression
        :type cpm_expr: Expression

        :param reifiable: if True, will throw an error if cpm_expr can not be reified by ortools (for safety)
        """
        # Base case: Boolean variable
        if isinstance(cpm_expr, _BoolVarImpl):
            return self.ort_model.AddBoolOr([self.solver_var(cpm_expr)])

        elif isinstance(cpm_expr, _DirectVarImpl):
            # another base case; some variables are also constraints so it should be possible to add them,
            # even if not used in a traditional constraint
            return self.solver_var(cpm_expr)

        # Operators: base (bool), lhs=numexpr, lhs|rhs=boolexpr (reified ->)
        elif isinstance(cpm_expr, Operator):
            # 'and'/n, 'or'/n, '->'/2
            if cpm_expr.name == 'and':
                return self.ort_model.AddBoolAnd(self.solver_vars(cpm_expr.args))
            elif cpm_expr.name == 'or':
                return self.ort_model.AddBoolOr(self.solver_vars(cpm_expr.args))
            elif cpm_expr.name == '->':
                assert(isinstance(cpm_expr.args[0], _BoolVarImpl))  # lhs must be boolvar
                lhs = self.solver_var(cpm_expr.args[0])
                if isinstance(cpm_expr.args[1], _BoolVarImpl):
                    # bv -> bv
                    return self.ort_model.AddImplication(lhs, self.solver_var(cpm_expr.args[1]))
                else:
                    # bv -> boolexpr
                    # the `reify_rewrite()` transformation ensures that only
                    # the natively reifiable 'and', 'or' and 'sum' remain here
                    return self._post_constraint(cpm_expr.args[1], reifiable=True).OnlyEnforceIf(lhs)
            else:
                raise NotImplementedError("Not a known supported ORTools Operator '{}' {}".format(
                        cpm_expr.name, cpm_expr))

        # Comparisons: only numeric ones as the `only_bv_implies()` transformation
        # has removed the '==' reification for Boolean expressions
        # numexpr `comp` bvar|const
        elif isinstance(cpm_expr, Comparison):
            lhs = cpm_expr.args[0]
            ortrhs = self.solver_var(cpm_expr.args[1])

            if isinstance(lhs, _NumVarImpl):
                # both are variables, do python comparison over ORT variables
                return self.ort_model.Add(eval_comparison(cpm_expr.name, self.solver_var(lhs), ortrhs))
            elif isinstance(lhs, Operator) and (lhs.name == 'sum' or lhs.name == 'wsum' or lhs.name == "sub"):
                # a BoundedLinearExpression LHS, special case, like in objective
                ortlhs = self._make_numexpr(lhs)
                # ortools accepts sum(x) >= y over ORT variables
                return self.ort_model.Add(eval_comparison(cpm_expr.name, ortlhs, ortrhs))
            elif cpm_expr.name == '==':
                # NumExpr == IV, supported by ortools (thanks to `only_numexpr_equality()` transformation)
                if lhs.name == 'min':
                    return self.ort_model.AddMinEquality(ortrhs, self.solver_vars(lhs.args))
                elif lhs.name == 'max':
                    return self.ort_model.AddMaxEquality(ortrhs, self.solver_vars(lhs.args))
                elif lhs.name == 'abs':
                    return self.ort_model.AddAbsEquality(ortrhs, self.solver_var(lhs.args[0]))
                elif lhs.name == 'mul':
                    return self.ort_model.AddMultiplicationEquality(ortrhs, self.solver_vars(lhs.args))
                elif lhs.name == 'div':
                    return self.ort_model.AddDivisionEquality(ortrhs, *self.solver_vars(lhs.args))
                elif lhs.name == 'element':
                    # arr[idx]==rvar (arr=arg0,idx=arg1), ort: (idx,arr,target)
                    return self.ort_model.AddElement(self.solver_var(lhs.args[1]),
                                                     self.solver_vars(lhs.args[0]), ortrhs)
                elif lhs.name == 'mod':
                    # catch tricky-to-find ortools limitation
                    divisor = lhs.args[1]
                    if not is_num(divisor):
                        if divisor.lb <= 0 and divisor.ub >= 0:
                            raise Exception(
                                    f"Expression '{lhs}': or-tools does not accept a 'modulo' operation where '0' is in the domain of the divisor {divisor}:domain({divisor.lb}, {divisor.ub}). Even if you add a constraint that it can not be '0'. You MUST use a variable that is defined to be higher or lower than '0'.")
                    return self.ort_model.AddModuloEquality(ortrhs, *self.solver_vars(lhs.args))
                elif lhs.name == 'pow':
                    # only `POW(b,2) == IV` supported, post as b*b == IV
                    assert (lhs.args[1] == 2), "Ort: 'pow', only var**2 supported, no other exponents"
                    b = self.solver_var(lhs.args[0])
                    return self.ort_model.AddMultiplicationEquality(ortrhs, [b,b])
            raise NotImplementedError(
                        "Not a known supported ORTools left-hand-side '{}' {}".format(lhs.name, cpm_expr))

        # rest: base (Boolean) global constraints
        elif cpm_expr.name == 'xor':
            return self.ort_model.AddBoolXOr(self.solver_vars(cpm_expr.args))
        elif cpm_expr.name == 'alldifferent':
            return self.ort_model.AddAllDifferent(self.solver_vars(cpm_expr.args))
        elif cpm_expr.name == 'table':
            assert (len(cpm_expr.args) == 2)  # args = [array, table]
            array, table = self.solver_vars(cpm_expr.args)
            return self.ort_model.AddAllowedAssignments(array, table)
        elif cpm_expr.name == "cumulative":
            start, dur, end, demand, cap = self.solver_vars(cpm_expr.args)
            if is_num(demand):
                demand = [demand] * len(start)
            intervals = [self.ort_model.NewIntervalVar(s,d,e,f"interval_{s}-{d}-{e}") for s,d,e in zip(start,dur,end)]
            return self.ort_model.AddCumulative(intervals, demand, cap)
<<<<<<< HEAD

        elif hasattr(cpm_expr, 'decompose'):
            # NOT (YET?) MAPPED: Automaton, Circuit,
=======
        elif cpm_expr.name == "circuit":
            # ortools has a constraint over the arcs, so we need to create these
            # when using an objective over arcs, using these vars direclty is recommended
            # (see PCTSP-path model in the future)
            x = cpm_expr.args
            N = len(x)
            arcvars = boolvar(shape=(N,N), name="circuit_arcs")
            # post channeling constraints from int to bool
            self += [b == (x[i] == j) for (i,j),b in np.ndenumerate(arcvars)]
            # post the global constraint
            # when posting arcs on diagonal (i==j), it would do subcircuit
            ort_arcs = [(i,j,self.solver_var(b)) for (i,j),b in np.ndenumerate(arcvars) if i != j]
            return self.ort_model.AddCircuit(ort_arcs)
            
        else:
            # NOT (YET?) MAPPED: Automaton,
>>>>>>> 2ad4fcc0
            #    ForbiddenAssignments, Inverse?, NoOverlap, NoOverlap2D,
            #    ReservoirConstraint, ReservoirConstraintWithActive
            
            # global constraint not known, try posting generic decomposition
<<<<<<< HEAD
            self += cpm_expr.decompose()
            return None # will throw error if used in reification

        elif isinstance(cpm_expr, DirectConstraint):
            return cpm_expr.callSolver(self, self.ort_model)

=======
            # side-step `__add__()` as the decomposition can contain non-user (auxiliary) variables
            for con in self.transform(cpm_expr.decompose()):
                self._post_constraint(con)

            return None # will throw error if used in reification

        # TODO: DirectConstraint/NativeConstraint from cpm_expr.name to API call? see #74
>>>>>>> 2ad4fcc0
        raise NotImplementedError(cpm_expr)  # if you reach this... please report on github


    def solution_hint(self, cpm_vars, vals):
        """
        or-tools supports warmstarting the solver with a feasible solution

        More specifically, it will branch that variable on that value first if possible. This is known as 'phase saving' in the SAT literature, but then extended to integer variables.

        The solution hint does NOT need to satisfy all constraints, it should just provide reasonable default values for the variables. It can decrease solving times substantially, especially when solving a similar model repeatedly

        :param cpm_vars: list of CPMpy variables
        :param vals: list of (corresponding) values for the variables
        """
        self.ort_model.ClearHints() # because add just appends
        for (cpm_var, val) in zip(cpm_vars, vals):
            self.ort_model.AddHint(self.solver_var(cpm_var), val)


    def get_core(self):
        from ortools.sat.python import cp_model as ort
        """
            For use with s.solve(assumptions=[...]). Only meaningful if the solver returned UNSAT. In that case, get_core() returns a small subset of assumption variables that are unsat together.

            CPMpy will return only those variables that are False (in the UNSAT core)

            Note that there is no guarantee that the core is minimal, though this interface does upon up the possibility to add more advanced Minimal Unsatisfiabile Subset algorithms on top. All contributions welcome!

            For pure or-tools example, see http://github.com/google/or-tools/blob/master/ortools/sat/samples/assumptions_sample_sat.py

            Requires or-tools >= 8.2!!!
        """
        assert (self.ort_status == ort.INFEASIBLE), "get_core(): solver must return UNSAT"
        assert (self.assumption_dict is not None),  "get_core(): requires a list of assumption variables, e.g. s.solve(assumptions=[...])"

        # use our own dict because of VarIndexToVarProto(0) bug in ort 8.2
        assum_idx = self.ort_solver.SufficientAssumptionsForInfeasibility()

        # return cpm_variables corresponding to ort_assum vars in UNSAT core
        return [self.assumption_dict[i] for i in assum_idx]

    @classmethod
    def tunable_params(cls):
        return {
            'cp_model_probing_level': [0, 1, 2],
            'preferred_variable_order': [0, 1, 2],
            'linearization_level': [0, 1, 2],
            'symmetry_level': [0, 1, 2],
            'minimization_algorithm': [0, 1, 2],
            'search_branching': [0, 1, 2, 3, 4, 5, 6],
            'optimize_with_core': [False, True],
            'use_erwa_heuristic': [False, True]
        }

    @classmethod
    def default_params(cls):
        return {
            'cp_model_probing_level': 2,
            'preferred_variable_order': 0,
            'linearization_level': 1,
            'symmetry_level': 2,
            'minimization_algorithm': 2,
            'search_branching': 0,
            'optimize_with_core': False,
            'use_erwa_heuristic': False
        }


# solvers are optional, so this file should be interpretable
# even if ortools is not installed...
try:
    from ortools.sat.python import cp_model as ort
    import time


    class OrtSolutionCounter(ort.CpSolverSolutionCallback):
        """
        Native or-tools callback for solution counting.

        It is based on ortools' built-in `ObjectiveSolutionPrinter`
        but with output printing being optional

        use with CPM_ortools as follows:
        `cb = OrtSolutionCounter()`
        `s.solve(enumerate_all_solutions=True, solution_callback=cb)`

        then retrieve the solution count with `cb.solution_count()`

        Arguments:
            - verbose whether to print info on every solution found (bool, default: False)
    """

        def __init__(self, verbose=False):
            super().__init__()
            self.__solution_count = 0
            self.__verbose = verbose
            if self.__verbose:
                self.__start_time = time.time()

        def on_solution_callback(self):
            """Called on each new solution."""
            if self.__verbose:
                current_time = time.time()
                obj = self.ObjectiveValue()
                print('Solution %i, time = %0.2f s, objective = %i' %
                      (self.__solution_count, current_time - self.__start_time, obj))
            self.__solution_count += 1

        def solution_count(self):
            """Returns the number of solutions found."""
            return self.__solution_count

    class OrtSolutionPrinter(OrtSolutionCounter):
        """
            Native or-tools callback for solution printing.

            Subclasses OrtSolutionCounter, see those docs too

            use with CPM_ortools as follows:
            `cb = OrtSolutionPrinter(s, display=vars)`
            `s.solve(enumerate_all_solutions=True, solution_callback=cb)`

            for multiple variabes (single or NDVarArray), use:
            `cb = OrtSolutionPrinter(s, display=[v, x, z])`

            for a custom print function, use for example:
            ```def myprint():
        print(f"x0={x[0].value()}, x1={x[1].value()}")
        cb = OrtSolutionPrinter(s, printer=myprint)```

            optionally retrieve the solution count with `cb.solution_count()`

            Arguments:
                - verbose: whether to print info on every solution found (bool, default: False)
                - display: either a list of CPMpy expressions, OR a callback function, called with the variables after value-mapping
                            default/None: nothing displayed
                - solution_limit: stop after this many solutions (default: None)
        """
        def __init__(self, solver, display=None, solution_limit=None, verbose=False):
            super().__init__(verbose)
            self._solution_limit = solution_limit
            # we only need the cpmpy->solver varmap from the solver
            self._varmap = solver._varmap
            # identify which variables to populate with their values
            self._cpm_vars = []
            self._display = display
            if isinstance(display, (list,Expression)):
                self._cpm_vars = get_variables(display)
            elif callable(display):
                # might use any, so populate all (user) variables with their values
                self._cpm_vars = solver.user_vars

        def on_solution_callback(self):
            """Called on each new solution."""
            super().on_solution_callback()
            if len(self._cpm_vars):
                # populate values before printing
                for cpm_var in self._cpm_vars:
                    # it might be an NDVarArray
                    if hasattr(cpm_var, "flat"):
                        for cpm_subvar in cpm_var.flat:
                            cpm_subvar._value = self.Value(self._varmap[cpm_subvar])
                    elif isinstance(cpm_var, _BoolVarImpl):
                        cpm_var._value = bool(self.Value(self._varmap[cpm_var]))
                    else:
                        cpm_var._value = self.Value(self._varmap[cpm_var])

                if isinstance(self._display, Expression):
                    print(self._display.value())
                elif isinstance(self._display, list):
                    # explicit list of expressions to display
                    print([v.value() for v in self._display])
                else: # callable
                    self._display()

            # check for count limit
            if self.solution_count() == self._solution_limit:
                self.StopSearch()

except ImportError:
    pass  # Ok, no ortools installed...<|MERGE_RESOLUTION|>--- conflicted
+++ resolved
@@ -30,12 +30,8 @@
 from .solver_interface import SolverInterface, SolverStatus, ExitStatus
 from ..exceptions import NotSupportedError
 from ..expressions.core import Expression, Comparison, Operator
-<<<<<<< HEAD
 from ..expressions.globalconstraints import DirectConstraint
-from ..expressions.variables import _NumVarImpl, _IntVarImpl, _BoolVarImpl, NegBoolView, _DirectVarImpl
-=======
-from ..expressions.variables import _NumVarImpl, _IntVarImpl, _BoolVarImpl, NegBoolView, boolvar
->>>>>>> 2ad4fcc0
+from ..expressions.variables import boolvar, _NumVarImpl, _IntVarImpl, _BoolVarImpl, NegBoolView, _DirectVarImpl
 from ..expressions.utils import is_num, is_any_list, eval_comparison
 from ..transformations.get_variables import get_variables
 from ..transformations.flatten_model import flatten_constraint, flatten_objective
@@ -246,12 +242,8 @@
             elif isinstance(cpm_var, _IntVarImpl):
                 revar = self.ort_model.NewIntVar(cpm_var.lb, cpm_var.ub, str(cpm_var))
             else:
-<<<<<<< HEAD
                 print(cpm_var, type(cpm_var))
-                raise NotImplementedError("Not a know var {}".format(cpm_var))
-=======
                 raise NotImplementedError("Not a known var {}".format(cpm_var))
->>>>>>> 2ad4fcc0
             self._varmap[cpm_var] = revar
 
         return self._varmap[cpm_var]
@@ -448,11 +440,6 @@
                 demand = [demand] * len(start)
             intervals = [self.ort_model.NewIntervalVar(s,d,e,f"interval_{s}-{d}-{e}") for s,d,e in zip(start,dur,end)]
             return self.ort_model.AddCumulative(intervals, demand, cap)
-<<<<<<< HEAD
-
-        elif hasattr(cpm_expr, 'decompose'):
-            # NOT (YET?) MAPPED: Automaton, Circuit,
-=======
         elif cpm_expr.name == "circuit":
             # ortools has a constraint over the arcs, so we need to create these
             # when using an objective over arcs, using these vars direclty is recommended
@@ -467,29 +454,22 @@
             ort_arcs = [(i,j,self.solver_var(b)) for (i,j),b in np.ndenumerate(arcvars) if i != j]
             return self.ort_model.AddCircuit(ort_arcs)
             
-        else:
+
+        elif hasattr(cpm_expr, 'decompose'):
             # NOT (YET?) MAPPED: Automaton,
->>>>>>> 2ad4fcc0
             #    ForbiddenAssignments, Inverse?, NoOverlap, NoOverlap2D,
             #    ReservoirConstraint, ReservoirConstraintWithActive
             
             # global constraint not known, try posting generic decomposition
-<<<<<<< HEAD
-            self += cpm_expr.decompose()
-            return None # will throw error if used in reification
-
-        elif isinstance(cpm_expr, DirectConstraint):
-            return cpm_expr.callSolver(self, self.ort_model)
-
-=======
             # side-step `__add__()` as the decomposition can contain non-user (auxiliary) variables
             for con in self.transform(cpm_expr.decompose()):
                 self._post_constraint(con)
 
             return None # will throw error if used in reification
 
-        # TODO: DirectConstraint/NativeConstraint from cpm_expr.name to API call? see #74
->>>>>>> 2ad4fcc0
+        elif isinstance(cpm_expr, DirectConstraint):
+            return cpm_expr.callSolver(self, self.ort_model)
+
         raise NotImplementedError(cpm_expr)  # if you reach this... please report on github
 
 
