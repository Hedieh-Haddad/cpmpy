--- conflicted
+++ resolved
@@ -375,7 +375,7 @@
                         # example: x*y > 10 :: x*y == aux, aux > 10
                         # creat the equality (will handle appropriate bounds)
                         (newvar, cons) = get_or_make_var(lhs)
-                        _ = self.solver_var(newvar) # Pretty ugly, but gets the job done...
+                        _ = self.solver_var(newvar)
                         for con in cons:
                             # post the flattened constraints, including the 'lhs == newvar' one
                             # if this contains new auxiliary variables we will crash
@@ -515,19 +515,13 @@
 
         # sum or (to be implemented: wsum)
         if isinstance(cpm_expr, Operator):
-<<<<<<< HEAD
             args = [self.solver_var(v) for v in cpm_expr.args]
             if cpm_expr.name == 'sum':
                 return sum(args)  # OR-Tools supports this
-=======
-            if cpm_expr.name == 'sum':
-                args = [self.ort_var(v) for v in cpm_expr.args]
-                return sum(args) # OR-Tools supports this
             elif cpm_expr.name == 'wsum':
                 w = cpm_expr.args[0]
-                x = [self.ort_var(v) for v in cpm_expr.args[1]]
+                x = [self.solver_var(v) for v in cpm_expr.args[1]]
                 return sum(wi*xi for wi,xi in zip(w,x)) # XXX is there more direct way?
->>>>>>> 64be1293
 
         raise NotImplementedError("Not a know supported ORTools expression {}".format(cpm_expr))
 
@@ -555,7 +549,6 @@
         Arguments:
             - verbose whether to print info on every solution found (bool, default: False)
     """
-<<<<<<< HEAD
 
         def __init__(self, verbose=False):
             super().__init__()
@@ -576,23 +569,6 @@
         def solution_count(self):
             """Returns the number of solutions found."""
             return self.__solution_count
-=======
-    def __init__(self, verbose=False):
-        super().__init__()
-        self.__solution_count = 0
-        self.__verbose = verbose
-        if self.__verbose:
-            self.__start_time = time.time()
-
-    def on_solution_callback(self):
-        """Called on each new solution."""
-        if self.__verbose:
-            current_time = time.time()
-            obj = self.ObjectiveValue()
-            print('Solution %i, time = %0.2f s, objective = %i' %
-                  (self.__solution_count, current_time - self.__start_time, obj))
-        self.__solution_count += 1
-
     def solution_count(self):
         """Returns the number of solutions found."""
         return self.__solution_count
@@ -662,6 +638,5 @@
         if self.solution_count() == self._solution_limit:
             self.StopSearch()
 
->>>>>>> 64be1293
 except ImportError:
     pass  # Ok, no ortools installed...