#!/usr/bin/env python
#-*- coding:utf-8 -*-
##
## ortools.py
##
"""
    Interface to ortools' CP-SAT Python API

    Google OR-Tools is open source software for combinatorial optimization, which seeks
    to find the best solution to a problem out of a very large set of possible solutions.
    The OR-Tools CP-SAT solver is an award-winning constraint programming solver
    that uses SAT (satisfiability) methods and lazy-clause generation.

    Documentation of the solver's own Python API:
    https://google.github.io/or-tools/python/ortools/sat/python/cp_model.html

    ===============
    List of classes
    ===============

    .. autosummary::
        :nosignatures:

        CPM_ortools
"""
import sys  # for stdout checking
import numpy as np

from .solver_interface import SolverInterface, SolverStatus, ExitStatus
from ..exceptions import NotSupportedError
from ..expressions.core import Expression, Comparison, Operator, BoolVal
from ..expressions.globalconstraints import DirectConstraint
from ..expressions.variables import _NumVarImpl, _IntVarImpl, _BoolVarImpl, NegBoolView, boolvar, cpm_array
from ..expressions.globalconstraints import GlobalConstraint
from ..expressions.utils import is_num, is_any_list, eval_comparison, flatlist, argval, argvals
from ..transformations.decompose_global import decompose_in_tree
from ..transformations.get_variables import get_variables
from ..transformations.flatten_model import flatten_constraint, flatten_objective
from ..transformations.normalize import toplevel_list
from ..transformations.reification import only_implies, reify_rewrite, only_bv_reifies
from ..transformations.comparison import only_numexpr_equality

class CPM_ortools(SolverInterface):
    """
    Interface to the python 'ortools' CP-SAT API

    Requires that the 'ortools' python package is installed:
    $ pip install ortools

    See detailed installation instructions at:
    https://developers.google.com/optimization/install

    Creates the following attributes (see parent constructor for more):
        - ort_model: the ortools.sat.python.cp_model.CpModel() created by _model()
        - ort_solver: the ortools cp_model.CpSolver() instance used in solve()

    The `DirectConstraint`, when used, calls a function on the `ort_model` object.
    """

    @staticmethod
    def supported():
        # try to import the package
        try:
            import ortools
            return True
        except ImportError:
            return False


    def __init__(self, cpm_model=None, subsolver=None):
        """
        Constructor of the native solver object

        Requires a CPMpy model as input, and will create the corresponding
        or-tools model and solver object (ort_model and ort_solver)

        ort_model and ort_solver can both be modified externally before
        calling solve(), a prime way to use more advanced solver features

        Arguments:
        - cpm_model: Model(), a CPMpy Model() (optional)
        - subsolver: None
        """
        if not self.supported():
            raise Exception("Install the python 'ortools' package to use this solver interface")

        from ortools.sat.python import cp_model as ort

        assert(subsolver is None)

        # initialise the native solver objects
        self.ort_model = ort.CpModel()
        self.ort_solver = ort.CpSolver()

        # for solving with assumption variables,
        # need to store mapping from ORTools Index to CPMpy variable
        self.assumption_dict = None

        # initialise everything else and post the constraints/objective
        super().__init__(name="ortools", cpm_model=cpm_model)


    def solve(self, time_limit=None, assumptions=None, solution_callback=None, **kwargs):
        """
            Call the CP-SAT solver

            Arguments:
            - time_limit:  maximum solve time in seconds (float, optional)
            - assumptions: list of CPMpy Boolean variables (or their negation) that are assumed to be true.
                           For repeated solving, and/or for use with s.get_core(): if the model is UNSAT,
                           get_core() returns a small subset of assumption variables that are unsat together.
                           Note: the or-tools interface is stateless, so you can incrementally call solve() with assumptions, but or-tools will always start from scratch...
            - solution_callback: an `ort.CpSolverSolutionCallback` object. CPMpy includes its own, namely `OrtSolutionCounter`. If you want to count all solutions, don't forget to also add the keyword argument 'enumerate_all_solutions=True'.

            Additional keyword arguments:
            The ortools solver parameters are defined in its 'sat_parameters.proto' description:
            https://github.com/google/or-tools/blob/stable/ortools/sat/sat_parameters.proto

            You can use any of these parameters as keyword argument to `solve()` and they will
            be forwarded to the solver. Examples include:
                - num_search_workers=8          number of parallel workers (default: 8)
                - log_search_progress=True      to log the search process to stdout (default: False)
                - cp_model_presolve=False       to disable presolve (default: True, almost always beneficial)
                - cp_model_probing_level=0      to disable probing (default: 2, also valid: 1, maybe 3, etc...)
                - linearization_level=0         to disable linearisation (default: 1, can also set to 2)
                - optimize_with_core=True       to do max-sat like lowerbound optimisation (default: False)
                - use_branching_in_lp=True      to generate more info in lp propagator (default: False)
                - polish_lp_solution=True       to spend time in lp propagator searching integer values (default: False)
                - symmetry_level=1              only do symmetry breaking in presolve (default: 2, also possible: 0)

            example:
            o.solve(num_search_workers=8, log_search_progress=True)

        """
        from ortools.sat.python import cp_model as ort
        # ensure all user vars are known to solver
        self.solver_vars(list(self.user_vars))

        # set time limit?
        if time_limit is not None:
            self.ort_solver.parameters.max_time_in_seconds = float(time_limit)

        if assumptions is not None:
            ort_assum_vars = self.solver_vars(assumptions)
            # dict mapping ortools vars to CPMpy vars
            self.assumption_dict = {ort_var.Index(): cpm_var for (cpm_var, ort_var) in zip(assumptions, ort_assum_vars)}
            self.ort_model.ClearAssumptions()  # because add just appends
            self.ort_model.AddAssumptions(ort_assum_vars)
            # workaround for a presolve with assumptions bug in ortools
            # https://github.com/google/or-tools/issues/2649
            # still present in v9.0
            self.ort_solver.parameters.keep_all_feasible_solutions_in_presolve = True

        # set additional keyword arguments in sat_parameters.proto
        for (kw, val) in kwargs.items():
            setattr(self.ort_solver.parameters, kw, val)

        if 'log_search_progress' in kwargs and hasattr(self.ort_solver, "log_callback") \
                and (sys.stdout != sys.__stdout__):
            # ortools>9.0, for IPython use, force output redirecting
            # see https://github.com/google/or-tools/issues/1903
            # but only if a nonstandard stdout, otherwise duplicate output
            # see https://github.com/CPMpy/cpmpy/issues/84
            self.ort_solver.log_callback = print

        # call the solver, with parameters
        self.ort_status = self.ort_solver.Solve(self.ort_model, solution_callback=solution_callback)

        # new status, translate runtime
        self.cpm_status = SolverStatus(self.name)
        self.cpm_status.runtime = self.ort_solver.WallTime()

        # translate exit status
        if self.ort_status == ort.FEASIBLE:
            self.cpm_status.exitstatus = ExitStatus.FEASIBLE
        elif self.ort_status == ort.OPTIMAL:
            self.cpm_status.exitstatus = ExitStatus.OPTIMAL
        elif self.ort_status == ort.INFEASIBLE:
            self.cpm_status.exitstatus = ExitStatus.UNSATISFIABLE
        elif self.ort_status == ort.MODEL_INVALID:
            raise Exception("OR-Tools says: model invalid:", self.ort_model.Validate())
        elif self.ort_status == ort.UNKNOWN:
            # can happen when timeout is reached...
            self.cpm_status.exitstatus = ExitStatus.UNKNOWN
        else:  # another?
            raise NotImplementedError(self.ort_status)  # a new status type was introduced, please report on github

        # True/False depending on self.cpm_status
        has_sol = self._solve_return(self.cpm_status)

        # translate solution values (of user specified variables only)
        self.objective_value_ = None
        if has_sol:
            # fill in variable values
            for cpm_var in self.user_vars:
                try:
                    cpm_var._value = self.ort_solver.Value(self.solver_var(cpm_var))
                    if isinstance(cpm_var, _BoolVarImpl):
                        cpm_var._value = bool(cpm_var._value) # ort value is always an int
                except IndexError:
                    raise ValueError(f"Var {cpm_var} is unknown to the OR-Tools solver, this is unexpected - please report on github...")

            # translate objective
            if self.has_objective():
                self.objective_value_ = self.ort_solver.ObjectiveValue()

        return has_sol

    def solveAll(self, display=None, time_limit=None, solution_limit=None, call_from_model=False, **kwargs):
        """
            A shorthand to (efficiently) compute all solutions, map them to CPMpy and optionally display the solutions.

            It is just a wrapper around the use of `OrtSolutionPrinter()` in fact.

            Arguments:
                - display: either a list of CPMpy expressions, OR a callback function, called with the variables after value-mapping
                        default/None: nothing displayed
                - solution_limit: stop after this many solutions (default: None)
                - call_from_model: whether the method is called from a CPMpy Model instance or not

            Returns: number of solutions found
        """
        if self.has_objective():
            raise NotSupportedError("OR-tools does not support finding all optimal solutions.")

        cb = OrtSolutionPrinter(self, display=display, solution_limit=solution_limit)
        self.solve(enumerate_all_solutions=True, solution_callback=cb, time_limit=time_limit, **kwargs)
        return cb.solution_count()


    def solver_var(self, cpm_var):
        """
            Creates solver variable for cpmpy variable
            or returns from cache if previously created
        """
        if is_num(cpm_var):  # shortcut, eases posting constraints
            return cpm_var

        # special case, negative-bool-view
        # work directly on var inside the view
        if isinstance(cpm_var, NegBoolView):
            return self.solver_var(cpm_var._bv).Not()

        # create if it does not exist
        if cpm_var not in self._varmap:
            if isinstance(cpm_var, _BoolVarImpl):
                revar = self.ort_model.NewBoolVar(str(cpm_var))
            elif isinstance(cpm_var, _IntVarImpl):
                revar = self.ort_model.NewIntVar(cpm_var.lb, cpm_var.ub, str(cpm_var))
            else:
                raise NotImplementedError("Not a known var {}".format(cpm_var))
            self._varmap[cpm_var] = revar

        return self._varmap[cpm_var]


    def objective(self, expr, minimize):
        """
            Post the given expression to the solver as objective to minimize/maximize

            - expr: Expression, the CPMpy expression that represents the objective function
            - minimize: Bool, whether it is a minimization problem (True) or maximization problem (False)

            'objective()' can be called multiple times, only the last one is stored

            (technical side note: any constraints created during conversion of the objective
            are premanently posted to the solver)
        """
        get_variables(expr, collect=self.user_vars)  # add objvars to vars
        # make objective function non-nested
        (flat_obj, flat_cons) = flatten_objective(expr)
        if len(flat_cons) > 0:
            self += flat_cons  # add potentially created constraints

        # make objective function or variable and post
        obj = self._make_numexpr(flat_obj)
        if minimize:
            self.ort_model.Minimize(obj)
        else:
            self.ort_model.Maximize(obj)

    def has_objective(self):
        return self.ort_model.HasObjective()

    def _make_numexpr(self, cpm_expr):
        """
            Turns a numeric CPMpy 'flat' expression into a solver-specific
            numeric expression

            Used especially to post an expression as objective function

            Accepted by ORTools:
            - Decision variable: Var
            - Linear: sum([Var])                                   (CPMpy class 'Operator', name 'sum')
                      wsum([Const],[Var])                          (CPMpy class 'Operator', name 'wsum')
        """
        if is_num(cpm_expr):
            return cpm_expr

        # decision variables, check in varmap
        if isinstance(cpm_expr, _NumVarImpl):  # _BoolVarImpl is subclass of _NumVarImpl
            return self.solver_var(cpm_expr)

        # sum or weighted sum
        if isinstance(cpm_expr, Operator):
            if cpm_expr.name == 'sum':
                return sum(self.solver_vars(cpm_expr.args))  # OR-Tools supports this
            elif cpm_expr.name == "sub":
                a,b = self.solver_vars(cpm_expr.args)
                return a - b
            elif cpm_expr.name == 'wsum':
                w = cpm_expr.args[0]
                x = self.solver_vars(cpm_expr.args[1])
                return sum(wi*xi for wi,xi in zip(w,x))  # XXX is there a more direct way?

        raise NotImplementedError("ORTools: Not a known supported numexpr {}".format(cpm_expr))


    def transform(self, cpm_expr):
        """
            Transform arbitrary CPMpy expressions to constraints the solver supports

            Implemented through chaining multiple solver-independent **transformation functions** from
            the `cpmpy/transformations/` directory.

            See the 'Adding a new solver' docs on readthedocs for more information.

        :param cpm_expr: CPMpy expression, or list thereof
        :type cpm_expr: Expression or list of Expression

        :return: list of Expression
        """
        t0 = time.time()
        cpm_cons = toplevel_list(cpm_expr)
<<<<<<< HEAD
        print(f"c ort:toplevel_list took {(time.time()-t0):.4f} -- {len(cpm_expr)}")
        t0 = time.time()
        supported = {"min", "max", "abs", "element", "alldifferent", "xor", "table", "cumulative", "circuit", "inverse"}
        print(f"c ort:has_nested took {(time.time()-t0):.4f} -- {len(cpm_expr)}")
        t0 = time.time()
=======
        supported = {"min", "max", "abs", "element", "alldifferent", "xor", "table", "cumulative", "circuit", "subcircuit", "subcircuitwithstart", "inverse", "no_overlap", "nooverlap2d"}
>>>>>>> 8dcaecc3
        cpm_cons = decompose_in_tree(cpm_cons, supported)
        print(f"c ort:decompose took {(time.time()-t0):.4f} -- {len(cpm_expr)}")
        t0 = time.time()
        cpm_cons = flatten_constraint(cpm_cons)#, _has_nested=_has_nested)  # flat normal form
        print(f"c ort:flatten took {(time.time()-t0):.4f} -- {len(cpm_expr)}")
        t0 = time.time()
        cpm_cons = reify_rewrite(cpm_cons, supported=frozenset(['sum', 'wsum']))  # constraints that support reification
        print(f"c ort:reifyRW took {(time.time()-t0):.4f} -- {len(cpm_expr)}")
        t0 = time.time()
        cpm_cons = only_numexpr_equality(cpm_cons, supported=frozenset(["sum", "wsum", "sub"]))  # supports >, <, !=
        print(f"c ort:onlyNumexpr took {(time.time()-t0):.4f} -- {len(cpm_expr)}")
        t0 = time.time()
        cpm_cons = only_bv_reifies(cpm_cons)
        print(f"c ort:onlyBv took {(time.time()-t0):.4f} -- {len(cpm_expr)}")
        t0 = time.time()
        cpm_cons = only_implies(cpm_cons)  # everything that can create
                                             # reified expr must go before this
        print(f"c ort:onlyImpl took {(time.time()-t0):.4f} -- {len(cpm_expr)}")
        return cpm_cons

    def __add__(self, cpm_expr):
        """
            Eagerly add a constraint to the underlying solver.

            Any CPMpy expression given is immediately transformed (through `transform()`)
            and then posted to the solver in this function.

            This can raise 'NotImplementedError' for any constraint not supported after transformation

            The variables used in expressions given to add are stored as 'user variables'. Those are the only ones
            the user knows and cares about (and will be populated with a value after solve). All other variables
            are auxiliary variables created by transformations.

        :param cpm_expr: CPMpy expression, or list thereof
        :type cpm_expr: Expression or list of Expression

        :return: self
        """
        # add new user vars to the set
        t0 = time.time()
        get_variables(cpm_expr, collect=self.user_vars)
        print(f"c ort:get_vars took {(time.time()-t0):.4f} -- {len(cpm_expr)}")

        cnt = 0.0
        # transform and post the constraints
        for con in self.transform(cpm_expr):
            t0 = time.time()
            self._post_constraint(con)
            cnt += (time.time()-t0)
        print(f"c ort:post took {cnt:.4f} -- {len(cpm_expr)}")

        return self

    # TODO: 'reifiable' is an artefact from the early days
    # only 3 constraints support it (and,or,sum),
    # we can just add reified support for those and not need `reifiable` or returning the constraint
    # then we can remove _post_constraint and have its code inside the for loop of __add__
    # like for other solvers
    def _post_constraint(self, cpm_expr, reifiable=False):
        """
            Post a supported CPMpy constraint directly to the underlying solver's API

            What 'supported' means depends on the solver capabilities, and in effect on what transformations
            are applied in `transform()`.

            Returns the posted ortools 'Constraint', so that it can be used in reification
            e.g. self._post_constraint(smth, reifiable=True).onlyEnforceIf(self.solver_var(bvar))

        :param cpm_expr: CPMpy expression
        :type cpm_expr: Expression

        :param reifiable: if True, will throw an error if cpm_expr can not be reified by ortools (for safety)
        """
        #print("c ", cpm_expr.name, len(cpm_expr.args), [type(a) for a in cpm_expr.args])

        # Operators: base (bool), lhs=numexpr, lhs|rhs=boolexpr (reified ->)
        if isinstance(cpm_expr, Operator):
            # 'and'/n, 'or'/n, '->'/2
            if cpm_expr.name == 'and':
                return self.ort_model.AddBoolAnd(self.solver_vars(cpm_expr.args))
            elif cpm_expr.name == 'or':
                return self.ort_model.AddBoolOr(self.solver_vars(cpm_expr.args))
            elif cpm_expr.name == '->':
                assert(isinstance(cpm_expr.args[0], _BoolVarImpl))  # lhs must be boolvar
                lhs = self.solver_var(cpm_expr.args[0])
                if isinstance(cpm_expr.args[1], _BoolVarImpl):
                    # bv -> bv
                    return self.ort_model.AddImplication(lhs, self.solver_var(cpm_expr.args[1]))
                else:
                    # bv -> boolexpr
                    # the `reify_rewrite()` transformation ensures that only
                    # the natively reifiable 'and', 'or' and 'sum' remain here
                    return self._post_constraint(cpm_expr.args[1], reifiable=True).OnlyEnforceIf(lhs)
            else:
                raise NotImplementedError("Not a known supported ORTools Operator '{}' {}".format(
                        cpm_expr.name, cpm_expr))

        # Comparisons: only numeric ones as the `only_implies()` transformation
        # has removed the '==' reification for Boolean expressions
        # numexpr `comp` bvar|const
        elif isinstance(cpm_expr, Comparison):
            lhs = cpm_expr.args[0]
            ortrhs = self.solver_var(cpm_expr.args[1])

            if isinstance(lhs, _NumVarImpl):
                # both are variables, do python comparison over ORT variables
                return self.ort_model.Add(eval_comparison(cpm_expr.name, self.solver_var(lhs), ortrhs))
            elif isinstance(lhs, Operator) and (lhs.name == 'sum' or lhs.name == 'wsum' or lhs.name == "sub"):
                # a BoundedLinearExpression LHS, special case, like in objective
                ortlhs = self._make_numexpr(lhs)
                # ortools accepts sum(x) >= y over ORT variables
                return self.ort_model.Add(eval_comparison(cpm_expr.name, ortlhs, ortrhs))
            elif cpm_expr.name == '==':
                # NumExpr == IV, supported by ortools (thanks to `only_numexpr_equality()` transformation)
                if lhs.name == 'min':
                    return self.ort_model.AddMinEquality(ortrhs, self.solver_vars(lhs.args))
                elif lhs.name == 'max':
                    return self.ort_model.AddMaxEquality(ortrhs, self.solver_vars(lhs.args))
                elif lhs.name == 'abs':
                    return self.ort_model.AddAbsEquality(ortrhs, self.solver_var(lhs.args[0]))
                elif lhs.name == 'mul':
                    return self.ort_model.AddMultiplicationEquality(ortrhs, self.solver_vars(lhs.args))
                elif lhs.name == 'div':
                    return self.ort_model.AddDivisionEquality(ortrhs, *self.solver_vars(lhs.args))
                elif lhs.name == 'element':
                    # arr[idx]==rvar (arr=arg0,idx=arg1), ort: (idx,arr,target)
                    return self.ort_model.AddElement(self.solver_var(lhs.args[1]),
                                                     self.solver_vars(lhs.args[0]), ortrhs)
                elif lhs.name == 'mod':
                    # catch tricky-to-find ortools limitation
                    divisor = lhs.args[1]
                    if not is_num(divisor):
                        if divisor.lb <= 0 and divisor.ub >= 0:
                            raise Exception(
                                    f"Expression '{lhs}': or-tools does not accept a 'modulo' operation where '0' is in the domain of the divisor {divisor}:domain({divisor.lb}, {divisor.ub}). Even if you add a constraint that it can not be '0'. You MUST use a variable that is defined to be higher or lower than '0'.")
                    return self.ort_model.AddModuloEquality(ortrhs, *self.solver_vars(lhs.args))
                elif lhs.name == 'pow':
                    # only `POW(b,2) == IV` supported, post as b*b == IV
                    assert (lhs.args[1] == 2), "Ort: 'pow', only var**2 supported, no other exponents"
                    b = self.solver_var(lhs.args[0])
                    return self.ort_model.AddMultiplicationEquality(ortrhs, [b,b])
            raise NotImplementedError(
                        "Not a known supported ORTools left-hand-side '{}' {}".format(lhs.name, cpm_expr))

        # base (Boolean) global constraints
        elif isinstance(cpm_expr, GlobalConstraint):

            if cpm_expr.name == 'alldifferent':
                return self.ort_model.AddAllDifferent(self.solver_vars(cpm_expr.args))
            elif cpm_expr.name == 'table':
                assert (len(cpm_expr.args) == 2)  # args = [array, table]

                array, table = cpm_expr.args
                array = self.solver_vars(array)
                # table needs to be a list of lists of integers
                return self.ort_model.AddAllowedAssignments(array, table)
            elif cpm_expr.name == "cumulative":
                start, dur, end, demand, cap = self.solver_vars(cpm_expr.args)
                intervals = [self.ort_model.NewIntervalVar(s,d,e,f"interval_{s}-{d}-{e}") for s,d,e in zip(start,dur,end)]
                return self.ort_model.AddCumulative(intervals, demand, cap)
            elif cpm_expr.name == "no_overlap":
                start, dur, end = self.solver_vars(cpm_expr.args)
                intervals = [self.ort_model.NewIntervalVar(s,d,e, f"interval_{s}-{d}-{d}") for s,d,e in zip(start,dur,end)]
                return self.ort_model.add_no_overlap(intervals)
            elif cpm_expr.name == "no_overlap2d":
                start_x, dur_x, end_x, start_y, dur_y, end_y = self.solver_vars(cpm_expr.args)
                intervals_x = [self.ort_model.NewIntervalVar(s,d,e, f"xinterval_{s}-{d}-{d}") for s,d,e in zip(start_x,dur_x,end_x)]
                intervals_y = [self.ort_model.NewIntervalVar(s,d,e, f"yinterval_{s}-{d}-{d}") for s,d,e in zip(start_y,dur_y,end_y)]
                return self.ort_model.add_no_overlap_2d(intervals_x, intervals_y)
            elif cpm_expr.name == "circuit":
                # ortools has a constraint over the arcs, so we need to create these
                # when using an objective over arcs, using these vars directly is recommended
                # (see PCTSP-path model in the future)
                x = cpm_expr.args
                N = len(x)
                arcvars = boolvar(shape=(N,N))
                # post channeling constraints from int to bool
                self += [b == (x[i] == j) for (i,j),b in np.ndenumerate(arcvars)]
                # post the global constraint
                # when posting arcs on diagonal (i==j), it would do subcircuit (see subcircuit)
                ort_arcs = [(i,j,self.solver_var(b)) for (i,j),b in np.ndenumerate(arcvars) if i != j]
                return self.ort_model.AddCircuit(ort_arcs)
            elif cpm_expr.name == "subcircuit":
                x = cpm_expr.args
                N = len(x)
                arcvars = boolvar(shape=(N,N))
                # post channeling constraints from int to bool
                self += [b == (x[i] == j) for (i,j),b in np.ndenumerate(arcvars)]
                # post the global constraint
                # posting arcs on diagonal (i==j) allows for subcircuits
                ort_arcs = [(i,j,self.solver_var(b)) for (i,j),b in np.ndenumerate(arcvars)] # Allows for empty subcircuits
                return self.ort_model.AddCircuit(ort_arcs)
            elif cpm_expr.name == "subcircuitwithstart":
                x = cpm_expr.args
                N = len(x)
                arcvars = boolvar(shape=(N,N))
                # post channeling constraints from int to bool
                self += [b == (x[i] == j) for (i,j),b in np.ndenumerate(arcvars)]
                # post the global constraint
                # posting arcs on diagonal (i==j) allows for subcircuits
                ort_arcs = [(i,j,self.solver_var(b)) for (i,j),b in np.ndenumerate(arcvars) if not ((i == j) and (i == cpm_expr.start_index))] # The start index cannot self loop and thus must be part of the subcircuit.
                return self.ort_model.AddCircuit(ort_arcs)
            elif cpm_expr.name == 'inverse':
                assert len(cpm_expr.args) == 2, "inverse() expects two args: fwd, rev"
                fwd, rev = self.solver_vars(cpm_expr.args)
                return self.ort_model.AddInverse(fwd, rev)
            elif cpm_expr.name == 'xor':
                return self.ort_model.AddBoolXOr(self.solver_vars(cpm_expr.args))
            else:
                raise NotImplementedError(f"Unknown global constraint {cpm_expr}, should be decomposed! If you reach this, please report on github.")

        # unlikely base case: Boolean variable
        elif isinstance(cpm_expr, _BoolVarImpl):
            return self.ort_model.AddBoolOr([self.solver_var(cpm_expr)])

        # unlikely base case: True or False
        elif isinstance(cpm_expr, BoolVal):
            return self.ort_model.Add(cpm_expr.args[0])

        # a direct constraint, pass to solver
        elif isinstance(cpm_expr, DirectConstraint):
            return cpm_expr.callSolver(self, self.ort_model)

        # else
        raise NotImplementedError(cpm_expr)  # if you reach this... please report on github


    def solution_hint(self, cpm_vars, vals):
        """
        or-tools supports warmstarting the solver with a feasible solution

        More specifically, it will branch that variable on that value first if possible. This is known as 'phase saving' in the SAT literature, but then extended to integer variables.

        The solution hint does NOT need to satisfy all constraints, it should just provide reasonable default values for the variables. It can decrease solving times substantially, especially when solving a similar model repeatedly

        :param cpm_vars: list of CPMpy variables
        :param vals: list of (corresponding) values for the variables
        """
        self.ort_model.ClearHints() # because add just appends

        cpm_vars = flatlist(cpm_vars)
        vals = flatlist(vals)
        assert (len(cpm_vars) == len(vals)), "Variables and values must have the same size for hinting"
        for (cpm_var, val) in zip(cpm_vars, vals):
            self.ort_model.AddHint(self.solver_var(cpm_var), val)


    def get_core(self):
        from ortools.sat.python import cp_model as ort
        """
            For use with s.solve(assumptions=[...]). Only meaningful if the solver returned UNSAT. In that case, get_core() returns a small subset of assumption variables that are unsat together.

            CPMpy will return only those variables that are False (in the UNSAT core)

            Note that there is no guarantee that the core is minimal, though this interface does open up the possibility to add more advanced Minimal Unsatisfiabile Subset algorithms on top. All contributions welcome!

            For pure or-tools example, see http://github.com/google/or-tools/blob/master/ortools/sat/samples/assumptions_sample_sat.py

            Requires or-tools >= 8.2!!!
        """
        assert (self.ort_status == ort.INFEASIBLE), "get_core(): solver must return UNSAT"
        assert (self.assumption_dict is not None),  "get_core(): requires a list of assumption variables, e.g. s.solve(assumptions=[...])"

        # use our own dict because of VarIndexToVarProto(0) bug in ort 8.2
        assum_idx = self.ort_solver.SufficientAssumptionsForInfeasibility()

        # return cpm_variables corresponding to ort_assum vars in UNSAT core
        return [self.assumption_dict[i] for i in assum_idx]

    @classmethod
    def tunable_params(cls):
        """
            Suggestion of tunable hyperparameters of the solver.
            List compiled based on a conversation with OR-tools' Laurent Perron (issue #138).
        """
        return {
            # 'use_branching_in_lp': [False, True], # removed in OR-tools >= v9.9
            'optimize_with_core' : [False, True],
            'search_branching': [0,1,2,3,4,5,6],
            'boolean_encoding_level' : [0,1,2,3],
            'linearization_level': [0, 1, 2],
            'core_minimization_level' : [0,1,2], # new in OR-tools>= v9.8
            'cp_model_probing_level': [0, 1, 2, 3],
            'cp_model_presolve' : [False, True],
            'clause_cleanup_ordering' : [0,1],
            'binary_minimization_algorithm' : [0,1,2,3,4],
            'minimization_algorithm' : [0,1,2,3],
            'use_phase_saving' : [False, True]
        }

    @classmethod
    def default_params(cls):
        return {
            # 'use_branching_in_lp': False, # removed in OR-tools >= v9.9
            'optimize_with_core': False,
            'search_branching': 0,
            'boolean_encoding_level': 1,
            'linearization_level': 1,
            'core_minimization_level': 2,# new in OR-tools>=v9.8
            'cp_model_probing_level': 2,
            'cp_model_presolve': True,
            'clause_cleanup_ordering': 0,
            'binary_minimization_algorithm': 1,
            'minimization_algorithm': 2,
            'use_phase_saving': True
        }


# solvers are optional, so this file should be interpretable
# even if ortools is not installed...
try:
    from ortools.sat.python import cp_model as ort
    import time


    class OrtSolutionCounter(ort.CpSolverSolutionCallback):
        """
        Native or-tools callback for solution counting.

        It is based on ortools' built-in `ObjectiveSolutionPrinter`
        but with output printing being optional

        use with CPM_ortools as follows:
        `cb = OrtSolutionCounter()`
        `s.solve(enumerate_all_solutions=True, solution_callback=cb)`

        then retrieve the solution count with `cb.solution_count()`

        Arguments:
            - verbose whether to print info on every solution found (bool, default: False)
    """

        def __init__(self, verbose=False):
            super().__init__()
            self.__solution_count = 0
            self.__verbose = verbose
            if self.__verbose:
                self.__start_time = time.time()

        def on_solution_callback(self):
            """Called on each new solution."""
            if self.__verbose:
                current_time = time.time()
                obj = self.ObjectiveValue()
                print('Solution %i, time = %0.2f s, objective = %i' %
                      (self.__solution_count, current_time - self.__start_time, obj))
            self.__solution_count += 1

        def solution_count(self):
            """Returns the number of solutions found."""
            return self.__solution_count

    class OrtSolutionPrinter(OrtSolutionCounter):
        """
            Native or-tools callback for solution printing.

            Subclasses OrtSolutionCounter, see those docs too

            use with CPM_ortools as follows:
            `cb = OrtSolutionPrinter(s, display=vars)`
            `s.solve(enumerate_all_solutions=True, solution_callback=cb)`

            for multiple variabes (single or NDVarArray), use:
            `cb = OrtSolutionPrinter(s, display=[v, x, z])`

            for a custom print function, use for example:
            ```def myprint():
        print(f"x0={x[0].value()}, x1={x[1].value()}")
        cb = OrtSolutionPrinter(s, printer=myprint)```

            optionally retrieve the solution count with `cb.solution_count()`

            Arguments:
                - verbose: whether to print info on every solution found (bool, default: False)
                - display: either a list of CPMpy expressions, OR a callback function, called with the variables after value-mapping
                            default/None: nothing displayed
                - solution_limit: stop after this many solutions (default: None)
        """
        def __init__(self, solver, display=None, solution_limit=None, verbose=False):
            super().__init__(verbose)
            self._solution_limit = solution_limit
            # we only need the cpmpy->solver varmap from the solver
            self._varmap = solver._varmap
            # identify which variables to populate with their values
            self._cpm_vars = []
            self._display = display
            if isinstance(display, (list,Expression)):
                self._cpm_vars = get_variables(display)
            elif callable(display):
                # might use any, so populate all (user) variables with their values
                self._cpm_vars = solver.user_vars

        def on_solution_callback(self):
            """Called on each new solution."""
            super().on_solution_callback()
            if len(self._cpm_vars):
                # populate values before printing
                for cpm_var in self._cpm_vars:
                    # it might be an NDVarArray
                    if hasattr(cpm_var, "flat"):
                        for cpm_subvar in cpm_var.flat:
                            cpm_subvar._value = self.Value(self._varmap[cpm_subvar])
                    elif isinstance(cpm_var, _BoolVarImpl):
                        cpm_var._value = bool(self.Value(self._varmap[cpm_var]))
                    else:
                        cpm_var._value = self.Value(self._varmap[cpm_var])

                if isinstance(self._display, Expression):
                    print(argval(self._display))
                elif isinstance(self._display, list):
                    # explicit list of expressions to display
                    print(argvals(self._display))
                else: # callable
                    self._display()

            # check for count limit
            if self.solution_count() == self._solution_limit:
                self.StopSearch()

except ImportError:
    pass  # Ok, no ortools installed...<|MERGE_RESOLUTION|>--- conflicted
+++ resolved
@@ -332,15 +332,11 @@
         """
         t0 = time.time()
         cpm_cons = toplevel_list(cpm_expr)
-<<<<<<< HEAD
         print(f"c ort:toplevel_list took {(time.time()-t0):.4f} -- {len(cpm_expr)}")
         t0 = time.time()
-        supported = {"min", "max", "abs", "element", "alldifferent", "xor", "table", "cumulative", "circuit", "inverse"}
+        supported = {"min", "max", "abs", "element", "alldifferent", "xor", "table", "cumulative", "circuit", "subcircuit", "subcircuitwithstart", "inverse", "no_overlap", "nooverlap2d"}
         print(f"c ort:has_nested took {(time.time()-t0):.4f} -- {len(cpm_expr)}")
         t0 = time.time()
-=======
-        supported = {"min", "max", "abs", "element", "alldifferent", "xor", "table", "cumulative", "circuit", "subcircuit", "subcircuitwithstart", "inverse", "no_overlap", "nooverlap2d"}
->>>>>>> 8dcaecc3
         cpm_cons = decompose_in_tree(cpm_cons, supported)
         print(f"c ort:decompose took {(time.time()-t0):.4f} -- {len(cpm_expr)}")
         t0 = time.time()
