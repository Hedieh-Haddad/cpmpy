--- conflicted
+++ resolved
@@ -336,7 +336,6 @@
 
         start = time.time()
         cpm_cons = toplevel_list(cpm_expr)
-<<<<<<< HEAD
         print(f"c ort:toplevel_list took {(time.time()-start):.4f} -- {len(cpm_cons)}")
 
         # print(cpm_cons)
@@ -397,36 +396,11 @@
         # print(expr_store)
         # print(json.dumps(expr_store, sort_keys=True, indent=4))
         print(f"c ort:transformation took {(time.time()-starts):.4f}")
-        print("final size", len(cpm_cons))
-        print("STORE:", len(expr_store.items()))
+        print("c final size", len(cpm_cons))
+        print("c STORE:", len(expr_store.items()))
         
       
 
-=======
-        print(f"c ort:toplevel_list took {(time.time()-t0):.4f} -- {len(cpm_expr)}")
-        t0 = time.time()
-        supported = {"min", "max", "abs", "element", "alldifferent", "xor", "table", "negative_table", "cumulative", "circuit", "subcircuit", "subcircuitwithstart", "inverse", "no_overlap", "no_overlap2d"}
-        print(f"c ort:has_nested took {(time.time()-t0):.4f} -- {len(cpm_expr)}")
-        t0 = time.time()
-        cpm_cons = decompose_in_tree(cpm_cons, supported)
-        print(f"c ort:decompose took {(time.time()-t0):.4f} -- {len(cpm_expr)}")
-        t0 = time.time()
-        cpm_cons = flatten_constraint(cpm_cons)#, _has_nested=_has_nested)  # flat normal form
-        print(f"c ort:flatten took {(time.time()-t0):.4f} -- {len(cpm_expr)}")
-        t0 = time.time()
-        cpm_cons = reify_rewrite(cpm_cons, supported=frozenset(['sum', 'wsum']))  # constraints that support reification
-        print(f"c ort:reifyRW took {(time.time()-t0):.4f} -- {len(cpm_expr)}")
-        t0 = time.time()
-        cpm_cons = only_numexpr_equality(cpm_cons, supported=frozenset(["sum", "wsum", "sub"]))  # supports >, <, !=
-        print(f"c ort:onlyNumexpr took {(time.time()-t0):.4f} -- {len(cpm_expr)}")
-        t0 = time.time()
-        cpm_cons = only_bv_reifies(cpm_cons)
-        print(f"c ort:onlyBv took {(time.time()-t0):.4f} -- {len(cpm_expr)}")
-        t0 = time.time()
-        cpm_cons = only_implies(cpm_cons)  # everything that can create
-                                             # reified expr must go before this
-        print(f"c ort:onlyImpl took {(time.time()-t0):.4f} -- {len(cpm_expr)}")
->>>>>>> 3b5ba24b
         return cpm_cons
 
     def __add__(self, cpm_expr):
