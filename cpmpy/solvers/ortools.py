--- conflicted
+++ resolved
@@ -330,11 +330,7 @@
         :return: list of Expression
         """
         cpm_cons = toplevel_list(cpm_expr)
-<<<<<<< HEAD
-        supported = {"min", "max", "abs", "element", "alldifferent", "xor", "table", "cumulative", "circuit", "subcircuit", "subcircuitwithstart", "inverse", "no_overlap"}
-=======
-        supported = {"min", "max", "abs", "element", "alldifferent", "xor", "table", "cumulative", "circuit", "inverse", "no_overlap", "no_overlap2d"}
->>>>>>> 943c6fb9
+        supported = {"min", "max", "abs", "element", "alldifferent", "xor", "table", "cumulative", "circuit", "subcircuit", "subcircuitwithstart", "inverse", "no_overlap", "nooverlap2d"}
         cpm_cons = decompose_in_tree(cpm_cons, supported)
         cpm_cons = flatten_constraint(cpm_cons)  # flat normal form
         cpm_cons = reify_rewrite(cpm_cons, supported=frozenset(['sum', 'wsum']))  # constraints that support reification
