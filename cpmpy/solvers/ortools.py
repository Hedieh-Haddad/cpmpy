--- conflicted
+++ resolved
@@ -424,21 +424,16 @@
         elif cpm_expr.name == 'alldifferent':
             return self.ort_model.AddAllDifferent(self.solver_vars(cpm_expr.args))
         elif cpm_expr.name == 'table':
-            assert (len(cpm_expr.args) == 2)
-            array, table = cpm_expr.args
-            return self.ort_model.AddAllowedAssignments(self.solver_vars(array), table)
+            assert (len(cpm_expr.args) == 2)  # args = [array, table]
+            array, table = self.solver_vars(cpm_expr.args)
+            return self.ort_model.AddAllowedAssignments(array, table)
         else:
             # NOT (YET?) MAPPED: Automaton, Circuit, Cumulative,
             #    ForbiddenAssignments, Inverse?, NoOverlap, NoOverlap2D,
             #    ReservoirConstraint, ReservoirConstraintWithActive
             
             # global constraint not known, try posting generic decomposition
-<<<<<<< HEAD
             self += cpm_expr.decompose() # assumes a decomposition exists...
-=======
-            self += cpm_expr.decompose()  # assumes a decomposition exists...
-            # TODO: DirectConstraint/NativeConstraint from cpm_expr.name to API call? see #74
->>>>>>> daca0537
             return None # will throw error if used in reification
         
         raise NotImplementedError(cpm_expr)  # if you reach this... please report on github
