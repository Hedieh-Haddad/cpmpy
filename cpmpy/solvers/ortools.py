--- conflicted
+++ resolved
@@ -278,7 +278,6 @@
 
         return self._solve_return(self.cpm_status)
 
-<<<<<<< HEAD
     def solveAll(self, display=None, time_limit=None, solution_limit=None, **kwargs):
         """
             A shorthand to (efficiently) compute all solutions, map them to CPMpy and optionally display the solutions.
@@ -297,8 +296,6 @@
         self.solve(enumerate_all_solutions=True, solution_callback=cb, time_limit=time_limit, **kwargs)
         return cb.solution_count()
 
-=======
->>>>>>> a3483015
     def objective_value(self):
         """
             Returns the value of the objective function of the latste solver run on this model
@@ -654,7 +651,6 @@
     def solution_count(self):
         """Returns the number of solutions found."""
         return self.__solution_count
-<<<<<<< HEAD
 
   class OrtSolutionPrinter(OrtSolutionCounter):
     """
@@ -721,7 +717,5 @@
         if self.solution_count() == self._solution_limit:
             self.StopSearch()
 
-=======
->>>>>>> a3483015
 except ImportError:
     pass # Ok, no ortools installed...