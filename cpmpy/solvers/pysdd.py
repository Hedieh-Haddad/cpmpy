"""
    Interface to PySDD's API

    PySDD is a knowledge compilation package for Sentential Decision Diagrams (SDD)
    https://pysdd.readthedocs.io/en/latest/

    This solver can ONLY be used for solution checking and enumeration over Boolean variables!
    That is, only logical constraints (and,or,implies,==,!=) and Boolean global constraints.

    Documentation of the solver's own Python API:
    https://pysdd.readthedocs.io/en/latest/classes/SddManager.html


    ===============
    List of classes
    ===============

    .. autosummary::
        :nosignatures:

        CPM_pysdd
"""
from functools import reduce
from .solver_interface import SolverInterface, SolverStatus, ExitStatus
from ..exceptions import NotSupportedError
from ..expressions.core import Expression, Comparison, Operator, BoolVal
from ..expressions.variables import _BoolVarImpl, NegBoolView, boolvar
from ..expressions.globalconstraints import DirectConstraint
<<<<<<< HEAD
from ..expressions.utils import is_any_list, is_bool
from ..transformations.get_variables import get_variables
from ..transformations.normalize import toplevel_list
=======
from ..expressions.utils import is_any_list
from ..transformations.decompose_global import decompose_in_tree
from ..transformations.get_variables import get_variables
from ..transformations.normalize import toplevel_list
from ..transformations.to_cnf import to_cnf
>>>>>>> 02689e80

class CPM_pysdd(SolverInterface):
    """
    Interface to pysdd's API

    Requires that the 'PySDD' python package is installed:
    $ pip install pysdd

    See detailed installation instructions at:
    https://pysdd.readthedocs.io/en/latest/usage/installation.html

    Creates the following attributes (see parent constructor for more):
    pysdd_vtree: a pysdd.sdd.Vtree
    pysdd_manager: a pysdd.sdd.SddManager
    pysdd_root: a pysdd.sdd.SddNode (changes whenever a formula is added)

    The `DirectConstraint`, when used, calls a function on the `pysdd_manager` object and replaces the root node with a conjunction of the previous root node and the result of this function call.
    """

    @staticmethod
    def supported():
        # try to import the package
        try:
            from pysdd.sdd import SddManager
            return True
        except ImportError as e:
            return False


    def __init__(self, cpm_model=None, subsolver=None):
        """
        Constructor of the native solver object

        Requires a CPMpy model as input, and will create the corresponding
        pysdd vtree, manager and (True) root node

        Only supports satisfaction problems and solution enumeration

        Arguments:
        - cpm_model: Model(), a CPMpy Model(), optional
        - subsolver: None
        """
        if not self.supported():
            raise Exception("CPM_pysdd: Install the python 'pysdd' package to use this solver interface")
        if cpm_model and cpm_model.objective_ is not None:
            raise NotSupportedError("CPM_pysdd: only satisfaction, does not support an objective function")

        # these will be loaded once a first formula is added
        self.pysdd_vtree = None
        self.pysdd_manager = None
        self.pysdd_root = None

        # initialise everything else and post the constraints/objective
        super().__init__(name="pysdd", cpm_model=cpm_model)


    def solve(self, time_limit=None, assumptions=None):
        """
            See if an arbitrary model exists

            This is a knowledge compiler:
                - building it is the (computationally) hard part
                - checking for a solution is trivial after that
        """
        has_sol = True
        if self.pysdd_root is not None:
            # if root node is false (empty), no solutions
            has_sol = not self.pysdd_root.is_false()

        self.cpm_status = SolverStatus(self.name)
        self.cpm_status.runtime = 0.0

        # translate exit status
        if has_sol:
            self.cpm_status.exitstatus = ExitStatus.FEASIBLE
        else:
            self.cpm_status.exitstatus = ExitStatus.UNSATISFIABLE

        # get solution values (of user specified variables only)
        if has_sol and self.pysdd_root is not None:
            sol = next(self.pysdd_root.models())
            # fill in variable values
            for cpm_var in self.user_vars:
                lit = self.solver_var(cpm_var).literal
                if lit in sol:
                    cpm_var._value = bool(sol[lit])
                else:
                    cpm_var._value = None  # not specified...

        return has_sol

    def solveAll(self, display=None, time_limit=None, solution_limit=None, call_from_model=False, **kwargs):
        """
            Compute all solutions and optionally display the solutions.

            WARNING: setting 'display' will SIGNIFICANTLY slow down solution counting...

            Arguments:
                - display: either a list of CPMpy expressions, OR a callback function, called with the variables after value-mapping
                        default/None: nothing displayed
                - time_limit, solution_limit, kwargs: not used
                - call_from_model: whether the method is called from a CPMpy Model instance or not

            Returns: number of solutions found
        """
        if time_limit is not None:
            raise NotImplementedError("PySDD.solveAll(), time_limit not (yet?) supported")
        if solution_limit is not None:
            raise NotImplementedError("PySDD.solveAll(), solution_limit not (yet?) supported")

        if self.pysdd_root is None:
            return 0

        if display is None:
            # the desired, fast computation
            return self.pysdd_root.model_count()
        else:
            # manually walking over the tree, much slower...
            solution_count = 0
            for sol in self.pysdd_root.models():
                solution_count += 1
                # fill in variable values
                for cpm_var in self.user_vars:
                    lit = self.solver_var(cpm_var).literal
                    if lit in sol:
                        cpm_var._value = bool(sol[lit])
                    else:
                        cpm_var._value = None

                # display is not None:
                if isinstance(display, Expression):
                    print(display.value())
                elif isinstance(display, list):
                    print([v.value() for v in display])
                else:
                    display()  # callback
            return solution_count

    def solver_var(self, cpm_var):
        """
            Creates solver variable for cpmpy variable
        """
        # special case, negative-bool-view
        # work directly on var inside the view
        if isinstance(cpm_var, NegBoolView):
            # just a view, get actual var identifier, return -id
            return -self.solver_var(cpm_var._bv)

        # create if it does not exist
        if cpm_var not in self._varmap:
            if isinstance(cpm_var, _BoolVarImpl):
                # make new var, add at end (what is best here??)
                self.pysdd_manager.add_var_after_last()
                n = self.pysdd_manager.var_count()
                revar = self.pysdd_manager.vars[n]
            else:
                raise NotImplementedError(f"CPM_pysdd: non-Boolean variable {cpm_var} not supported")
            self._varmap[cpm_var] = revar

        return self._varmap[cpm_var]

    def transform(self, cpm_expr):
        """
            Transform arbitrary CPMpy expressions to constraints the solver supports

            Implemented through chaining multiple solver-independent **transformation functions** from
            the `cpmpy/transformations/` directory.

            See the 'Adding a new solver' docs on readthedocs for more information.

            For PySDD, it can be beneficial to add a big model (collection of constraints) at once...

        :param cpm_expr: CPMpy expression, or list thereof
        :type cpm_expr: Expression or list of Expression

        :return: list of Expression
        """
        # works on list of nested expressions
        return toplevel_list(cpm_expr)

<<<<<<< HEAD
    def __add__(self, cpm_expr):
        """
=======
        # actually supports nested Boolean operators natively...
        cpm_cons = toplevel_list(cpm_expr)
        cpm_cons = decompose_in_tree(cpm_cons)
        return to_cnf(cpm_cons)

    def __add__(self, cpm_expr_orig):
      """
>>>>>>> 02689e80
            Eagerly add a constraint to the underlying solver.

            Any CPMpy expression given is immediately transformed (through `transform()`)
            and then posted to the solver in this function.

            This can raise 'NotImplementedError' for any constraint not supported after transformation

            The variables used in expressions given to add are stored as 'user variables'. Those are the only ones
            the user knows and cares about (and will be populated with a value after solve). All other variables
            are auxiliary variables created by transformations.

        :param cpm_expr: CPMpy expression, or list thereof
        :type cpm_expr: Expression or list of Expression

        :return: self
        """
        newvars = get_variables(cpm_expr)

        # check only Boolean variables
        # XXX a bit redundant, `solver_var()` already does this too
        for v in newvars:
            if not isinstance(v, _BoolVarImpl):
                raise NotSupportedError(f"CPM_pysdd: only Boolean variables allowed -- {type(v)}: {v}")
        # add new user vars to the set
        self.user_vars |= set(newvars)

        # if needed initialize (arbitrary) vtree from all user-specified vars
        # we waited till here to already have some vars... beneficial?
        if self.pysdd_root is None:
            from pysdd.sdd import SddManager, Vtree

            cnt = len(self.user_vars)
            if cnt == 0:
                cnt = 1  # otherwise segfault
            self.pysdd_vtree = Vtree(var_count=cnt, vtree_type="balanced")
            self.pysdd_manager = SddManager.from_vtree(self.pysdd_vtree)
            self.pysdd_root = self.pysdd_manager.true()

        # transform and post the constraints
        # XXX the order in the for loop will matter on runtime efficiency...
        for cpm_con in self.transform(cpm_expr):
            # replace root by conjunction of itself and the con expression
            self.pysdd_root = self.pysdd_manager.conjoin(self.pysdd_root,
                                                self._pysdd_expr(cpm_con))

        return self

    def _pysdd_expr(self, cpm_con):
        """
            PySDD supports nested expressions: each expression
            (variable or subexpression) is a node...
            so we recursively translate our expressions to theirs.

            input: Expression or const
            output: pysdd Node
        """
        if isinstance(cpm_con, _BoolVarImpl):
            # base case, just var or ~var
            return self.solver_var(cpm_con)

        elif is_bool(cpm_con) or isinstance(cpm_con, BoolVal):
            # base case: Boolean value
            if cpm_con:
                return self.pysdd_manager.true()
            else:
                return self.pysdd_manager.false()
        
        elif not isinstance(cpm_con, Expression):
            # a number or so 
            raise NotImplementedError(f"CPM_pysdd: Non supported object {cpm_con}")

        elif cpm_con.name == 'and':
            # conjoin the nodes corresponding to the args
            # also here the order might matter on runtime efficiency...
            return reduce(self.pysdd_manager.conjoin, [self._pysdd_expr(a) for a in cpm_con.args])

        elif cpm_con.name == 'or':
            # disjoin the nodes corresponding to the args
            # also here the order might matter on runtime efficiency...
            return reduce(self.pysdd_manager.disjoin, [self._pysdd_expr(a) for a in cpm_con.args])

        elif cpm_con.name == 'not':
            return self.pysdd_manager.negate(self._pysdd_expr(cpm_con.args[0]))

        elif cpm_con.name == '->':
            a0 = self._pysdd_expr(cpm_con.args[0])
            a1 = self._pysdd_expr(cpm_con.args[1])
            # ~a0 | a1
            return self.pysdd_manager.disjoin(self.pysdd_manager.negate(a0), a1)

        elif cpm_con.name == '==':
            a0 = self._pysdd_expr(cpm_con.args[0])
            a1 = self._pysdd_expr(cpm_con.args[1])
            # (~a0 | a1) & (~a1 | a0)
            return self.pysdd_manager.conjoin(
                        self.pysdd_manager.disjoin(self.pysdd_manager.negate(a0), a1),
                        self.pysdd_manager.disjoin(self.pysdd_manager.negate(a1), a0),
                   )

        elif cpm_con.name == '!=':
            # ~(a0 == a1)
            equiv = self._pysdd_expr(cpm_con.args[0] == cpm_con.args[1]) 
            return self.pysdd_manager.negate(equiv)
            
        elif hasattr(cpm_con, 'decompose'):
            # for all global constraints: attempt to convert the decomposition
            all_cons = cpm_con.decompose()  # all of these must be true, conjoin
            return reduce(self.pysdd_manager.conjoin, [self._pysdd_expr(a) for a in all_cons])

        # a direct constraint, call on manager
        # WARNING: will only work when all args are variables or constants!
        # if unwanted, repeated some of the logic of callSolver here
        elif isinstance(cpm_con, DirectConstraint):
            return cpm_con.callSolver(self, self.pysdd_manager)

        else:
            raise NotImplementedError(f"CPM_pysdd: Non supported constraint {cpm_con}")

    def dot(self):
        """
            Returns a graphviz Dot object

            Display (in a notebook) with:
            import graphviz
            graphviz.Source(m.dot())
        """
        if self.pysdd_root is None:
            from pysdd.sdd import SddManager
            SddManager().true().dot()
        return self.pysdd_root.dot()<|MERGE_RESOLUTION|>--- conflicted
+++ resolved
@@ -26,17 +26,10 @@
 from ..expressions.core import Expression, Comparison, Operator, BoolVal
 from ..expressions.variables import _BoolVarImpl, NegBoolView, boolvar
 from ..expressions.globalconstraints import DirectConstraint
-<<<<<<< HEAD
 from ..expressions.utils import is_any_list, is_bool
-from ..transformations.get_variables import get_variables
-from ..transformations.normalize import toplevel_list
-=======
-from ..expressions.utils import is_any_list
 from ..transformations.decompose_global import decompose_in_tree
 from ..transformations.get_variables import get_variables
-from ..transformations.normalize import toplevel_list
-from ..transformations.to_cnf import to_cnf
->>>>>>> 02689e80
+from ..transformations.normalize import toplevel_list, simplify_boolean
 
 class CPM_pysdd(SolverInterface):
     """
@@ -215,20 +208,16 @@
         :return: list of Expression
         """
         # works on list of nested expressions
-        return toplevel_list(cpm_expr)
-
-<<<<<<< HEAD
+        cpm_cons = toplevel_list(cpm_expr)
+        cpm_cons = decompose_in_tree(cpm_expr)
+        cpm_cons = simplify_boolean(cpm_expr)
+        return decompose_in_tree(toplevel_list(cpm_expr))
+
+        # actually supports nested Boolean operators natively...
+        return to_cnf(cpm_expr)
+
     def __add__(self, cpm_expr):
-        """
-=======
-        # actually supports nested Boolean operators natively...
-        cpm_cons = toplevel_list(cpm_expr)
-        cpm_cons = decompose_in_tree(cpm_cons)
-        return to_cnf(cpm_cons)
-
-    def __add__(self, cpm_expr_orig):
       """
->>>>>>> 02689e80
             Eagerly add a constraint to the underlying solver.
 
             Any CPMpy expression given is immediately transformed (through `transform()`)
@@ -295,9 +284,9 @@
                 return self.pysdd_manager.true()
             else:
                 return self.pysdd_manager.false()
-        
+
         elif not isinstance(cpm_con, Expression):
-            # a number or so 
+            # a number or so
             raise NotImplementedError(f"CPM_pysdd: Non supported object {cpm_con}")
 
         elif cpm_con.name == 'and':
@@ -330,9 +319,9 @@
 
         elif cpm_con.name == '!=':
             # ~(a0 == a1)
-            equiv = self._pysdd_expr(cpm_con.args[0] == cpm_con.args[1]) 
+            equiv = self._pysdd_expr(cpm_con.args[0] == cpm_con.args[1])
             return self.pysdd_manager.negate(equiv)
-            
+
         elif hasattr(cpm_con, 'decompose'):
             # for all global constraints: attempt to convert the decomposition
             all_cons = cpm_con.decompose()  # all of these must be true, conjoin
