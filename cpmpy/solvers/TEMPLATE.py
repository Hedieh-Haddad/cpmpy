--- conflicted
+++ resolved
@@ -57,11 +57,7 @@
             return False
 
 
-<<<<<<< HEAD
-    def __init__(self, cpm_model=None, solver=None, name="TEMPLATE"):
-=======
     def __init__(self, cpm_model=None, subsolver=None):
->>>>>>> 1aa4ec19
         """
         Constructor of the native solver object
 
@@ -80,12 +76,7 @@
         self.tpl_model = TEMPLATEpy.Model("cpmpy")
 
         # initialise everything else and post the constraints/objective
-<<<<<<< HEAD
-        # it is sufficient to implement __add__() and minimize/maximize() below
-        super().__init__(cpm_model, solver, name)
-=======
         super().__init__(name="TEMPLATE", cpm_model=cpm_model)
->>>>>>> 1aa4ec19
 
 
     def solve(self, time_limit=None, **kwargs):
@@ -156,6 +147,7 @@
             Creates solver variable for cpmpy variable
             or returns from cache if previously created
         """
+        # TODO: add `solver_vars(self, cpm_vars)` to SolverInterface class
 
         # special case, negative-bool-view
         # work directly on var inside the view
@@ -163,11 +155,7 @@
             return TEMPLATEpy.negate(self.solver_var(cpm_var._bv))
 
         # create if it does not exit
-<<<<<<< HEAD
-        if not cpm_var in self._varmap:
-=======
         if cpm_var not in self._varmap:
->>>>>>> 1aa4ec19
             if isinstance(cpm_var, _BoolVarImpl):
                 revar = TEMPLATEpy.NewBoolVar(str(cpm_var))
             elif isinstance(cpm_var, _IntVarImpl):
