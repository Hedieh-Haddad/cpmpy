--- conflicted
+++ resolved
@@ -167,20 +167,10 @@
         """
            Like `solver_var()` but for arbitrary shaped lists/tensors
         """
-<<<<<<< HEAD
-        # Tias not sure this is a good idea... we can fix the table special case better
-        vectorized_create_object = np.vectorize(self.solver_var, otypes=[object])
-        return vectorized_create_object(cpm_vars).tolist()
-=======
-        # Tias > not sure this is a good idea... we can fix the table special case better
-        # Thomas > some issue with hashing for lists TODO
-        # vectorized_create_object = np.vectorize(self.solver_var, otypes=[object])
-        # return vectorized_create_object(cpm_vars).tolist()
-    
+  
         if is_any_list(cpm_vars):
             return [self.solver_vars(v) for v in cpm_vars]
         return self.solver_var(cpm_vars)
->>>>>>> 4c299723
 
     def transform(self, cpm_expr):
         """
