#!/usr/bin/env python
#-*- coding:utf-8 -*-
##
## utils.py
##
"""
    Utilities for handling solvers

    Contains a static variable `builtin_solvers` that lists
    CPMpy solvers (first one is the default solver by default)

    =================
    List of functions
    =================

    .. autosummary::
        :nosignatures:

        param_combinations
"""

import warnings # for deprecation warning

from .gurobi import CPM_gurobi
from .ortools import CPM_ortools
from .minizinc import CPM_minizinc
from .pysat import CPM_pysat
<<<<<<< HEAD
from .pysat_rc2 import CPM_RC2
=======
from .z3 import CPM_z3
>>>>>>> daddc7cc
from .pysdd import CPM_pysdd

def param_combinations(all_params, remaining_keys=None, cur_params=None):
    """
        Recursively yield all combinations of param values

        For example usage, see `examples/advanced/hyperparameter_search.py`

        - all_params is a dict of {key: list} items, e.g.:
            {'val': [1,2], 'opt': [True,False]}

        - output is an generator over all {key:value} combinations
          of the keys and values. For the example above:
          generator([{'val':1,'opt':True},{'val':1,'opt':False},{'val':2,'opt':True},{'val':2,'opt':False}])
    """
    if remaining_keys is None or cur_params is None:
        # init
        remaining_keys = list(all_params.keys())
        cur_params = dict()

    cur_key = remaining_keys[0]
    myresults = [] # (runtime, cur_params)
    for cur_value in all_params[cur_key]:
        cur_params[cur_key] = cur_value
        if len(remaining_keys) == 1:
            # terminal, return copy
            yield dict(cur_params)
        else:
            # recursive call
            yield from param_combinations(all_params, 
                            remaining_keys=remaining_keys[1:],
                            cur_params=cur_params)

class SolverLookup():
    @staticmethod
    def base_solvers():
        """
            Return ordered list of (name, class) of base CPMpy
            solvers

            First one is default
        """
        return [("ortools", CPM_ortools),
                ("z3", CPM_z3),
                ("minizinc", CPM_minizinc),
                ("gurobi", CPM_gurobi),
                ("pysat", CPM_pysat),
                ("pysdd", CPM_pysdd),
<<<<<<< HEAD
                ("minizinc", CPM_minizinc),
                ("rc2", CPM_RC2)
=======
>>>>>>> daddc7cc
               ]

    @staticmethod
    def solvernames():
        names = []
        for (basename, CPM_slv) in SolverLookup.base_solvers():
            if CPM_slv.supported():
                names.append(basename)
                if hasattr(CPM_slv, "solvernames"):
                    subnames = CPM_slv.solvernames()
                    for subn in subnames:
                        names.append(basename+":"+subn)
        return names

    @staticmethod
    def get(name=None, model=None):
        """
            get a specific solver (by name), with 'model' passed to its constructor

            This is the preferred way to initialise a solver from its name
        """
        cls = SolverLookup.lookup(name=name)

        # check for a 'solver:subsolver' name
        subname = None
        if name is not None and ':' in name:
            _,subname = name.split(':',maxsplit=1)
        return cls(model, subsolver=subname)

    @staticmethod
    def lookup(name=None):
        """
            lookup a solver _class_ by its name

            warning: returns a 'class', not an object!
            see get() for normal uses
        """
        if name is None:
            # first solver class
            return SolverLookup.base_solvers()[0][1]

        # split name if relevant
        solvername = name
        subname = None
        if ':' in solvername:
            solvername,_ = solvername.split(':',maxsplit=1)

        # find CPM_slv
        CPM_slv = None
        for (basename, CPM_slv) in SolverLookup.base_solvers():
            if basename == solvername:
                # CPM_slv is assigned the right one
                break

        return CPM_slv


# using `builtin_solvers` is DEPRECATED, use `SolverLookup` object instead
# Order matters! first is default, then tries second, etc...
builtin_solvers = [CPM_ortools, CPM_gurobi, CPM_minizinc, CPM_pysat]
def get_supported_solvers():
    """
        Returns a list of solvers supported on this machine.

    :return: a list of SolverInterface sub-classes :list[SolverInterface]:
    """
    warnings.warn("Deprecated, use Model.solvernames() instead, will be removed in stable version", DeprecationWarning)
    return [sv for sv in builtin_solvers if sv.supported()]<|MERGE_RESOLUTION|>--- conflicted
+++ resolved
@@ -25,11 +25,8 @@
 from .ortools import CPM_ortools
 from .minizinc import CPM_minizinc
 from .pysat import CPM_pysat
-<<<<<<< HEAD
 from .pysat_rc2 import CPM_RC2
-=======
 from .z3 import CPM_z3
->>>>>>> daddc7cc
 from .pysdd import CPM_pysdd
 
 def param_combinations(all_params, remaining_keys=None, cur_params=None):
@@ -78,11 +75,8 @@
                 ("gurobi", CPM_gurobi),
                 ("pysat", CPM_pysat),
                 ("pysdd", CPM_pysdd),
-<<<<<<< HEAD
                 ("minizinc", CPM_minizinc),
                 ("rc2", CPM_RC2)
-=======
->>>>>>> daddc7cc
                ]
 
     @staticmethod
