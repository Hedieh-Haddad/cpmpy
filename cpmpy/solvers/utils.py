--- conflicted
+++ resolved
@@ -24,10 +24,10 @@
 from .gurobi import CPM_gurobi
 from .ortools import CPM_ortools
 from .minizinc import CPM_minizinc
+from .z3 import CPM_z3
+from .glasgowconstraintsolver import CPM_glasgowconstraintsolver
 from .pysat import CPM_pysat
-from .z3 import CPM_z3
 from .pysdd import CPM_pysdd
-from .glasgowconstraintsolver import CPM_glasgowconstraintsolver
 
 def param_combinations(all_params, remaining_keys=None, cur_params=None):
     """
@@ -72,14 +72,10 @@
         return [("ortools", CPM_ortools),
                 ("z3", CPM_z3),
                 ("minizinc", CPM_minizinc),
+                ("glasgowconstraintsolver", CPM_glasgowconstraintsolver),
                 ("gurobi", CPM_gurobi),
                 ("pysat", CPM_pysat),
                 ("pysdd", CPM_pysdd),
-<<<<<<< HEAD
-                ("minizinc", CPM_minizinc),
-                ("glasgowconstraintsolver", CPM_glasgowconstraintsolver)
-=======
->>>>>>> 7d2038af
                ]
 
     @staticmethod
