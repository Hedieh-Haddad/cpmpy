--- conflicted
+++ resolved
@@ -197,7 +197,6 @@
         vals = [argval(a) for a in self.args if argval(a) != 0]
         return len(set(vals)) == len(vals)
 
-<<<<<<< HEAD
 
 class AllDifferentLists(GlobalConstraint):
     def __init__(self, lists):
@@ -214,8 +213,6 @@
         y = [tuple([argval(a) for a in arr]) for arr in self.args]
         return len(set([tuple([argval(a) for a in arr]) for arr in self.args])) == len(self.args)
 
-=======
->>>>>>> ab9d558f
 def allequal(args):
     warnings.warn("Deprecated, use AllEqual(v1,v2,...,vn) instead, will be removed in stable version", DeprecationWarning)
     return AllEqual(*args) # unfold list as individual arguments
