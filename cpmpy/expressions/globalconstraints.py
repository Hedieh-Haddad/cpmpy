#!/usr/bin/env python
#-*- coding:utf-8 -*-
##
## globalconstraints.py
##
"""
    Global constraints conveniently express non-primitive constraints.

    Using global constraints
    ------------------------

    Solvers can have specialised implementations for global constraints. CPMpy has GlobalConstraint
    expressions so that they can be passed to the solver as is when supported.

    If a solver does not support a global constraint (see solvers/) then it will be automatically
    decomposed by calling its `.decompose()` function.
    The `.decompose()` function returns two arguments:
        - a list of simpler constraints replacing the global constraint
        - if the decomposition introduces *new variables*, then the second argument has to be a list
            of constraints that (totally) define those new variables

    As a user you **should almost never subclass GlobalConstraint()** unless you know of a solver that
    supports that specific global constraint, and that you will update its solver interface to support it.

    For all other use cases, it sufficies to write your own helper function that immediately returns the
    decomposition, e.g.:

    .. code-block:: python

        def alldifferent_except0(args):
            return [ ((var1!= 0) & (var2 != 0)).implies(var1 != var2) for var1, var2 in all_pairs(args)]


    Numeric global constraints
    --------------------------

    CPMpy also implements __Numeric Global Constraints__. For these, the CPMpy GlobalConstraint does not
    exactly match what is implemented in the solver, but for good reason!!

    For example solvers may implement the global constraint `Minimum(iv1, iv2, iv3) == iv4` through an API
    call `addMinimumEquals([iv1,iv2,iv3], iv4)`.

    However, CPMpy also wishes to support the expressions `Minimum(iv1, iv2, iv3) > iv4` as well as
    `iv4 + Minimum(iv1, iv2, iv3)`. 

    Hence, the CPMpy global constraint only captures the `Minimum(iv1, iv2, iv3)` part, whose return type
    is numeric and can be used in any other CPMpy expression. Only at the time of transforming the CPMpy
    model to the solver API, will the expressions be decomposed and auxiliary variables introduced as needed
    such that the solver only receives `Minimum(iv1, iv2, iv3) == ivX` expressions.
    This is the burden of the CPMpy framework, not of the user who wants to express a problem formulation.


    Subclassing GlobalConstraint
    ----------------------------
    
    If you do wish to add a GlobalConstraint, because it is supported by solvers or because you will do
    advanced analysis and rewriting on it, then preferably define it with a standard decomposition, e.g.:

    .. code-block:: python

        class my_global(GlobalConstraint):
            def __init__(self, args):
                super().__init__("my_global", args)

            def decompose(self):
                return [self.args[0] != self.args[1]] # your decomposition

    If it is a __numeric global constraint__ meaning that its return type is numeric (see `Minimum` and `Element`)
    then set `is_bool=False` in the super() constructor and preferably implement `.value()` accordingly.


    Alternative decompositions
    --------------------------
    
    For advanced use cases where you want to use another decomposition than the standard decomposition
    of a GlobalConstraint expression, you can overwrite the 'decompose' function of the class, e.g.:

    .. code-block:: python

        def my_circuit_decomp(self):
            return [self.args[0] == 1], [] # does not actually enforce circuit
        circuit.decompose = my_circuit_decomp # attach it, no brackets!

        vars = intvar(1,9, shape=10)
        constr = circuit(vars)

        Model(constr).solve()

    The above will use 'my_circuit_decomp', if the solver does not
    natively support 'circuit'.

    ===============
    List of classes
    ===============

    .. autosummary::
        :nosignatures:

        AllDifferent
        AllDifferentExcept0
        AllEqual
        Circuit
        Inverse
        Table
        Minimum
        Maximum
        Element
        Xor
        Cumulative
        Count
        GlobalCardinalityCount

"""
import copy
import warnings # for deprecation warning
import numpy as np
from ..exceptions import CPMpyException, IncompleteFunctionError, TypeError
from .core import Expression, Operator, Comparison
from .variables import boolvar, intvar, cpm_array, _NumVarImpl
from .utils import flatlist, all_pairs, argval, is_num, eval_comparison, is_any_list, is_boolexpr, get_bounds

# Base class GlobalConstraint
class GlobalConstraint(Expression):
    """
        Abstract superclass of GlobalConstraints

        Like all expressions it has a `.name` and `.args` property.
        Overwrites the `.is_bool()` method.
    """

    def is_bool(self):
        """ is it a Boolean (return type) Operator?
        """
        return True

    def decompose(self):
        """
            Returns a decomposition into smaller constraints.

            The decomposition might create auxiliary variables
            and use other global constraints as long as
            it does not create a circular dependency.

            To ensure equivalence of decomposition, we split into contraining and defining constraints.
            Defining constraints (totally) define new auxiliary variables needed for the decomposition,
            they can always be enforced top-level.
        """
        raise NotImplementedError("Decomposition for",self,"not available")

    def get_bounds(self):
        """
        Returns the bounds of a Boolean global constraint.
        Numerical global constraints should reimplement this.
        """
        return (0,1)


# Global Constraints (with Boolean return type)
def alldifferent(args):
    warnings.warn("Deprecated, use AllDifferent(v1,v2,...,vn) instead, will be removed in stable version", DeprecationWarning)
    return AllDifferent(*args) # unfold list as individual arguments
class AllDifferent(GlobalConstraint):
    """All arguments have a different (distinct) value
    """
    def __init__(self, *args):
        super().__init__("alldifferent", flatlist(args))

    def decompose(self):
        """Returns the decomposition
        """
        return [var1 != var2 for var1, var2 in all_pairs(self.args)], []

    def value(self):
        return len(set(a.value() for a in self.args)) == len(self.args)

class AllDifferentExcept0(GlobalConstraint):
    """
    All nonzero arguments have a distinct value
    """
    def __init__(self, *args):
        super().__init__("alldifferent_except0", flatlist(args))

    def decompose(self):
        # equivalent to (var1 == 0) | (var2 == 0) | (var1 != var2)
        return [(var1 == var2).implies(var1 == 0) for var1, var2 in all_pairs(self.args)], []

    def value(self):
        vals = [a.value() for a in self.args if a.value() != 0]
        return len(set(vals)) == len(vals)


def allequal(args):
    warnings.warn("Deprecated, use AllEqual(v1,v2,...,vn) instead, will be removed in stable version", DeprecationWarning)
    return AllEqual(*args) # unfold list as individual arguments
class AllEqual(GlobalConstraint):
    """All arguments have the same value
    """
    def __init__(self, *args):
        super().__init__("allequal", flatlist(args))

    def decompose(self):
        """Returns the decomposition
        """
        # arg0 == arg1, arg1 == arg2, arg2 == arg3... no need to post n^2 equalities
        return [var1 == var2 for var1, var2 in zip(self.args[:-1], self.args[1:])], []

    def value(self):
        return len(set(a.value() for a in self.args)) == 1


def circuit(args):
    warnings.warn("Deprecated, use Circuit(v1,v2,...,vn) instead, will be removed in stable version", DeprecationWarning)
    return Circuit(*args) # unfold list as individual arguments
class Circuit(GlobalConstraint):
    """The sequence of variables form a circuit, where x[i] = j means that j is the successor of i.
    """
    def __init__(self, *args):
        flatargs = flatlist(args)
        if any(is_boolexpr(arg) for arg in flatargs):
            raise TypeError("Circuit global constraint only takes arithmetic arguments: {}".format(flatargs))
        super().__init__("circuit", flatargs)
        if len(flatargs) < 2:
            raise CPMpyException('Circuit constraint must be given a minimum of 2 variables')

    def decompose(self):
        """
            Decomposition for Circuit

            Not sure where we got it from,
            MiniZinc has slightly different one:
            https://github.com/MiniZinc/libminizinc/blob/master/share/minizinc/std/fzn_circuit.mzn
        """
        succ = cpm_array(self.args)
        n = len(succ)
        order = intvar(0,n-1, shape=n)
        constraining = []
        constraining += [AllDifferent(succ)] # different successors
        constraining += [AllDifferent(order)] # different orders
        constraining += [order[n-1] == 0] # symmetry breaking, last one is '0'

        defining = [order[0] == succ[0]]
        defining += [order[i] == succ[order[i-1]] for i in range(1,n)] # first one is successor of '0', ith one is successor of i-1

        return constraining, defining


    def value(self):
        pathlen = 0
        idx = 0
        visited = set()
        arr = [argval(a) for a in self.args]
        while(idx not in visited):
            if idx == None:
                return False
            if not (0 <= idx < len(arr)):
                break
            visited.add(idx)
            pathlen += 1
            idx = arr[idx]

        return pathlen == len(self.args) and idx == 0


class Inverse(GlobalConstraint):
    """
       Inverse (aka channeling / assignment) constraint. 'fwd' and
       'rev' represent inverse functions; that is,

           fwd[i] == x  <==>  rev[x] == i

    """
    def __init__(self, fwd, rev):
        flatargs = flatlist([fwd,rev])
        if any(is_boolexpr(arg) for arg in flatargs):
            raise TypeError("Only integer arguments allowed for global constraint Inverse: {}".format(flatargs))
        assert len(fwd) == len(rev)
        super().__init__("inverse", [fwd, rev])

    def decompose(self):
        from .python_builtins import all
        fwd, rev = self.args
        rev = cpm_array(rev)
        return [all(rev[x] == i for i, x in enumerate(fwd))], []

    def value(self):
        fwd = [argval(a) for a in self.args[0]]
        rev = [argval(a) for a in self.args[1]]
        return all(rev[x] == i for i, x in enumerate(fwd))

class Table(GlobalConstraint):
    """The values of the variables in 'array' correspond to a row in 'table'
    """
    def __init__(self, array, table):
        super().__init__("table", [array, table])

    def decompose(self):
        from .python_builtins import any, all
        arr, tab = self.args
        return [any(all(ai == ri for ai, ri in zip(arr, row)) for row in tab)], []

    def value(self):
        arr, tab = self.args
        arrval = [argval(a) for a in arr]
        return arrval in tab



# syntax of the form 'if b then x == 9 else x == 0' is not supported
# a little helper:
class IfThenElse(GlobalConstraint):
    def __init__(self, condition, if_true, if_false):
        if not is_boolexpr(condition) or not is_boolexpr(if_true) or not is_boolexpr(if_false):
            raise TypeError("only boolean expression allowed in IfThenElse")
        super().__init__("ite", [condition, if_true, if_false])

    def value(self):
        condition, if_true, if_false = self.args
        condition_val = argval(condition)
        if argval(condition):
            return argval(if_true)
        else:
            return argval(if_false)

    def decompose(self):
        condition, if_true, if_false = self.args
        return [condition.implies(if_true), (~condition).implies(if_false)], []

    def __repr__(self):
        condition, if_true, if_false = self.args
        return "If {} Then {} Else {}".format(condition, if_true, if_false)

<<<<<<< HEAD
=======

class Minimum(GlobalConstraint):
    """
        Computes the minimum value of the arguments

        It is a 'functional' global constraint which implicitly returns a numeric variable
    """
    def __init__(self, arg_list):
        super().__init__("min", flatlist(arg_list), is_bool=False)

    def value(self):
        argvals = [argval(a) for a in self.args]
        if any(val is None for val in argvals):
            return None
        else:
            return min(argvals)

    def decompose_comparison(self, cpm_op, cpm_rhs):
        """
        Decomposition if it's part of a comparison
        Returns two lists of constraints:
            1) constraints representing the comparison
            2) constraints that (totally) define new auxiliary variables needed in the decomposition,
               they should be enforced toplevel.
        """
        from .python_builtins import any, all
        if cpm_op == "==": # can avoid creating aux var
            return [any(x <= cpm_rhs for x in self.args),
                    all(x >= cpm_rhs for x in self.args)], []

        lb, ub = self.get_bounds()
        _min = intvar(lb, ub)
        return [eval_comparison(cpm_op, _min, cpm_rhs)], \
               [any(x <= _min for x in self.args), all(x >= _min for x in self.args),]

    def get_bounds(self):
        """
        Returns the bounds of the (numerical) global constraint
        """
        bnds = [get_bounds(x) for x in self.args]
        return min(lb for lb,ub in bnds), min(ub for lb,ub in bnds)


class Maximum(GlobalConstraint):
    """
        Computes the maximum value of the arguments

        It is a 'functional' global constraint which implicitly returns a numeric variable
    """
    def __init__(self, arg_list):
        super().__init__("max", flatlist(arg_list), is_bool=False)

    def value(self):
        argvals = [argval(a) for a in self.args]
        if any(val is None for val in argvals):
            return None
        else:
            return max(argvals)

    def decompose_comparison(self, cpm_op, cpm_rhs):
        """
        Decomposition if it's part of a comparison
        Returns two lists of constraints:
            1) constraints representing the comparison
            2) constraints that (totally) define new auxiliary variables needed in the decomposition,
               they should be enforced toplevel.
        """
        from .python_builtins import any, all
        if cpm_op == "==": # can avoid creating aux var here
            return [any(x >= cpm_rhs for x in self.args),
                    all(x <= cpm_rhs for x in self.args)], []

        lb, ub = self.get_bounds()
        _max = intvar(lb, ub)
        return [eval_comparison(cpm_op, _max, cpm_rhs)], \
               [any(x >= _max for x in self.args), all(x <= _max for x in self.args)]

    def get_bounds(self):
        """
        Returns the bounds of the (numerical) global constraint

        """
        bnds = [get_bounds(x) for x in self.args]
        return max(lb for lb,ub in bnds), max(ub for lb,ub in bnds)


def element(arg_list):
    warnings.warn("Deprecated, use Element(arr,idx) instead, will be removed in stable version", DeprecationWarning)
    assert (len(arg_list) == 2), "Element expression takes 2 arguments: Arr, Idx"
    return Element(arg_list[0], arg_list[1])
class Element(GlobalConstraint):
    """
        The 'Element' global constraint enforces that the result equals Arr[Idx]
        with 'Arr' an array of constants of variables (the first argument)
        and 'Idx' an integer decision variable, representing the index into the array.

        Solvers implement it as Arr[Idx] == Y, but CPMpy will automatically derive or create
        an appropriate Y. Hence, you can write expressions like Arr[Idx] + 3 <= Y

        Element is a CPMpy built-in global constraint, so the class implements a few more
        extra things for convenience (.value() and .__repr__()). It is also an example of
        a 'numeric' global constraint.
    """

    def __init__(self, arr, idx):
        if is_boolexpr(idx):
            raise TypeError("index cannot be a boolean expression: {}".format(idx))
        if is_any_list(idx):
            raise TypeError("For using multiple dimensions in the Element constraint, use comma-separated indices")
        super().__init__("element", [arr, idx], is_bool=False)

    def __getitem__(self, index):
        raise CPMpyException("For using multiple dimensions in the Element constraint use comma-separated indices")

    def value(self):
        arr, idx = self.args
        idxval = argval(idx)
        if idxval is not None:
            if idxval >= 0 and idxval < len(arr):
                return argval(arr[idxval])
            raise IncompleteFunctionError(f"Index {idxval} out of range for array of length {len(arr)} while calculating value for expression {self}")
        return None # default

    def decompose_comparison(self, cpm_op, cpm_rhs):
        """
            `Element(arr,ix)` represents the array lookup itself (a numeric variable)
            It is not a constraint itself, so it can not have a decompose().
            However, when used in a comparison relation: Element(arr,idx) <CMP_OP> CMP_RHS
            it is a constraint, and that one can be decomposed.
            Returns two lists of constraints:
                1) constraints representing the comparison
                2) constraints that (totally) define new auxiliary variables needed in the decomposition,
                   they should be enforced toplevel.

        """
        from .python_builtins import any

        arr, idx = self.args
        return [(idx == i).implies(eval_comparison(cpm_op, arr[i], cpm_rhs)) for i in range(len(arr))] + \
               [idx >= 0, idx < len(arr)], []

    def __repr__(self):
        return "{}[{}]".format(self.args[0], self.args[1])

    def get_bounds(self):
        """
        Returns the bounds of the (numerical) global constraint
        """
        arr, idx = self.args
        bnds = [get_bounds(x) for x in arr]
        return min(lb for lb,ub in bnds), max(ub for lb,ub in bnds)


>>>>>>> 02689e80
class Xor(GlobalConstraint):
    """
        The 'xor' exclusive-or constraint
    """

    def __init__(self, arg_list):
        flatargs = flatlist(arg_list)
        if not (all(is_boolexpr(arg) for arg in flatargs)):
            raise TypeError("Only Boolean arguments allowed in Xor global constraint: {}".format(flatargs))
        # convention for commutative binary operators:
        # swap if right is constant and left is not
        if len(arg_list) == 2 and is_num(arg_list[1]):
            arg_list[0], arg_list[1] = arg_list[1], arg_list[0]
            flatargs = arg_list
        super().__init__("xor", flatargs)

    def decompose(self):
        # there are multiple decompositions possible
        # sum(args) mod 2 == 1, for size 2: sum(args) == 1
        # since Xor is logical constraint, the default is a logic decomposition
        a0, a1 = self.args[:2]
        cons = (a0 | a1) & (~a0 | ~a1)  # one true and one false

        # for more than 2 variables, we cascade (decomposed) xors
        for arg in self.args[2:]:
            cons = (cons | arg) & (~cons | ~arg)
        return [cons], []

    def value(self):
        return sum(argval(a) for a in self.args) % 2 == 1

    def __repr__(self):
        if len(self.args) == 2:
            return "{} xor {}".format(*self.args)
        return "xor({})".format(self.args)


class Cumulative(GlobalConstraint):
    """
        Global cumulative constraint. Used for resource aware scheduling.
        Ensures no overlap between tasks and never exceeding the capacity of the resource
        Supports both varying demand across tasks or equal demand for all jobs
    """
    def __init__(self, start, duration, end, demand, capacity):
        assert is_any_list(start), "start should be a list"
        start = flatlist(start)
        assert is_any_list(duration), "duration should be a list"
        duration = flatlist(duration)
        for d in duration:
            if get_bounds(d)[0]<0:
                raise TypeError("durations should be non-negative")
        assert is_any_list(end), "end should be a list"
        end = flatlist(end)
        assert len(start) == len(duration) == len(end), "Lists should be equal length"

        if is_any_list(demand):
            demand = flatlist(demand)
            assert len(demand) == len(start), "Shape of demand should match start, duration and end"
            for d in demand:
                if is_boolexpr(d):
                    raise TypeError("demands must be non-boolean: {}".format(d))
        else:
            if is_boolexpr(demand):
                raise TypeError("demand must be non-boolean: {}".format(demand))
        flatargs = flatlist([start, duration, end, demand, capacity])
        if any(is_boolexpr(arg) for arg in flatargs):
            raise TypeError("All input lists should contain only arithmetic arguments for Cumulative constraints: {}".format(flatargs))

        super(Cumulative, self).__init__("cumulative",[start, duration, end, demand, capacity])

    def decompose(self):
        """
            Time-resource decomposition from:
            Schutt, Andreas, et al. "Why cumulative decomposition is not as bad as it sounds."
            International Conference on Principles and Practice of Constraint Programming. Springer, Berlin, Heidelberg, 2009.
        """
        from ..expressions.python_builtins import sum

        arr_args = (cpm_array(arg) if is_any_list(arg) else arg for arg in self.args)
        start, duration, end, demand, capacity = arr_args

        cons = []

        # set duration of tasks
        for t in range(len(start)):
            cons += [start[t] + duration[t] == end[t]]

        # demand doesn't exceed capacity
        lb, ub = min(s.lb for s in start), max(s.ub for s in end)
        for t in range(lb,ub+1):
            demand_at_t = 0
            for job in range(len(start)):
                if is_num(demand):
                    demand_at_t += demand * ((start[job] <= t) & (t < end[job]))
                else:
                    demand_at_t += demand[job] * ((start[job] <= t) & (t < end[job]))
            cons += [capacity >= demand_at_t]

        return cons, []

    def value(self):
        argvals = [np.array([argval(a) for a in arg]) if is_any_list(arg)
                   else argval(arg) for arg in self.args]

        if any(a is None for a in argvals):
            return None

        # start, dur, end are np arrays
        start, dur, end, demand, cap = argvals
        # start and end seperated by duration
        if not (start + dur == end).all():
            return False

        # demand doesn't exceed capacity
        lb, ub = min(start), max(end)
        for t in range(lb, ub+1):
            if cap < sum(demand * ((start <= t) & (t < end))):
                return False

        return True


class GlobalCardinalityCount(GlobalConstraint):
    """
    GlobalCardinalityCount(vars,vals,occ): The number of occurrences of each value vals[i] in the list of variables vars
    must be equal to occ[i].
    """

    def __init__(self, vars, vals, occ):
        flatargs = flatlist([vars, vals, occ])
        if any(is_boolexpr(arg) for arg in flatargs):
            raise TypeError("Only numerical arguments allowed for gcc global constraint: {}".format(flatargs))
        super().__init__("gcc", [vars,vals,occ])

    def decompose(self):
        from .globalfunctions import Count
        vars, vals, occ = self.args
        return [Count(vars, i) == v for i, v in zip(vals, occ)], []

    def value(self):
        from .python_builtins import all
        decomposed, _ = self.decompose()
        return all(decomposed).value()


<<<<<<< HEAD
=======
class Count(GlobalConstraint):
    """
    The Count (numerical) global constraint represents the number of occurrences of val in arr
    """

    def __init__(self,arr,val):
        if is_any_list(val) or not is_any_list(arr):
            raise TypeError("count takes an array and a value as input, not: {} and {}".format(arr,val))
        super().__init__("count", [arr,val], is_bool=False)

    def decompose_comparison(self, cmp_op, cmp_rhs):
        """
        Count(arr,val) can only be decomposed if it's part of a comparison
        """
        arr, val = self.args
        return [eval_comparison(cmp_op, Operator('sum',[ai==val for ai in arr]), cmp_rhs)], []

    def value(self):
        arr, val = self.args
        val = argval(val)
        return sum([argval(a) == val for a in arr])

    def get_bounds(self):
        """
        Returns the bounds of the (numerical) global constraint
        """
        arr, val = self.args
        return 0, len(arr)


>>>>>>> 02689e80
class DirectConstraint(Expression):
    """
        A DirectConstraint will directly call a function of the underlying solver when added to a CPMpy solver

        It can not be reified, it is not flattened, it can not contain other CPMpy expressions than variables.
        When added to a CPMpy solver, it will literally just directly call a function on the underlying solver,
        replacing CPMpy variables by solver variables along the way.

        See the documentation of the solver (constructor) for details on how that solver handles them.

        If you want/need to use what the solver returns (e.g. an identifier for use in other constraints),
        then use `directvar()` instead, or access the solver object from the solver interface directly.
    """
    def __init__(self, name, arguments, novar=None):
        """
            name: name of the solver function that you wish to call
            arguments: tuple of arguments to pass to the solver function with name 'name'
            novar: list of indices (offset 0) of arguments in `arguments` that contain no variables,
                   that can be passed 'as is' without scanning for variables
        """
        if not isinstance(arguments, tuple):
            arguments = (arguments,)  # force tuple
        super().__init__(name, arguments)
        self.novar = novar

    def is_bool(self):
        """ is it a Boolean (return type) Operator?
        """
        return True

    def callSolver(self, CPMpy_solver, Native_solver):
        """
            Call the `directname`() function of the native solver,
            with stored arguments replacing CPMpy variables with solver variables as needed.

            SolverInterfaces will call this function when this constraint is added.

        :param CPMpy_solver: a CPM_solver object, that has a `solver_vars()` function
        :param Native_solver: the python interface to some specific solver
        :return: the response of the solver when calling the function
        """
        # get the solver function, will raise an AttributeError if it does not exist
        solver_function = getattr(Native_solver, self.name)
        solver_args = copy.copy(self.args)
        for i in range(len(solver_args)):
            if self.novar is None or i not in self.novar:
                # it may contain variables, replace
                solver_args[i] = CPMpy_solver.solver_vars(solver_args[i])
        # len(native_args) should match nr of arguments of `native_function`
        return solver_function(*solver_args)
<|MERGE_RESOLUTION|>--- conflicted
+++ resolved
@@ -329,162 +329,7 @@
         condition, if_true, if_false = self.args
         return "If {} Then {} Else {}".format(condition, if_true, if_false)
 
-<<<<<<< HEAD
-=======
-
-class Minimum(GlobalConstraint):
-    """
-        Computes the minimum value of the arguments
-
-        It is a 'functional' global constraint which implicitly returns a numeric variable
-    """
-    def __init__(self, arg_list):
-        super().__init__("min", flatlist(arg_list), is_bool=False)
-
-    def value(self):
-        argvals = [argval(a) for a in self.args]
-        if any(val is None for val in argvals):
-            return None
-        else:
-            return min(argvals)
-
-    def decompose_comparison(self, cpm_op, cpm_rhs):
-        """
-        Decomposition if it's part of a comparison
-        Returns two lists of constraints:
-            1) constraints representing the comparison
-            2) constraints that (totally) define new auxiliary variables needed in the decomposition,
-               they should be enforced toplevel.
-        """
-        from .python_builtins import any, all
-        if cpm_op == "==": # can avoid creating aux var
-            return [any(x <= cpm_rhs for x in self.args),
-                    all(x >= cpm_rhs for x in self.args)], []
-
-        lb, ub = self.get_bounds()
-        _min = intvar(lb, ub)
-        return [eval_comparison(cpm_op, _min, cpm_rhs)], \
-               [any(x <= _min for x in self.args), all(x >= _min for x in self.args),]
-
-    def get_bounds(self):
-        """
-        Returns the bounds of the (numerical) global constraint
-        """
-        bnds = [get_bounds(x) for x in self.args]
-        return min(lb for lb,ub in bnds), min(ub for lb,ub in bnds)
-
-
-class Maximum(GlobalConstraint):
-    """
-        Computes the maximum value of the arguments
-
-        It is a 'functional' global constraint which implicitly returns a numeric variable
-    """
-    def __init__(self, arg_list):
-        super().__init__("max", flatlist(arg_list), is_bool=False)
-
-    def value(self):
-        argvals = [argval(a) for a in self.args]
-        if any(val is None for val in argvals):
-            return None
-        else:
-            return max(argvals)
-
-    def decompose_comparison(self, cpm_op, cpm_rhs):
-        """
-        Decomposition if it's part of a comparison
-        Returns two lists of constraints:
-            1) constraints representing the comparison
-            2) constraints that (totally) define new auxiliary variables needed in the decomposition,
-               they should be enforced toplevel.
-        """
-        from .python_builtins import any, all
-        if cpm_op == "==": # can avoid creating aux var here
-            return [any(x >= cpm_rhs for x in self.args),
-                    all(x <= cpm_rhs for x in self.args)], []
-
-        lb, ub = self.get_bounds()
-        _max = intvar(lb, ub)
-        return [eval_comparison(cpm_op, _max, cpm_rhs)], \
-               [any(x >= _max for x in self.args), all(x <= _max for x in self.args)]
-
-    def get_bounds(self):
-        """
-        Returns the bounds of the (numerical) global constraint
-
-        """
-        bnds = [get_bounds(x) for x in self.args]
-        return max(lb for lb,ub in bnds), max(ub for lb,ub in bnds)
-
-
-def element(arg_list):
-    warnings.warn("Deprecated, use Element(arr,idx) instead, will be removed in stable version", DeprecationWarning)
-    assert (len(arg_list) == 2), "Element expression takes 2 arguments: Arr, Idx"
-    return Element(arg_list[0], arg_list[1])
-class Element(GlobalConstraint):
-    """
-        The 'Element' global constraint enforces that the result equals Arr[Idx]
-        with 'Arr' an array of constants of variables (the first argument)
-        and 'Idx' an integer decision variable, representing the index into the array.
-
-        Solvers implement it as Arr[Idx] == Y, but CPMpy will automatically derive or create
-        an appropriate Y. Hence, you can write expressions like Arr[Idx] + 3 <= Y
-
-        Element is a CPMpy built-in global constraint, so the class implements a few more
-        extra things for convenience (.value() and .__repr__()). It is also an example of
-        a 'numeric' global constraint.
-    """
-
-    def __init__(self, arr, idx):
-        if is_boolexpr(idx):
-            raise TypeError("index cannot be a boolean expression: {}".format(idx))
-        if is_any_list(idx):
-            raise TypeError("For using multiple dimensions in the Element constraint, use comma-separated indices")
-        super().__init__("element", [arr, idx], is_bool=False)
-
-    def __getitem__(self, index):
-        raise CPMpyException("For using multiple dimensions in the Element constraint use comma-separated indices")
-
-    def value(self):
-        arr, idx = self.args
-        idxval = argval(idx)
-        if idxval is not None:
-            if idxval >= 0 and idxval < len(arr):
-                return argval(arr[idxval])
-            raise IncompleteFunctionError(f"Index {idxval} out of range for array of length {len(arr)} while calculating value for expression {self}")
-        return None # default
-
-    def decompose_comparison(self, cpm_op, cpm_rhs):
-        """
-            `Element(arr,ix)` represents the array lookup itself (a numeric variable)
-            It is not a constraint itself, so it can not have a decompose().
-            However, when used in a comparison relation: Element(arr,idx) <CMP_OP> CMP_RHS
-            it is a constraint, and that one can be decomposed.
-            Returns two lists of constraints:
-                1) constraints representing the comparison
-                2) constraints that (totally) define new auxiliary variables needed in the decomposition,
-                   they should be enforced toplevel.
-
-        """
-        from .python_builtins import any
-
-        arr, idx = self.args
-        return [(idx == i).implies(eval_comparison(cpm_op, arr[i], cpm_rhs)) for i in range(len(arr))] + \
-               [idx >= 0, idx < len(arr)], []
-
-    def __repr__(self):
-        return "{}[{}]".format(self.args[0], self.args[1])
-
-    def get_bounds(self):
-        """
-        Returns the bounds of the (numerical) global constraint
-        """
-        arr, idx = self.args
-        bnds = [get_bounds(x) for x in arr]
-        return min(lb for lb,ub in bnds), max(ub for lb,ub in bnds)
-
-
->>>>>>> 02689e80
+
 class Xor(GlobalConstraint):
     """
         The 'xor' exclusive-or constraint
@@ -630,39 +475,6 @@
         return all(decomposed).value()
 
 
-<<<<<<< HEAD
-=======
-class Count(GlobalConstraint):
-    """
-    The Count (numerical) global constraint represents the number of occurrences of val in arr
-    """
-
-    def __init__(self,arr,val):
-        if is_any_list(val) or not is_any_list(arr):
-            raise TypeError("count takes an array and a value as input, not: {} and {}".format(arr,val))
-        super().__init__("count", [arr,val], is_bool=False)
-
-    def decompose_comparison(self, cmp_op, cmp_rhs):
-        """
-        Count(arr,val) can only be decomposed if it's part of a comparison
-        """
-        arr, val = self.args
-        return [eval_comparison(cmp_op, Operator('sum',[ai==val for ai in arr]), cmp_rhs)], []
-
-    def value(self):
-        arr, val = self.args
-        val = argval(val)
-        return sum([argval(a) == val for a in arr])
-
-    def get_bounds(self):
-        """
-        Returns the bounds of the (numerical) global constraint
-        """
-        arr, val = self.args
-        return 0, len(arr)
-
-
->>>>>>> 02689e80
 class DirectConstraint(Expression):
     """
         A DirectConstraint will directly call a function of the underlying solver when added to a CPMpy solver
