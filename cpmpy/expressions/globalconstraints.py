#!/usr/bin/env python
#-*- coding:utf-8 -*-
##
## globalconstraints.py
##
"""
    Global constraints conveniently express non-primitive constraints.

    Using global constraints
    ------------------------

    Solvers can have specialised implementations for global constraints. CPMpy has GlobalConstraint
    expressions so that they can be passed to the solver as is when supported.

    If a solver does not support a global constraint (see solvers/) then it will be automatically
    decomposed by calling its `.decompose()` function.
    The `.decompose()` function returns two arguments:
        - a list of simpler constraints replacing the global constraint
        - if the decomposition introduces *new variables*, then the second argument has to be a list
            of constraints that (totally) define those new variables

    As a user you **should almost never subclass GlobalConstraint()** unless you know of a solver that
    supports that specific global constraint, and that you will update its solver interface to support it.

    For all other use cases, it sufficies to write your own helper function that immediately returns the
    decomposition, e.g.:

    .. code-block:: python

        def alldifferent_except0(args):
            return [ ((var1!= 0) & (var2 != 0)).implies(var1 != var2) for var1, var2 in all_pairs(args)]


    Numeric global constraints
    --------------------------

    CPMpy also implements __Numeric Global Constraints__. For these, the CPMpy GlobalConstraint does not
    exactly match what is implemented in the solver, but for good reason!!

    For example solvers may implement the global constraint `Minimum(iv1, iv2, iv3) == iv4` through an API
    call `addMinimumEquals([iv1,iv2,iv3], iv4)`.

    However, CPMpy also wishes to support the expressions `Minimum(iv1, iv2, iv3) > iv4` as well as
    `iv4 + Minimum(iv1, iv2, iv3)`. 

    Hence, the CPMpy global constraint only captures the `Minimum(iv1, iv2, iv3)` part, whose return type
    is numeric and can be used in any other CPMpy expression. Only at the time of transforming the CPMpy
    model to the solver API, will the expressions be decomposed and auxiliary variables introduced as needed
    such that the solver only receives `Minimum(iv1, iv2, iv3) == ivX` expressions.
    This is the burden of the CPMpy framework, not of the user who wants to express a problem formulation.


    Subclassing GlobalConstraint
    ----------------------------
    
    If you do wish to add a GlobalConstraint, because it is supported by solvers or because you will do
    advanced analysis and rewriting on it, then preferably define it with a standard decomposition, e.g.:

    .. code-block:: python

        class my_global(GlobalConstraint):
            def __init__(self, args):
                super().__init__("my_global", args)

            def decompose(self):
                return [self.args[0] != self.args[1]] # your decomposition

    If it is a __numeric global constraint__ meaning that its return type is numeric (see `Minimum` and `Element`)
    then set `is_bool=False` in the super() constructor and preferably implement `.value()` accordingly.


    Alternative decompositions
    --------------------------
    
    For advanced use cases where you want to use another decomposition than the standard decomposition
    of a GlobalConstraint expression, you can overwrite the 'decompose' function of the class, e.g.:

    .. code-block:: python

        def my_circuit_decomp(self):
            return [self.args[0] == 1], [] # does not actually enforce circuit
        circuit.decompose = my_circuit_decomp # attach it, no brackets!

        vars = intvar(1,9, shape=10)
        constr = circuit(vars)

        Model(constr).solve()

    The above will use 'my_circuit_decomp', if the solver does not
    natively support 'circuit'.

    ===============
    List of classes
    ===============

    .. autosummary::
        :nosignatures:

        AllDifferent
        AllDifferentExcept0
        AllDifferentExceptN
        AllEqual
        AllEqualExceptN
        Circuit
        SubCircuit
        SubCircuitWithStart
        Inverse
        Table
        NegativeTable
        Xor
        Cumulative
        IfThenElse
        GlobalCardinalityCount
        DirectConstraint
        InDomain
        Increasing
        Decreasing
        IncreasingStrict
        DecreasingStrict

"""
import copy
<<<<<<< HEAD
import warnings # for deprecation warning
import numpy as np
from ..exceptions import CPMpyException, IncompleteFunctionError, TypeError
from .core import Expression, Operator, Comparison
from .variables import boolvar, intvar, cpm_array, _NumVarImpl, _IntVarImpl
from .utils import flatlist, all_pairs, argval, is_num, eval_comparison, is_any_list, is_boolexpr, get_bounds, argvals, is_transition
=======


import cpmpy as cp

from .core import BoolVal
from .utils import all_pairs
from .variables import _IntVarImpl
>>>>>>> c98fcf37
from .globalfunctions import * # XXX make this file backwards compatible


# Base class GlobalConstraint
class GlobalConstraint(Expression):
    """
        Abstract superclass of GlobalConstraints

        Like all expressions it has a `.name` and `.args` property.
        Overwrites the `.is_bool()` method.
    """

    def is_bool(self):
        """ is it a Boolean (return type) Operator?
        """
        return True

    def decompose(self):
        """
            Returns a decomposition into smaller constraints.

            The decomposition might create auxiliary variables
            and use other global constraints as long as
            it does not create a circular dependency.

            To ensure equivalence of decomposition, we split into contraining and defining constraints.
            Defining constraints (totally) define new auxiliary variables needed for the decomposition,
            they can always be enforced top-level.
        """
        raise NotImplementedError("Decomposition for", self, "not available")

    def get_bounds(self):
        """
        Returns the bounds of a Boolean global constraint.
        Numerical global constraints should reimplement this.
        """
        return 0, 1


# Global Constraints (with Boolean return type)
def alldifferent(args):
    warnings.warn("Deprecated, use AllDifferent(v1,v2,...,vn) instead, will be removed in "
                  "stable version", DeprecationWarning)
    return AllDifferent(*args) # unfold list as individual arguments


class AllDifferent(GlobalConstraint):
    """All arguments have a different (distinct) value
    """
    def __init__(self, *args):
        super().__init__("alldifferent", flatlist(args))

    def decompose(self):
        """Returns the decomposition
        """
        return [var1 != var2 for var1, var2 in all_pairs(self.args)], []

    def value(self):
        return len(set(argvals(self.args))) == len(self.args)

class AllDifferentExceptN(GlobalConstraint):
    """
        All arguments except those equal to a value in n have a distinct value.
    """
    def __init__(self, arr, n):
        flatarr = flatlist(arr)
        if not is_any_list(n):
            n = [n]
        super().__init__("alldifferent_except_n", [flatarr, n])

    def decompose(self):
        # equivalent to (var1 == n) | (var2 == n) | (var1 != var2)
        return [(var1 == var2).implies(cp.any(var1 == a for a in self.args[1])) for var1, var2 in all_pairs(self.args[0])], []

    def value(self):
        vals = [argval(a) for a in self.args[0] if argval(a) not in argvals(self.args[1])]
        return len(set(vals)) == len(vals)


class AllDifferentExcept0(AllDifferentExceptN):
    """
        All nonzero arguments have a distinct value
    """
    def __init__(self, *arr):
        flatarr = flatlist(arr)
        super().__init__(arr, 0)


def allequal(args):
    warnings.warn("Deprecated, use AllEqual(v1,v2,...,vn) instead, will be removed in stable version",
                  DeprecationWarning)
    return AllEqual(*args) # unfold list as individual arguments


class AllEqual(GlobalConstraint):
    """All arguments have the same value
    """
    def __init__(self, *args):
        super().__init__("allequal", flatlist(args))

    def decompose(self):
        """Returns the decomposition
        """
        # arg0 == arg1, arg1 == arg2, arg2 == arg3... no need to post n^2 equalities
        return [var1 == var2 for var1, var2 in zip(self.args[:-1], self.args[1:])], []

    def value(self):
        return len(set(argvals(self.args))) == 1


class AllEqualExceptN(GlobalConstraint):
    """
    All arguments except those equal to a value in n have the same value.
    """

    def __init__(self, arr, n):
        flatarr = flatlist(arr)
        if not is_any_list(n):
            n = [n]
        super().__init__("allequal_except_n", [flatarr, n])

    def decompose(self):
        return [(cp.any(var1 == a for a in self.args[1]) | (var1 == var2) | cp.any(var2 == a for a in self.args[1]))
                for var1, var2 in all_pairs(self.args[0])], []

    def value(self):
        vals = [argval(a) for a in self.args[0] if argval(a) not in argvals(self.args[1])]
        return len(set(vals)) == 1 or len(set(vals)) == 0


def circuit(args):
    warnings.warn("Deprecated, use Circuit(v1,v2,...,vn) instead, will be removed in stable version",
                  DeprecationWarning)
    return Circuit(*args) # unfold list as individual arguments


class Circuit(GlobalConstraint):
    """The sequence of variables form a circuit, where x[i] = j means that j is the successor of i.
    """
    def __init__(self, *args):
        flatargs = flatlist(args)
        if any(is_boolexpr(arg) for arg in flatargs):
            raise TypeError("Circuit global constraint only takes arithmetic arguments: {}".format(flatargs))
        if len(flatargs) < 2:
            raise CPMpyException('Circuit constraint must be given a minimum of 2 variables')
        super().__init__("circuit", flatargs)

    def decompose(self):
        """
            Decomposition for Circuit

            Not sure where we got it from,
            MiniZinc has slightly different one:
            https://github.com/MiniZinc/libminizinc/blob/master/share/minizinc/std/fzn_circuit.mzn
        """
        succ = cpm_array(self.args)
        n = len(succ)
        order = intvar(0,n-1, shape=n)
        defining = []
        constraining = []

        # We define the auxiliary order variables to represent the order we visit all the nodes.
        # `order[i] == succ[order[i - 1]]`
        # These constraints need to be in the defining part, since they define our auxiliary vars
        # However, this would make it impossible for ~circuit to be satisfied in some cases,
        # because there does not always exist a valid ordering
        # This happens when the variables in succ don't take values in the domain of 'order',
        # i.e. for succ = [9,-1,0], there is no valid ordering, but we satisfy ~circuit(succ)
        # We explicitly deal with these cases by defining the variable 'a' that indicates if we can define an ordering.

        lbs, ubs = get_bounds(succ)
        if min(lbs) > 0 or max(ubs) < n - 1:
            # no way this can be a circuit
            return [BoolVal(False)], []
        elif min(lbs) >= 0 and max(ubs) < n:
            # there always exists a valid ordering, since our bounds are tight
            a = BoolVal(True)
        else:
            # we may get values in succ that are outside the bounds of it's array length (making the ordering undefined)
            a = boolvar()
            defining += [a == ((Minimum(succ) >= 0) & (Maximum(succ) < n))]
            for i in range(n):
                defining += [(~a).implies(order[i] == 0)]  # assign arbitrary value, so a is totally defined.

        constraining += [AllDifferent(succ)]  # different successors
        constraining += [AllDifferent(order)]  # different orders
        constraining += [order[n - 1] == 0]  # symmetry breaking, last one is '0'
        defining += [a.implies(order[0] == succ[0])]
        for i in range(1, n):
            defining += [a.implies(
                order[i] == succ[order[i - 1]])]  # first one is successor of '0', ith one is successor of i-1
        return constraining, defining

    def value(self):
        pathlen = 0
        idx = 0
        visited = set()
        arr = argvals(self.args)

        while idx not in visited:
            if idx is None:
                return False
            if not (0 <= idx < len(arr)):
                break
            visited.add(idx)
            pathlen += 1
            idx = arr[idx]

        return pathlen == len(self.args) and idx == 0

class SubCircuit(GlobalConstraint):
    """
        The sequence of variables form a subcircuit, where x[i] = j means that j is the successor of i.
        Contrary to Circuit, there is no requirement on all nodes needing to be part of the circuit.
        Nodes which aren't part of the subcircuit, should self loop i.e. x[i] = i.
        The subcircuit can be empty (all stops self-loop).
        A length 1 subcircuit is treated as an empty subcircuit.

        Global Constraint Catalog:
        https://sofdem.github.io/gccat/gccat/Cproper_circuit.html
    """

    def __init__(self, *args):
        flatargs = flatlist(args)

        # Ensure all args are integer successor values
        if any(is_boolexpr(arg) for arg in flatargs):
            raise TypeError("SubCircuit global constraint only takes arithmetic arguments: {}".format(flatargs))
        # Ensure there are at least two stops to create a circuit with
        if len(flatargs) < 2:
            raise CPMpyException("SubCircuitWithStart constraint must be given a minimum of 2 variables for field 'args' as stops to route between.")

        # Create the object
        super().__init__("subcircuit", flatargs)

    def decompose(self):
        """
            Decomposition for SubCircuit

            A mix of the above Circuit decomposition, with elements from the Minizinc implementation for the support of optional visits:
            https://github.com/MiniZinc/minizinc-old/blob/master/lib/minizinc/std/subcircuit.mzn
        """
        from .python_builtins import min as cpm_min
        from .python_builtins import all as cpm_all

        # Input arguments
        succ = cpm_array(self.args) # Successor variables
        n = len(succ)

        # Decision variables
        start_node = intvar(0, n-1) # The first stop in the subcircuit.
        end_node = intvar(0, n-1) # The last stop in the subcircuit, before looping back to the "start_node".
        index_within_subcircuit = intvar(0, n-1, shape=n) # The position each stop takes within the subcircuit, with the assumption that the stop "start_node" gets index 0.
        is_part_of_circuit = boolvar(shape=n) # Whether a stop is part of the subcircuit.
        empty = boolvar() # To detect when a subcircuit is completely empty

        # Constraining
        constraining = []
        constraining += [AllDifferent(succ)] # All stops should have a unique successor.
        constraining += list( is_part_of_circuit.implies(succ < len(succ)) ) # Successor values should remain within domain.
        for i in range(0, n):
            # If a stop is on the subcircuit and it is not the last one, than its successor should have +1 as index.
            constraining += [(is_part_of_circuit[i] & (i != end_node)).implies(
                index_within_subcircuit[succ[i]] == (index_within_subcircuit[i] + 1)
            )]
        constraining += list( is_part_of_circuit == (succ != np.arange(n)) ) # When a node is part of the subcircuit it should not self loop, if it is not part it should self loop.

        # Defining
        defining = []
        defining += [ empty == cpm_all(succ == np.arange(n)) ] # Definition of empty subcircuit (all nodes self-loop)
        defining += [ empty.implies(cpm_all(index_within_subcircuit == cpm_array([0]*n))) ] # If the subcircuit is empty, default all index values to 0
        defining += [ empty.implies(start_node == 0) ] # If the subcircuit is empty, any node could be a start of a 0-length circuit. Default to node 0 as symmetry breaking.
        defining += [succ[end_node] == start_node] # Definition of the last node. As the successor we should cycle back to the start.
        defining += [ index_within_subcircuit[start_node] == 0 ] # The ordering starts at the start_node.
        defining += [ ( empty | (is_part_of_circuit[start_node] == True) ) ] # The start node can only NOT belong to the subcircuit when the subcircuit is empty.
        # Nodes which are not part of the subcircuit get an index fixed to +1 the index of "end_node", which equals the length of the subcircuit.
        # Nodes part of the subcircuit must have an index <= index_within_subcircuit[end_node].
        # The case of an empty subcircuit is an exception, since "end_node" itself is not part of the subcircuit
        defining += [ (is_part_of_circuit[i] == ((~empty) & (index_within_subcircuit[end_node] + 1 != index_within_subcircuit[i]))) for i in range(n)]
        # In a subcircuit any of the visited nodes can be the "start node", resulting in symmetrical solutions -> Symmetry breaking
        # Part of the formulation from the following is used: https://sofdem.github.io/gccat/gccat/Ccycle.html#uid18336
        subcircuit_visits = intvar(0, n-1, shape=n) # The visited nodes in sequence of length n, with possible repeated stops. e.g. subcircuit [0, 2, 1] -> [0, 2, 1, 0, 2, 1]
        defining += [subcircuit_visits[0] == start_node] # The start nodes is the first stop
        defining += [subcircuit_visits[i+1] == succ[subcircuit_visits[i]] for i in range(n-1)] # We follow the successor values
        # The free "start_node" could be any of the values of aux_subcircuit_visits (the actually visited nodes), resulting in degenerate solutions.
        # By enforcing "start_node" to take the smallest value, symmetry breaking is ensured.
        defining += [start_node == cpm_min(subcircuit_visits)]

        return constraining, defining

    def value(self):

        succ = [argval(a) for a in self.args]
        n = len(succ)

        # Find a start_index
        start_index = None
        for i,s in enumerate(succ):
            if i != s:
                # first non self-loop found is taken as start
                start_index = i
                break
        # No valid start found, thus empty subcircuit
        if start_index is None:
            return True # Change to False if empty subcircuits not allowed

        # Check AllDiff
        if not AllDifferent(s).value():
            return False

        # Collect subcircuit
        visited = set([start_index])
        idx = succ[start_index]
        for i in range(len(succ)):
            if idx ==start_index:
                break
            else:
                if idx in visited:
                    return False
            # Check bounds on successor value
            if not (0 <= idx < n): return False
            # Collect
            visited.add(idx)
            idx = succ[idx]

        # Check subcircuit
        for i in range(n):
            # A stop is either visited or self-loops
            if not ( (i in visited) or (succ[i] == i) ):
                return False

        # Check that subcircuit has length of at least 1.
        return succ[start_index] != start_index

class SubCircuitWithStart(GlobalConstraint):

    """
        The sequence of variables form a subcircuit, where x[i] = j means that j is the successor of i.
        Contrary to Circuit, there is no requirement on all nodes needing to be part of the circuit.
        Nodes which aren't part of the subcircuit, should self loop i.e. x[i] = i.
        The size of the subcircuit should be strictly greater than 1, so not all stops can self loop
        (as otherwise the start_index will never get visited).
        start_index will be treated as the start of the subcircuit.
        The only impact of start_index is that it will be guaranteed to be inside the subcircuit.

        Global Constraint Catalog:
        https://sofdem.github.io/gccat/gccat/Cproper_circuit.html
    """

    def __init__(self, *args, start_index:int=0):
        flatargs = flatlist(args)

        # Ensure all args are integer successor values
        if any(is_boolexpr(arg) for arg in flatargs):
            raise TypeError("SubCircuitWithStart global constraint only takes arithmetic arguments: {}".format(flatargs))
        # Ensure start_index is an integer
        if not isinstance(start_index, int):
            raise TypeError("SubCircuitWithStart global constraint's start_index argument must be an integer: {}".format(start_index))
        # Ensure that the start_index is within range
        if not ((start_index >= 0) and (start_index < len(flatargs))):
            raise ValueError("SubCircuitWithStart's start_index must be within the range [0, #stops-1] and thus refer to an actual stop as provided through 'args'.")
        # Ensure there are at least two stops to create a circuit with
        if len(flatargs) < 2:
            raise CPMpyException("SubCircuitWithStart constraint must be given a minimum of 2 variables for field 'args' as stops to route between.")

        # Create the object
        super().__init__("subcircuitwithstart", flatargs)
        self.start_index = start_index

    def decompose(self):
        """
            Decomposition for SubCircuitWithStart.

            SubCircuitWithStart simply gets decomposed into SubCircuit and a constraint
            enforcing the start_index to be part of the subcircuit.
        """
        # Get the arguments
        start_index = self.start_index
        succ = cpm_array(self.args) # Successor variables

        constraining = []
        constraining += [SubCircuit(self.args)] # The successor variables should form a subcircuit.
        constraining += [succ[start_index] != start_index] # The start_index should be inside the subcircuit.

        defining = []

        return constraining, defining

    def value(self):
        start_index = self.start_index
        succ = [argval(a) for a in self.args] # Successor variables

        # Check if we have a valid subcircuit and that the start_index is part of it.
        return SubCircuit(succ).value() and (succ[start_index] != start_index)


class Inverse(GlobalConstraint):
    """
       Inverse (aka channeling / assignment) constraint. 'fwd' and
       'rev' represent inverse functions; that is,

           fwd[i] == x  <==>  rev[x] == i

    """
    def __init__(self, fwd, rev):
        flatargs = flatlist([fwd,rev])
        if any(is_boolexpr(arg) for arg in flatargs):
            raise TypeError("Only integer arguments allowed for global constraint Inverse: {}".format(flatargs))
        assert len(fwd) == len(rev)
        super().__init__("inverse", [fwd, rev])

    def decompose(self):
        fwd, rev = self.args
        rev = cpm_array(rev)
        return [cp.all(rev[x] == i for i, x in enumerate(fwd))], []

    def value(self):
        fwd = argvals(self.args[0])
        rev = argvals(self.args[1])
        # args are fine, now evaluate actual inverse cons
        try:
            return all(rev[x] == i for i, x in enumerate(fwd))
        except IndexError: # partiality of Element constraint
            return False


class Table(GlobalConstraint):
    """The values of the variables in 'array' correspond to a row in 'table'
    """
    def __init__(self, array, table):
        array = flatlist(array)
        if isinstance(table, np.ndarray): # Ensure it is a list
            table = table.tolist()
        if not all(isinstance(x, Expression) for x in array):
            raise TypeError(f"the first argument of a Table constraint should only contain variables/expressions: "
                            f"{array}")
        super().__init__("table", [array, table])

    def decompose(self):
        arr, tab = self.args
        return [cp.any(cp.all(ai == ri for ai, ri in zip(arr, row)) for row in tab)], []

    def value(self):
        arr, tab = self.args
        arrval = argvals(arr)
        return arrval in tab


class NegativeTable(GlobalConstraint):
    """The values of the variables in 'array' do not correspond to any row in 'table'
    """
    def __init__(self, array, table):
        array = flatlist(array)
        if not all(isinstance(x, Expression) for x in array):
            raise TypeError(f"the first argument of a Table constraint should only contain variables/expressions: "
                            f"{array}")
        super().__init__("negative_table", [array, table])

    def decompose(self):
        arr, tab = self.args
        return [cp.all(cp.any(ai != ri for ai, ri in zip(arr, row)) for row in tab)], []

    def value(self):
        arr, tab = self.args
        arrval = argvals(arr)
        tabval = argvals(tab)
        return arrval not in tabval

class MDD(GlobalConstraint):
    """
    MDD-constraint: an MDD (Multi-valued Decision Diagram) is an acyclic layerd graph starting from a single node and
    ending in one. Each edge layer corresponds to a variables and each path corresponds to a solution

    The values of the variables in 'array' correspond to a path in the mdd formed by the transitions in 'transitions'.
    Root node is the first node used as a start in the first transition (i.e. transitions[0][0])

    spec:
        - array: an array of CPMpy expressions (integer variable, global functions,...)
        - transitions: an array of tuples (nodeID, int, nodeID) where nodeID is some unique identifiers for the nodes
        (int or str are fine)

    Example:
        The following transitions depict a 3 layer MDD, starting at 'r' and ending in 't'
        ("r", 0, "n1"), ("r", 1, "n2"), ("r", 2, "n3"), ("n1", 2, "n4"), ("n2", 2, "n4"), ("n3", 0, "n5"),
        ("n4", 0, "t"), ("n5", 1, "t")
        Its graphical representation is:
                  r
              0/ |1  \2     X
            n1   n2   n3
            2| /2    /O     Y
             n4     n5
              0\   /1       Z
                 t
        It has 3 paths, corresponding to 3 solution for (X,Y,Z): (0,2,0), (1,2,0) and (2,0,1)
    """

    def __init__(self, array, transitions):
        array = flatlist(array)
        if not all(isinstance(x, Expression) for x in array):
            raise TypeError("The first argument of an MDD constraint should only contain variables/expressions")
        if not all(is_transition(transition) for transition in transitions):
            raise TypeError("The second argument of an MDD constraint should be collection of transitions")
        super().__init__("mdd", [array, transitions])
        self.root_node = transitions[0][0]
        self.mapping = {}
        for s, v, e in transitions:
            self.mapping[(s, v)] = e

    def _transition_to_layer_representation(self):
        """ auxiliary function to compute which nodes belongs to which node-layer and which transition belongs to which
        edge-layer of the MDD, needed to compute decomposition
        """
        arr, transitions = self.args
        nodes_by_level = [[self.root_node]]
        transitions_by_level = []
        tran = transitions
        for i in range(len(arr)): # go through each layer
            nodes_by_level.append([])
            transitions_by_level.append([])
            remaining_tran = []
            for t in tran: # test each transition
                ns, _, ne = t
                if ns in nodes_by_level[i]: # add to the current layer if start node belongs to the node-layer
                    if ne not in nodes_by_level[i + 1]:
                        nodes_by_level[i + 1].append(ne)
                    transitions_by_level[i].append(t)
                else:
                    remaining_tran.append(t)
            tran = remaining_tran
        return nodes_by_level, transitions_by_level

    # auxillary method to transform into layered representation (gather all the node by node-layers)
    def _normalize_layer_representation(self, nodes_by_level, transitions_by_level):
        """ auxiliary function to normalize the names of the nodes in layer by layer representation. Node ID in
        normalized representation goes from 0 to n-1 for each layer. Used by the decomposition of the constraint.
        """
        nb_nodes_by_level = [len(x) for x in nodes_by_level]
        num_mapping = {}
        for lvl in nodes_by_level:
            for i in range(len(lvl)):
                num_mapping[lvl[i]] = i
        transitions_by_level_normalized = [[[num_mapping[n_in], v, num_mapping[n_out]]
                                            for n_in, v, n_out in lvl]
                                           for lvl in transitions_by_level]
        return nb_nodes_by_level, num_mapping, transitions_by_level_normalized


    def decompose(self):
        # Table decomposition (not by decomposition of the mdd into one big table, but by having transitions tables for
        # each layer and auxiliary variables for the nodes. Similar to decomposition of regular into table,
        # but with one table for each layer
        arr, _ = self.args
        lb = [x.lb for x in arr]
        ub = [x.ub for x in arr]
        # transform to layer representation
        nbl, tbl = self._transition_to_layer_representation()
        # normalize the naming of the nodes so it can be use as value for aux variables
        nb_nodes_by_level, num_mapping, transitions_by_level_normalized = self._normalize_layer_representation(nbl, tbl)
        # choose the best decomposition depending on number of levels
        if len(transitions_by_level_normalized) > 2:
            # decomposition with multiple transitions table and aux variables for the nodes
            aux = [intvar(0, nb_nodes) for nb_nodes in nb_nodes_by_level[1:]]
            # complete the MDD with additional dummy transitions to get the false end node also represented,
            # needed so the negation works.
            # I.E., now any assignment have a path in the MDD, some, the solutions, ending in an accepting state
            # (end node of the initial MDD), other, the non-solutions, ending in a rejecting state (dummy end node)
            for i in range(len(arr)):
                # add for each state the missing transition to a dummy node on the next level
                transition_dummy = [[num_mapping[n], v, nb_nodes_by_level[i+1]] for n in nbl[i] for v in range(lb[i], ub[i] + 1) if
                            (n, v) not in self.mapping]
                if i != 0:
                    # add transition from one dummy node to the other (not needed for initial layer as no dummy there)
                    transition_dummy += [[nb_nodes_by_level[i], v, nb_nodes_by_level[i+1]] for v in range(lb[i], ub[i] + 1)]
                # add the new transitions
                transitions_by_level_normalized[i] = transitions_by_level_normalized[i] + transition_dummy
            # optimization for first level (only one node, allows to deal with smaller table on first layer)
            tab_first = [x[1:] for x in transitions_by_level_normalized[0]]
            # defining constraints: aux and arr variables define a path in the augmented-with-negative-path-MDD
            defining = [Table([arr[0], aux[0]], tab_first)] \
                   + [Table([aux[i - 1], arr[i], aux[i]], transitions_by_level_normalized[i]) for i in
                      range(1, len(arr))]
            # constraining constraint: end of the path in accepting node
            constraining = [aux[-1] == 0]
            return constraining, defining
        elif len(transitions_by_level_normalized) == 2:
            # decomposition by unfolding into a table (i.e., extract all paths and list them as table entries),
            # avoid auxiliary variables
            tab = [[t_a[1], t_b[1]] for t_a in transitions_by_level_normalized[0] for t_b in
                   transitions_by_level_normalized[1] if t_a[2] == t_b[0]]
            return [Table(arr, tab)], []

        elif len(transitions_by_level_normalized) == 1:
            # decomposition to inDomain, avoid auxiliary variables and tables
            return [InDomain(arr[0], [t[1] for t in transitions_by_level_normalized[0]])], []

    def value(self):
        arr, transitions = self.args
        arrval = [argval(a) for a in arr]
        curr_node = self.root_node
        for v in arrval:
            if (curr_node, v) in self.mapping:
                curr_node = self.mapping[curr_node, v]
            else:
                return False
        return True # can only have reached end node

class Regular(GlobalConstraint):
    """
    Regular-constraint (or Automaton-constraint): An automaton is a directed graph. Each node correspond to a state.
    Each edge correspond to a transition from one state to the other given a value. A given node serves as start
    node. A path a size N is a solution if, by following the transitions given by the values of the variables we end up
    in one of the defined end nodes.

    The values of the variables in 'array' correspond to a path in the automaton formed by the transitions in
    'transitions'. The path starts in 'start' and ends in one of the ending states ('ends')

    spec:
        - array: an array of CPMpy expressions (integer variable, global functions,...)
        - transitions: an array of tuples (nodeID, int, nodeID) where nodeID is some unique identifiers for the nodes
        (int or str)
        - start: a singular nodeID node start of the automaton
        - ends: a list of nodeID corresponding to the accepting end nodes

    Example:
        The following transitions depict an automaton, starting at 'a' and ending in ['c']
        ("a", 1, "b"), ("b", 1, "c"), ("b", 0, "b"), ("c", 1, "c"), ("c", 0, "b")
        Its graphical representation is:
                |--0----|
                v       |
        a -1->  b  -1-> c --
               ^  \     ^  |
              |-0-|     |-1-
        It has 2 solution for (X,Y,Z): (1,1,1) and (1,0,1)
        It has 4 solutions for (W,X,Y,Z): (1,1,1,1), (1,1,0,1), (1,0,0,1) and (1,0,1,1)
    """
    def __init__(self, array, transitions, start, ends):
        array = flatlist(array)
        if not all(isinstance(x, Expression) for x in array):
            raise TypeError("The first argument of a regular constraint should only contain variables/expressions")
        if not isinstance(start, (str, int)):
            raise TypeError("The third argument of a regular constraint should be a nodeID")
        node_type = type(start) # all nodes must be of the same type
        if not all(is_transition(transition, type=node_type) for transition in transitions):
            raise TypeError("The second argument of a regular constraint should be a collection of transitions")
        if not (isinstance(ends, list) and all(isinstance(e, node_type)for e in ends)):
            raise TypeError("The fourth argument of a regular constraint should be a list of nodeID")

        nodes = set(arg[0] for arg in transitions) | set(arg[2] for arg in transitions)
        if node_type == str: # map strings to integers
            node_map = dict(zip(sorted(nodes), range(len(nodes))))  # map nodes to integers
            transitions = [(node_map[s1], v, node_map[s2]) for s1,v,s2 in transitions]
            start = node_map[start]
            ends = [node_map[e] for e in ends]

        super().__init__("regular", [array, transitions, start, ends])

        self.mapping = {}
        for s, v, e in transitions:
            self.mapping[(s, v)] = e

    def decompose(self):
        arr, transitions, start, ends = self.args
        # get the range of possible transition value
        lb = min([x.lb for x in arr])
        ub = max([x.ub for x in arr])
        # Table decomposition with aux variables for the states
        nodes = list(set([t[0] for t in transitions] + [t[-1] for t in transitions]))  # get all nodes used
        # normalization of the id of the node (from 0 to n-1)
        num_mapping = dict(zip(nodes, range(len(nodes))))  # map node to integer ids for the nodes
        num_transitions = [[num_mapping[n_in], v, num_mapping[n_out]] for n_in, v, n_out in
                           transitions]  # apply mapping to transition
        # compute missing transition with an additionnal never-accepting sink node (dummy default node)
        id_dummy = len(nodes)  # default node id
        transition_dummy = [[num_mapping[n], v, id_dummy] for n in nodes for v in range(lb, ub + 1) if
                            (n, v) not in self.mapping] + [[id_dummy, v, id_dummy] for v in range(lb, ub + 1)]
        num_transitions = num_transitions + transition_dummy
        # auxiliary variable representing the sequence of state node in the path
        aux_vars = intvar(0, id_dummy, shape=len(arr))
        id_start = num_mapping[start]
        # optimization for first level (only one node, allows to deal with smaller table on first layer)
        tab_first = [t[1:] for t in num_transitions if t[0] == id_start]
        id_ends = [num_mapping[e] for e in ends]
        # defining constraints: aux and arr variables define a path in the augmented-with-negative-path-Automaton
        defining = [Table([arr[0], aux_vars[0]], tab_first)] + \
                                                  [Table([aux_vars[i - 1], arr[i], aux_vars[i]], num_transitions) for i
                                                   in range(1, len(arr))]
        # constraining constraint: end of the path in accepting node
        constraining = [InDomain(aux_vars[-1], id_ends)]
        return constraining, defining

    def value(self):
        arr, transitions, start, ends = self.args
        arrval = [argval(a) for a in arr]
        curr_node = start
        for v in arrval:
            if (curr_node, v) in self.mapping:
                curr_node = self.mapping[curr_node, v]
            else:
                return False
        return curr_node in ends


# syntax of the form 'if b then x == 9 else x == 0' is not supported (no override possible)
# same semantic as CPLEX IfThenElse constraint
# https://www.ibm.com/docs/en/icos/12.9.0?topic=methods-ifthenelse-method
class IfThenElse(GlobalConstraint):
    def __init__(self, condition, if_true, if_false):
<<<<<<< HEAD
        if not is_boolexpr(condition):
            raise TypeError("only Boolean expression allowed as condition")
        if not is_boolexpr(if_true) or not is_boolexpr(if_false):
            raise TypeError("only Boolean expressions allowed as result, use cpmpy.expressions.globalfunctions.IfThenElseNum instead")
=======
        if not is_boolexpr(condition) or not is_boolexpr(if_true) or not is_boolexpr(if_false):
            raise TypeError(f"only boolean expression allowed in IfThenElse: Instead got "
                            f"{condition, if_true, if_false}")
>>>>>>> c98fcf37
        super().__init__("ite", [condition, if_true, if_false])

    def value(self):
        condition, if_true, if_false = self.args
        try:
            if argval(condition):
                return argval(if_true)
            else:
                return argval(if_false)
        except IncompleteFunctionError:
            return False

    def decompose(self):
        condition, if_true, if_false = self.args
        return [condition.implies(if_true), (~condition).implies(if_false)], []

    def __repr__(self):
        condition, if_true, if_false = self.args
        return "If {} Then {} Else {}".format(condition, if_true, if_false)



class InDomain(GlobalConstraint):
    """
        The "InDomain" constraint, defining non-interval domains for an expression
    """

    def __init__(self, expr, arr):
        super().__init__("InDomain", [expr, arr])

    def decompose(self):
        """
        Returns two lists of constraints:
            1) constraints representing the comparison
            2) constraints that (totally) define new auxiliary variables needed in the decomposition,
               they should be enforced toplevel.
        """
        expr, arr = self.args
        lb, ub = expr.get_bounds()

        defining = []
        #if expr is not a var
        if not isinstance(expr,_IntVarImpl):
            aux = intvar(lb, ub)
            defining.append(aux == expr)
            expr = aux

        expressions = any(isinstance(a, Expression) for a in arr)
        if expressions:
            return [cp.any(expr == a for a in arr)], defining
        else:
            return [expr != val for val in range(lb, ub + 1) if val not in arr], defining


    def value(self):
        return argval(self.args[0]) in argvals(self.args[1])

    def __repr__(self):
        return "{} in {}".format(self.args[0], self.args[1])


class Xor(GlobalConstraint):
    """
        The 'xor' exclusive-or constraint
    """

    def __init__(self, arg_list):
        flatargs = flatlist(arg_list)
        if not (all(is_boolexpr(arg) for arg in flatargs)):
            raise TypeError("Only Boolean arguments allowed in Xor global constraint: {}".format(flatargs))
        # convention for commutative binary operators:
        # swap if right is constant and left is not
        if len(arg_list) == 2 and is_num(arg_list[1]):
            arg_list[0], arg_list[1] = arg_list[1], arg_list[0]
            flatargs = arg_list
        super().__init__("xor", flatargs)

    def decompose(self):
        # there are multiple decompositions possible, Recursively using sum allows it to be efficient for all solvers.
        decomp = [sum(self.args[:2]) == 1]
        if len(self.args) > 2:
            decomp = Xor([decomp,self.args[2:]]).decompose()[0]
        return decomp, []

    def value(self):
        return sum(argvals(self.args)) % 2 == 1

    def __repr__(self):
        if len(self.args) == 2:
            return "{} xor {}".format(*self.args)
        return "xor({})".format(self.args)


class Cumulative(GlobalConstraint):
    """
        Global cumulative constraint. Used for resource aware scheduling.
        Ensures that the capacity of the resource is never exceeded
        Equivalent to noOverlap when demand and capacity are equal to 1
        Supports both varying demand across tasks or equal demand for all jobs
    """
    def __init__(self, start, duration, end, demand, capacity):
        assert is_any_list(start), "start should be a list"
        assert is_any_list(duration), "duration should be a list"
        assert is_any_list(end), "end should be a list"

        start = flatlist(start)
        duration = flatlist(duration)
        end = flatlist(end)
        assert len(start) == len(duration) == len(end), "Start, duration and end should have equal length"
        n_jobs = len(start)

        for lb in get_bounds(duration)[0]:
            if lb < 0:
                raise TypeError("Durations should be non-negative")

        if is_any_list(demand):
            demand = flatlist(demand)
            assert len(demand) == n_jobs, "Demand should be supplied for each task or be single constant"
        else: # constant demand
            demand = [demand] * n_jobs

        super(Cumulative, self).__init__("cumulative", [start, duration, end, demand, capacity])

    def decompose(self):
        """
            Time-resource decomposition from:
            Schutt, Andreas, et al. "Why cumulative decomposition is not as bad as it sounds."
            International Conference on Principles and Practice of Constraint Programming. Springer, Berlin, Heidelberg, 2009.
        """

        arr_args = (cpm_array(arg) if is_any_list(arg) else arg for arg in self.args)
        start, duration, end, demand, capacity = arr_args

        cons = []

        # set duration of tasks
        for t in range(len(start)):
            cons += [start[t] + duration[t] == end[t]]

        # demand doesn't exceed capacity
        lb, ub = min(get_bounds(start)[0]), max(get_bounds(end)[1])
        for t in range(lb,ub+1):
            demand_at_t = 0
            for job in range(len(start)):
                if is_num(demand):
                    demand_at_t += demand * ((start[job] <= t) & (t < end[job]))
                else:
                    demand_at_t += demand[job] * ((start[job] <= t) & (t < end[job]))

            cons += [demand_at_t <= capacity]

        return cons, []

    def value(self):
        arg_vals = [np.array(argvals(arg)) if is_any_list(arg)
                   else argval(arg) for arg in self.args]

        if any(a is None for a in arg_vals):
            return None

        # start, dur, end are np arrays
        start, dur, end, demand, capacity = arg_vals
        # start and end seperated by duration
        if not (start + dur == end).all():
            return False

        # demand doesn't exceed capacity
        lb, ub = min(start), max(end)
        for t in range(lb, ub+1):
            if capacity < sum(demand * ((start <= t) & (t < end))):
                return False

        return True


class Precedence(GlobalConstraint):
    """
        Constraint enforcing some values have precedence over others.
        Given an array of variables X and a list of precedences P:
        Then in order to satisfy the constraint, if X[i] = P[j+1], then there exists a X[i'] = P[j] with i' < i
    """
    def __init__(self, vars, precedence):
        if not is_any_list(vars):
            raise TypeError("Precedence expects a list of variables, but got", vars)
        if not is_any_list(precedence) or any(isinstance(x, Expression) for x in precedence):
            raise TypeError("Precedence expects a list of values as precedence, but got", precedence)
        super().__init__("precedence", [vars, precedence])

    def decompose(self):
        """
        Decomposition based on:
        Law, Yat Chiu, and Jimmy HM Lee. "Global constraints for integer and set value precedence."
        Principles and Practice of Constraint Programming–CP 2004: 10th International Conference, CP 2004
        """

        args, precedence = self.args
        constraints = []
        for s,t in zip(precedence[:-1], precedence[1:]):
            for j in range(len(args)):
                constraints += [(args[j] == t).implies(cp.any(args[:j] == s))]
        return constraints, []

    def value(self):

        args, precedence = self.args
        vals = np.array(argvals(args))
        for s,t in zip(precedence[:-1], precedence[1:]):
            if vals[0] == t: return False
            for j in range(len(args)):
                if vals[j] == t and sum(vals[:j] == s) == 0:
                    return False
        return True


class NoOverlap(GlobalConstraint):

    def __init__(self, start, dur, end):
        assert is_any_list(start), "start should be a list"
        assert is_any_list(dur), "duration should be a list"
        assert is_any_list(end), "end should be a list"

        start = flatlist(start)
        dur = flatlist(dur)
        end = flatlist(end)
        assert len(start) == len(dur) == len(end), "Start, duration and end should have equal length " \
                                                   "in NoOverlap constraint"

        super().__init__("no_overlap", [start, dur, end])

    def decompose(self):
        start, dur, end = self.args
        cons = [s + d == e for s,d,e in zip(start, dur, end)]
        for (s1, e1), (s2, e2) in all_pairs(zip(start, end)):
            cons += [(e1 <= s2) | (e2 <= s1)]
        return cons, []
    def value(self):
        start, dur, end = argvals(self.args)
        if any(s + d != e for s,d,e in zip(start, dur, end)):
            return False
        for (s1,d1, e1), (s2,d2, e2) in all_pairs(zip(start,dur, end)):
            if e1 > s2 and e2 > s1:
                return False
        return True


class GlobalCardinalityCount(GlobalConstraint):
    """
    GlobalCardinalityCount(vars,vals,occ): The number of occurrences of each value vals[i] in the list of variables vars
    must be equal to occ[i].
    """

    def __init__(self, vars, vals, occ, closed=False):
        flatargs = flatlist([vars, vals, occ])
        if any(is_boolexpr(arg) for arg in flatargs):
            raise TypeError("Only numerical arguments allowed for gcc global constraint: {}".format(flatargs))
        super().__init__("gcc", [vars,vals,occ])
        self.closed = closed

    def decompose(self):
        vars, vals, occ = self.args
        constraints = [Count(vars, i) == v for i, v in zip(vals, occ)]
        if self.closed:
            constraints += [InDomain(v, vals) for v in vars]
        return constraints, []

    def value(self):
        decomposed, _ = self.decompose()
        return cp.all(decomposed).value()


class Increasing(GlobalConstraint):
    """
        The "Increasing" constraint, the expressions will have increasing (not strictly) values
    """

    def __init__(self, *args):
        super().__init__("increasing", flatlist(args))

    def decompose(self):
        """
        Returns two lists of constraints:
            1) the decomposition of the Increasing constraint
            2) empty list of defining constraints
        """
        args = self.args
        return [args[i] <= args[i+1] for i in range(len(args)-1)], []

    def value(self):
        args = argvals(self.args)
        return all(args[i] <= args[i+1] for i in range(len(args)-1))


class Decreasing(GlobalConstraint):
    """
        The "Decreasing" constraint, the expressions will have decreasing (not strictly) values
    """

    def __init__(self, *args):
        super().__init__("decreasing", flatlist(args))

    def decompose(self):
        """
        Returns two lists of constraints:
            1) the decomposition of the Decreasing constraint
            2) empty list of defining constraints
        """
        args = self.args
        return [args[i] >= args[i+1] for i in range(len(args)-1)], []

    def value(self):
        args = argvals(self.args)
        return all(args[i] >= args[i+1] for i in range(len(args)-1))


class IncreasingStrict(GlobalConstraint):
    """
        The "IncreasingStrict" constraint, the expressions will have increasing (strictly) values
    """

    def __init__(self, *args):
        super().__init__("strictly_increasing", flatlist(args))

    def decompose(self):
        """
        Returns two lists of constraints:
            1) the decomposition of the IncreasingStrict constraint
            2) empty list of defining constraints
        """
        args = self.args
        return [args[i] < args[i+1] for i in range(len(args)-1)], []

    def value(self):
        args = argvals(self.args)
        return all(args[i] < args[i+1] for i in range(len(args)-1))


class DecreasingStrict(GlobalConstraint):
    """
        The "DecreasingStrict" constraint, the expressions will have decreasing (strictly) values
    """

    def __init__(self, *args):
        super().__init__("strictly_decreasing", flatlist(args))

    def decompose(self):
        """
        Returns two lists of constraints:
            1) the decomposition of the DecreasingStrict constraint
            2) empty list of defining constraints
        """
        args = self.args
        return [(args[i] > args[i+1]) for i in range(len(args)-1)], []

    def value(self):
        args = argvals(self.args)
        return all(args[i] > args[i+1] for i in range(len(args)-1))


class LexLess(GlobalConstraint):
    """ Given lists X,Y, enforcing that X is lexicographically less than Y.
    """
    def __init__(self, list1, list2):
        X = flatlist(list1)
        Y = flatlist(list2)
        if len(X) != len(Y):
            raise CPMpyException(f"The 2 lists given in LexLess must have the same size: X length is {len(X)} "
                                 f"and Y length is {len(Y)}")
        super().__init__("lex_less", [X, Y])

    def decompose(self):
        """
        Implementation inspired by Hakan Kjellerstrand (http://hakank.org/cpmpy/cpmpy_hakank.py)

        The decomposition creates auxiliary Boolean variables and constraints that
        collectively ensure X is lexicographically less than Y
        The auxiliary boolean vars are defined to represent if the given lists are lexicographically ordered
        (less or equal) up to the given index.
        Decomposition enforces through the constraining part that the first boolean variable needs to be true, and thus
        through the defining part it is enforced that if it is not strictly lexicographically less in a given index,
        then next index must be lexicographically less or equal. It needs to be strictly less in at least one index.

        The use of auxiliary Boolean variables bvar ensures that the constraints propagate immediately,
        maintaining arc-consistency. Each bvar[i] enforces the lexicographic ordering at each position, ensuring that
        every value in the domain of X[i] can be extended to a consistent value in the domain of $Y_i$ for all
        subsequent positions.
        """
        X, Y = cpm_array(self.args)

        bvar = boolvar(shape=(len(X) + 1))

        # Constraint ensuring that each element in X is less than or equal to the corresponding element in Y,
        # until a strict inequality is encountered.
        defining = [bvar == ((X <= Y) & ((X < Y) | bvar[1:]))]
        # enforce the last element to be true iff (X[-1] < Y[-1]), enforcing strict lexicographic order
        defining.append(bvar[-1] == (X[-1] < Y[-1]))
        constraining = [bvar[0]]

        return constraining, defining

    def value(self):
        X, Y = argvals(self.args)
        return any((X[i] < Y[i]) & all(X[j] <= Y[j] for j in range(i)) for i in range(len(X)))


class LexLessEq(GlobalConstraint):
    """ Given lists X,Y, enforcing that X is lexicographically less than Y (or equal).
    """
    def __init__(self, list1, list2):
        X = flatlist(list1)
        Y = flatlist(list2)
        if len(X) != len(Y):
            raise CPMpyException(f"The 2 lists given in LexLessEq must have the same size: X length is "
                                 f"{len(X)} and Y length is {len(Y)}")
        super().__init__("lex_lesseq", [X, Y])

    def decompose(self):
        """
        Implementation inspired by Hakan Kjellerstrand (http://hakank.org/cpmpy/cpmpy_hakank.py)

        The decomposition creates auxiliary Boolean variables and constraints that
        collectively ensure X is lexicographically less than Y
        The auxiliary boolean vars are defined to represent if the given lists are lexicographically ordered
        (less or equal) up to the given index.
        Decomposition enforces through the constraining part that the first boolean variable needs to be true, and thus
        through the defining part it is enforced that if it is not strictly lexicographically less in a given index,
        then next index must be lexicographically less or equal.

        The use of auxiliary Boolean variables bvar ensures that the constraints propagate immediately,
        maintaining arc-consistency. Each bvar[i] enforces the lexicographic ordering at each position, ensuring that
        every value in the domain of X[i] can be extended to a consistent value in the domain of $Y_i$ for all
        subsequent positions.
        """
        X, Y = cpm_array(self.args)

        bvar = boolvar(shape=(len(X) + 1))
        defining = [bvar == ((X <= Y) & ((X < Y) | bvar[1:]))]
        defining.append(bvar[-1] == (X[-1] <= Y[-1]))
        constraining = [bvar[0]]

        return constraining, defining

    def value(self):
        X, Y = argvals(self.args)
        return any((X[i] < Y[i]) & all(X[j] <= Y[j] for j in range(i)) for i in range(len(X))) | all(X[i] == Y[i] for i in range(len(X)))


class LexChainLess(GlobalConstraint):
    """ Given a matrix X, LexChainLess enforces that all rows are lexicographically ordered.
    """
    def __init__(self, X):
        # Ensure the numpy array is 2D
        X = cpm_array(X)
        assert X.ndim == 2, "Input must be a 2D array or a list of lists"
        super().__init__("lex_chain_less", X.tolist())

    def decompose(self):
        """ Decompose to a series of LexLess constraints between subsequent rows
        """
        X = self.args
        return [LexLess(prev_row, curr_row) for prev_row, curr_row in zip(X, X[1:])], []

    def value(self):
        X = argvals(self.args)
        return all(LexLess(prev_row, curr_row).value() for prev_row, curr_row in zip(X, X[1:]))


class LexChainLessEq(GlobalConstraint):
    """ Given a matrix X, LexChainLessEq enforces that all rows are lexicographically ordered.
    """
    def __init__(self, X):
        # Ensure the numpy array is 2D
        X = cpm_array(X)
        assert X.ndim == 2, "Input must be a 2D array or a list of lists"
        super().__init__("lex_chain_lesseq", X.tolist())

    def decompose(self):
        """ Decompose to a series of LexLessEq constraints between subsequent rows
        """
        X = self.args
        return [LexLessEq(prev_row, curr_row) for prev_row, curr_row in zip(X, X[1:])], []

    def value(self):
        X = argvals(self.args)
        return all(LexLessEq(prev_row, curr_row).value() for prev_row, curr_row in zip(X, X[1:]))


class DirectConstraint(Expression):
    """
        A DirectConstraint will directly call a function of the underlying solver when added to a CPMpy solver

        It can not be reified, it is not flattened, it can not contain other CPMpy expressions than variables.
        When added to a CPMpy solver, it will literally just directly call a function on the underlying solver,
        replacing CPMpy variables by solver variables along the way.

        See the documentation of the solver (constructor) for details on how that solver handles them.

        If you want/need to use what the solver returns (e.g. an identifier for use in other constraints),
        then use `directvar()` instead, or access the solver object from the solver interface directly.
    """
    def __init__(self, name, arguments, novar=None):
        """
            name: name of the solver function that you wish to call
            arguments: tuple of arguments to pass to the solver function with name 'name'
            novar: list of indices (offset 0) of arguments in `arguments` that contain no variables,
                   that can be passed 'as is' without scanning for variables
        """
        if not isinstance(arguments, tuple):
            arguments = (arguments,)  # force tuple
        super().__init__(name, arguments)
        self.novar = novar

    def is_bool(self):
        """ is it a Boolean (return type) Operator?
        """
        return True

    def callSolver(self, CPMpy_solver, Native_solver):
        """
            Call the `directname`() function of the native solver,
            with stored arguments replacing CPMpy variables with solver variables as needed.

            SolverInterfaces will call this function when this constraint is added.

        :param CPMpy_solver: a CPM_solver object, that has a `solver_vars()` function
        :param Native_solver: the python interface to some specific solver
        :return: the response of the solver when calling the function
        """
        # get the solver function, will raise an AttributeError if it does not exist
        solver_function = getattr(Native_solver, self.name)
        solver_args = copy.copy(self.args)
        for i in range(len(solver_args)):
            if self.novar is None or i not in self.novar:
                # it may contain variables, replace
                solver_args[i] = CPMpy_solver.solver_vars(solver_args[i])
        # len(native_args) should match nr of arguments of `native_function`
        return solver_function(*solver_args)
<|MERGE_RESOLUTION|>--- conflicted
+++ resolved
@@ -120,14 +120,6 @@
 
 """
 import copy
-<<<<<<< HEAD
-import warnings # for deprecation warning
-import numpy as np
-from ..exceptions import CPMpyException, IncompleteFunctionError, TypeError
-from .core import Expression, Operator, Comparison
-from .variables import boolvar, intvar, cpm_array, _NumVarImpl, _IntVarImpl
-from .utils import flatlist, all_pairs, argval, is_num, eval_comparison, is_any_list, is_boolexpr, get_bounds, argvals, is_transition
-=======
 
 
 import cpmpy as cp
@@ -135,7 +127,6 @@
 from .core import BoolVal
 from .utils import all_pairs
 from .variables import _IntVarImpl
->>>>>>> c98fcf37
 from .globalfunctions import * # XXX make this file backwards compatible
 
 
@@ -843,16 +834,10 @@
 # https://www.ibm.com/docs/en/icos/12.9.0?topic=methods-ifthenelse-method
 class IfThenElse(GlobalConstraint):
     def __init__(self, condition, if_true, if_false):
-<<<<<<< HEAD
         if not is_boolexpr(condition):
             raise TypeError("only Boolean expression allowed as condition")
         if not is_boolexpr(if_true) or not is_boolexpr(if_false):
             raise TypeError("only Boolean expressions allowed as result, use cpmpy.expressions.globalfunctions.IfThenElseNum instead")
-=======
-        if not is_boolexpr(condition) or not is_boolexpr(if_true) or not is_boolexpr(if_false):
-            raise TypeError(f"only boolean expression allowed in IfThenElse: Instead got "
-                            f"{condition, if_true, if_false}")
->>>>>>> c98fcf37
         super().__init__("ite", [condition, if_true, if_false])
 
     def value(self):
