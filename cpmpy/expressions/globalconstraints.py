--- conflicted
+++ resolved
@@ -425,15 +425,6 @@
     def __repr__(self):
         return "{}[{}]".format(self.args[0], self.args[1])
 
-<<<<<<< HEAD
-    def deepcopy(self, memodict={}):
-        """
-            Return a deep copy of the Element global constraint
-            :param: memodict: dictionary with already copied objects, similar to copy.deepcopy()
-        """
-        arr, idx = self._deepcopy_args(memodict)
-        return Element(arr, idx)
-
     def get_bounds(self):
         """
         Returns the bounds of the (numerical) global constraint
@@ -442,8 +433,7 @@
         bnds = [get_bounds(x) for x in arr]
         return min(lb for lb,ub in bnds), max(ub for lb,ub in bnds)
 
-=======
->>>>>>> c8b4d2c1
+
 class Xor(GlobalConstraint):
     """
         The 'xor' exclusive-or constraint
@@ -589,21 +579,8 @@
     def value(self):
         arr, val = self.args
         val = argval(val)
-<<<<<<< HEAD
         return sum([argval(a) == val for a in arr])
 
     def get_bounds(self):
         arr, val = self.args
-        return 0, len(arr)
-
-    def deepcopy(self, memodict={}):
-        """
-            Return a deep copy of the constraint
-            :param: memodict: dictionary with already copied objects, similar to copy.deepcopy()
-        """
-        copied_args = self._deepcopy_args(memodict)
-        return Count(*copied_args)
-
-=======
-        return sum([argval(a) == val for a in arr])
->>>>>>> c8b4d2c1
+        return 0, len(arr)