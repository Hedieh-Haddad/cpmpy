--- conflicted
+++ resolved
@@ -93,7 +93,6 @@
         :nosignatures:
 
         AllDifferent
-        AllDifferentExcept0
         AllEqual
         Circuit
         Table
@@ -112,11 +111,7 @@
 from ..exceptions import CPMpyException
 from .core import Expression, Operator, Comparison
 from .variables import boolvar, intvar, cpm_array
-<<<<<<< HEAD
-from .utils import flatlist, all_pairs, argval, is_num, eval_comparison, is_any_list, get_bounds
-=======
-from .utils import flatlist, all_pairs, argval, is_num, eval_comparison, is_any_list, is_boolexpr
->>>>>>> b75f5770
+from .utils import flatlist, all_pairs, argval, is_num, eval_comparison, is_any_list, is_boolexpr, get_bounds
 from ..transformations.flatten_model import get_or_make_var
 
 # Base class GlobalConstraint
@@ -282,45 +277,13 @@
         visited = set()
         arr = [argval(a) for a in self.args]
         while(idx not in visited):
-<<<<<<< HEAD
-=======
             if idx == None:
                 return False
->>>>>>> b75f5770
             if not (0 <= idx < len(arr)):
                 break
             visited.add(idx)
             pathlen += 1
             idx = arr[idx]
-<<<<<<< HEAD
-
-        return (pathlen == len(self.args)) and (arr[-1] == 0)
-
-    def decompose_negation(self):
-        '''
-        returns the decomposition of the negation. We can not simply negate the decomposition
-        because of the use of auxiliary variables in the decomposition
-
-        should return something in negated normal form, since flatten_model.negated_normal() returns this
-        '''
-
-        succ = cpm_array(self.args)
-        n = len(succ)
-        order = intvar(0, n - 1, shape=n)
-        return [Operator('not', [Operator('and',[~AllDifferent(succ),
-                   # others: ith one is successor of i-1
-                    ] + [order[i] != succ[order[i - 1]] for i in range(1, n)] )]),
-                # not negating following constraints since they involve only the auxiliary variables
-                # loop: first one is successor of '0'
-                order[0] == succ[0],
-                # last one is '0'
-                order[n - 1] == 0,
-                # different orders
-                AllDifferent(order)]
-
-
-=======
->>>>>>> b75f5770
 
         return pathlen == len(self.args) and idx == 0
 
@@ -333,12 +296,7 @@
     def decompose(self):
         from .python_builtins import any, all
         arr, tab = self.args
-<<<<<<< HEAD
-        #make it a list because other code assumes decompositions return a list of constraints
-        return [any(all(arr == row) for row in tab)]
-=======
         return [any(all(ai == ri for ai, ri in zip(arr, row)) for row in tab)]
->>>>>>> b75f5770
 
 
     def deepcopy(self, memodict={}):
@@ -411,7 +369,6 @@
         """
         from .python_builtins import any, all
 
-<<<<<<< HEAD
         lb, ub = self.get_bounds()
         _min = intvar(lb, ub)
         return all([any(x <= _min for x in self.args), all(x >= _min for x in self.args), eval_comparison(cpm_op, _min, cpm_rhs)])
@@ -424,11 +381,6 @@
         lb = min([get_bounds(a)[0] for a in self.args]) #lowest lowerbound
         return lb, ub
 
-=======
-        arr = argval(self.args)
-        _min = intvar(-2147483648, 2147483647)
-        return all([any(x <= _min for x in arr), all(x >= _min for x in arr), eval_comparison(cpm_op, _min, cpm_rhs)])
->>>>>>> b75f5770
 
 class Maximum(GlobalConstraint):
     """
@@ -459,7 +411,6 @@
         Decomposition if it's part of a comparison
         """
         from .python_builtins import any, all
-<<<<<<< HEAD
         lb, ub = self.get_bounds()
         _max = intvar(lb, ub)
         return all([any(x >= _max for x in self.args), all(x <= _max for x in self.args), eval_comparison(cpm_op, _max, cpm_rhs)])
@@ -471,13 +422,6 @@
         ub = max([get_bounds(a)[1] for a in self.args])  # highest upperbound
         lb = max([get_bounds(a)[0] for a in self.args])  # highest lowerbound
         return lb, ub
-=======
-
-        arr = argval(self.args)
-        _max = intvar(-2147483648, 2147483647)
-        return all([any(x >= _max for x in arr), all(x <= _max for x in arr), eval_comparison(cpm_op, _max, cpm_rhs)])
-
->>>>>>> b75f5770
 
 def element(arg_list):
     warnings.warn("Deprecated, use Element(arr,idx) instead, will be removed in stable version", DeprecationWarning)
