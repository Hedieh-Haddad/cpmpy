#!/usr/bin/env python
#-*- coding:utf-8 -*-
##
## globalconstraints.py
##
"""
    Global constraints conveniently express non-primitive constraints.

    Using global constraints
    ------------------------

    Solvers can have specialised implementations for global constraints. CPMpy has GlobalConstraint
    expressions so that they can be passed to the solver as is when supported.

    If a solver does not support a global constraint (see solvers/) then it will be automatically
    decomposed by calling its `.decompose()` function.
    The `.decompose()` function returns two arguments:
        - a list of simpler constraints replacing the global constraint
        - if the decomposition introduces *new variables*, then the second argument has to be a list
            of constraints that (totally) define those new variables

    As a user you **should almost never subclass GlobalConstraint()** unless you know of a solver that
    supports that specific global constraint, and that you will update its solver interface to support it.

    For all other use cases, it sufficies to write your own helper function that immediately returns the
    decomposition, e.g.:

    .. code-block:: python

        def alldifferent_except0(args):
            return [ ((var1!= 0) & (var2 != 0)).implies(var1 != var2) for var1, var2 in all_pairs(args)]


    Numeric global constraints
    --------------------------

    CPMpy also implements __Numeric Global Constraints__. For these, the CPMpy GlobalConstraint does not
    exactly match what is implemented in the solver, but for good reason!!

    For example solvers may implement the global constraint `Minimum(iv1, iv2, iv3) == iv4` through an API
    call `addMinimumEquals([iv1,iv2,iv3], iv4)`.

    However, CPMpy also wishes to support the expressions `Minimum(iv1, iv2, iv3) > iv4` as well as
    `iv4 + Minimum(iv1, iv2, iv3)`. 

    Hence, the CPMpy global constraint only captures the `Minimum(iv1, iv2, iv3)` part, whose return type
    is numeric and can be used in any other CPMpy expression. Only at the time of transforming the CPMpy
    model to the solver API, will the expressions be decomposed and auxiliary variables introduced as needed
    such that the solver only receives `Minimum(iv1, iv2, iv3) == ivX` expressions.
    This is the burden of the CPMpy framework, not of the user who wants to express a problem formulation.


    Subclassing GlobalConstraint
    ----------------------------
    
    If you do wish to add a GlobalConstraint, because it is supported by solvers or because you will do
    advanced analysis and rewriting on it, then preferably define it with a standard decomposition, e.g.:

    .. code-block:: python

        class my_global(GlobalConstraint):
            def __init__(self, args):
                super().__init__("my_global", args)

            def decompose(self):
                return [self.args[0] != self.args[1]] # your decomposition

    If it is a __numeric global constraint__ meaning that its return type is numeric (see `Minimum` and `Element`)
    then set `is_bool=False` in the super() constructor and preferably implement `.value()` accordingly.


    Alternative decompositions
    --------------------------
    
    For advanced use cases where you want to use another decomposition than the standard decomposition
    of a GlobalConstraint expression, you can overwrite the 'decompose' function of the class, e.g.:

    .. code-block:: python

        def my_circuit_decomp(self):
            return [self.args[0] == 1], [] # does not actually enforce circuit
        circuit.decompose = my_circuit_decomp # attach it, no brackets!

        vars = intvar(1,9, shape=10)
        constr = circuit(vars)

        Model(constr).solve()

    The above will use 'my_circuit_decomp', if the solver does not
    natively support 'circuit'.

    ===============
    List of classes
    ===============

    .. autosummary::
        :nosignatures:

        AllDifferent
        AllDifferentExcept0
        AllDifferentExceptN
        AllDifferentLists
        AllDifferentListsExceptN
        AllEqual
        AllEqualExceptN
        Circuit
        SubCircuit
        SubCircuitWithStart
        Inverse
        Table
<<<<<<< HEAD
        ShortTable
=======
        NegativeTable
>>>>>>> 54aed214
        Xor
        Cumulative
        IfThenElse
        GlobalCardinalityCount
        DirectConstraint
        InDomain
        Increasing
        Decreasing
        IncreasingStrict
        DecreasingStrict

"""
import copy
import warnings # for deprecation warning
import numpy as np
from ..exceptions import CPMpyException, IncompleteFunctionError, TypeError
from .core import Expression, Operator, Comparison
from .variables import boolvar, intvar, cpm_array, _NumVarImpl, _IntVarImpl
from .utils import flatlist, all_pairs, argval, is_num, eval_comparison, is_any_list, is_boolexpr, get_bounds, argvals, is_transition, is_int
from .globalfunctions import * # XXX make this file backwards compatible


# Base class GlobalConstraint
class GlobalConstraint(Expression):
    """
        Abstract superclass of GlobalConstraints

        Like all expressions it has a `.name` and `.args` property.
        Overwrites the `.is_bool()` method.
    """

    def is_bool(self):
        """ is it a Boolean (return type) Operator?
        """
        return True

    def decompose(self):
        """
            Returns a decomposition into smaller constraints.

            The decomposition might create auxiliary variables
            and use other global constraints as long as
            it does not create a circular dependency.

            To ensure equivalence of decomposition, we split into contraining and defining constraints.
            Defining constraints (totally) define new auxiliary variables needed for the decomposition,
            they can always be enforced top-level.
        """
        raise NotImplementedError("Decomposition for", self, "not available")

    def get_bounds(self):
        """
        Returns the bounds of a Boolean global constraint.
        Numerical global constraints should reimplement this.
        """
        return 0, 1


# Global Constraints (with Boolean return type)
def alldifferent(args):
    warnings.warn("Deprecated, use AllDifferent(v1,v2,...,vn) instead, will be removed in stable version", DeprecationWarning)
    return AllDifferent(*args) # unfold list as individual arguments


class AllDifferent(GlobalConstraint):
    """All arguments have a different (distinct) value
    """
    def __init__(self, *args):
        super().__init__("alldifferent", flatlist(args))

    def decompose(self):
        """Returns the decomposition
        """
        return [var1 != var2 for var1, var2 in all_pairs(self.args)], []

    def value(self):
        return len(set(a.value() for a in self.args)) == len(self.args)

class AllDifferentExceptN(GlobalConstraint):
    """
        All arguments except those equal to a value in n have a distinct value.
    """
    def __init__(self, arr, n):
        flatarr = flatlist(arr)
        if not is_any_list(n):
            n = [n]
        super().__init__("alldifferent_except_n", [flatarr, n])

    def decompose(self):
        from .python_builtins import any as cpm_any
        # equivalent to (var1 == n) | (var2 == n) | (var1 != var2)
        return [(var1 == var2).implies(cpm_any(var1 == a for a in self.args[1])) for var1, var2 in all_pairs(self.args[0])], []

    def value(self):
        vals = [argval(a) for a in self.args[0] if argval(a) not in argvals(self.args[1])]
        return len(set(vals)) == len(vals)

class AllDifferentExcept0(AllDifferentExceptN):
    """
        All nonzero arguments have a distinct value
    """
    def __init__(self, *arr):
        flatarr = flatlist(arr)
        super().__init__(arr, 0)


class AllDifferentLists(GlobalConstraint):
    """
        Ensures none of the lists given are exactly the same.
        Called 'lex_alldifferent' in the global constraint catalog:
        https://sofdem.github.io/gccat/gccat/Clex_alldifferent.html#uid24923
    """
    def __init__(self, lists):
        if any(not is_any_list(lst) for lst in lists):
            raise TypeError(f"AllDifferentLists expects a list of lists, but got {lists}")
        if any(len(lst) != len(lists[0]) for lst in lists):
            raise ValueError("Lists should have equal length, but got these lengths:", list(map(len, lists)))
        super().__init__("alldifferent_lists", [flatlist(lst) for lst in lists])

    def decompose(self):
        """Returns the decomposition
        """
        from .python_builtins import any as cpm_any
        constraints = []
        for lst1, lst2 in all_pairs(self.args):
            constraints += [cpm_any(var1 != var2 for var1, var2 in zip(lst1, lst2))]
        return constraints, []

    def value(self):
        lst_vals = [tuple(argvals(a)) for a in self.args]
        return len(set(lst_vals)) == len(self.args)


class AllDifferentListsExceptN(GlobalConstraint):
    """
        Ensures none of the lists given are exactly the same. Excluding the tuples given in N
        Called 'lex_alldifferent' in the global constraint catalog:
        https://sofdem.github.io/gccat/gccat/Clex_alldifferent.html#uid24923
    """
    def __init__(self, lists, n):
        if not is_any_list(n):
            raise TypeError(f"AllDifferentListsExceptN expects a (list of) lists to exclude but got {n}")
        if any(not is_any_list(x) for x in n): #only one list given, not a list of lists
            n = [n]
        for lst in n:
            if not all(is_num(x) for x in lst):
                raise TypeError("Can only use constants as excepting argument")
        if any(not is_any_list(lst) for lst in lists):
            raise TypeError(f"AllDifferentListsExceptN expects a list of lists, but got {lists}")
        if any(len(lst) != len(lists[0]) for lst in lists + n):
            raise ValueError("Lists should have equal length, but got these lengths:", list(map(len, lists)))
        super().__init__("alldifferent_lists_except_n", [[flatlist(lst) for lst in lists], [flatlist(x) for x in n]])

    def decompose(self):
        """Returns the decomposition
        """
        from .python_builtins import all as cpm_all
        constraints = []
        for lst1, lst2 in all_pairs(self.args[0]):
            constraints += [cpm_all(var1 == var2 for var1, var2 in zip(lst1, lst2)).implies(Table(lst1, self.args[1]))]
        return constraints, []

    def value(self):
        lst_vals = [tuple(argvals(a)) for a in self.args[0]]
        except_vals = [tuple(argvals(a)) for a in self.args[1]]
        return len(set(lst_vals) - set(except_vals)) == len([x for x in lst_vals if x not in except_vals])


def allequal(args):
    warnings.warn("Deprecated, use AllEqual(v1,v2,...,vn) instead, will be removed in stable version", DeprecationWarning)
    return AllEqual(*args) # unfold list as individual arguments


class AllEqual(GlobalConstraint):
    """All arguments have the same value
    """
    def __init__(self, *args):
        super().__init__("allequal", flatlist(args))

    def decompose(self):
        """Returns the decomposition
        """
        # arg0 == arg1, arg1 == arg2, arg2 == arg3... no need to post n^2 equalities
        return [var1 == var2 for var1, var2 in zip(self.args[:-1], self.args[1:])], []

    def value(self):
        return len(set(argvals(self.args))) == 1

class AllEqualExceptN(GlobalConstraint):
    """
    All arguments except those equal to a value in n have the same value.
    """

    def __init__(self, arr, n):
        flatarr = flatlist(arr)
        if not is_any_list(n):
            n = [n]
        super().__init__("allequal_except_n", [flatarr, n])

    def decompose(self):
        from .python_builtins import any as cpm_any
        return [(cpm_any(var1 == a for a in self.args[1]) | (var1 == var2) | cpm_any(var2 == a for a in self.args[1])) for var1, var2 in all_pairs(self.args[0])], []

    def value(self):
        vals = [argval(a) for a in self.args[0] if argval(a) not in argvals(self.args[1])]
        return len(set(vals)) == 1 or len(set(vals)) == 0


def circuit(args):
    warnings.warn("Deprecated, use Circuit(v1,v2,...,vn) instead, will be removed in stable version", DeprecationWarning)
    return Circuit(*args) # unfold list as individual arguments


class Circuit(GlobalConstraint):
    """The sequence of variables form a circuit, where x[i] = j means that j is the successor of i.
    """
    def __init__(self, *args):
        flatargs = flatlist(args)
        if any(is_boolexpr(arg) for arg in flatargs):
            raise TypeError("Circuit global constraint only takes arithmetic arguments: {}".format(flatargs))
        if len(flatargs) < 2:
            raise CPMpyException('Circuit constraint must be given a minimum of 2 variables')
        super().__init__("circuit", flatargs)

    def decompose(self):
        """
            Decomposition for Circuit

            Not sure where we got it from,
            MiniZinc has slightly different one:
            https://github.com/MiniZinc/libminizinc/blob/master/share/minizinc/std/fzn_circuit.mzn
        """
        succ = cpm_array(self.args)
        n = len(succ)
        order = intvar(0,n-1, shape=n)
        constraining = []
        constraining += [AllDifferent(succ)] # different successors
        constraining += [AllDifferent(order)] # different orders
        constraining += [order[n-1] == 0] # symmetry breaking, last one is '0'

        defining = [order[0] == succ[0]]
        defining += [order[i] == succ[order[i-1]] for i in range(1,n)] # first one is successor of '0', ith one is successor of i-1

        return constraining, defining

    def value(self):
        pathlen = 0
        idx = 0
        visited = set()
        arr = argvals(self.args)

        while idx not in visited:
            if idx is None:
                return False
            if not (0 <= idx < len(arr)):
                break
            visited.add(idx)
            pathlen += 1
            idx = arr[idx]

        return pathlen == len(self.args) and idx == 0

class SubCircuit(GlobalConstraint):
    """
        The sequence of variables form a subcircuit, where x[i] = j means that j is the successor of i.
        Contrary to Circuit, there is no requirement on all nodes needing to be part of the circuit.
        Nodes which aren't part of the subcircuit, should self loop i.e. x[i] = i.
        The subcircuit can be empty (all stops self-loop).
        A length 1 subcircuit is treated as an empty subcircuit.

        Global Constraint Catalog:
        https://sofdem.github.io/gccat/gccat/Cproper_circuit.html
    """

    def __init__(self, *args):
        flatargs = flatlist(args)

        # Ensure all args are integer successor values
        if any(is_boolexpr(arg) for arg in flatargs):
            raise TypeError("SubCircuit global constraint only takes arithmetic arguments: {}".format(flatargs))
        # Ensure there are at least two stops to create a circuit with
        if len(flatargs) < 2:
            raise CPMpyException("SubCircuitWithStart constraint must be given a minimum of 2 variables for field 'args' as stops to route between.")

        # Create the object
        super().__init__("subcircuit", flatargs)

    def decompose(self):
        """
            Decomposition for SubCircuit

            A mix of the above Circuit decomposition, with elements from the Minizinc implementation for the support of optional visits:
            https://github.com/MiniZinc/minizinc-old/blob/master/lib/minizinc/std/subcircuit.mzn
        """
        from .python_builtins import min as cpm_min
        from .python_builtins import all as cpm_all

        # Input arguments
        succ = cpm_array(self.args) # Successor variables
        n = len(succ)

        # Decision variables
        start_node = intvar(0, n-1) # The first stop in the subcircuit.
        end_node = intvar(0, n-1) # The last stop in the subcircuit, before looping back to the "start_node".
        index_within_subcircuit = intvar(0, n-1, shape=n) # The position each stop takes within the subcircuit, with the assumption that the stop "start_node" gets index 0.
        is_part_of_circuit = boolvar(shape=n) # Whether a stop is part of the subcircuit.
        empty = boolvar() # To detect when a subcircuit is completely empty

        # Constraining
        constraining = []
        constraining += [AllDifferent(succ)] # All stops should have a unique successor.
        constraining += list( is_part_of_circuit.implies(succ < len(succ)) ) # Successor values should remain within domain.
        for i in range(0, n):
            # If a stop is on the subcircuit and it is not the last one, than its successor should have +1 as index.
            constraining += [(is_part_of_circuit[i] & (i != end_node)).implies(
                index_within_subcircuit[succ[i]] == (index_within_subcircuit[i] + 1)
            )]
        constraining += list( is_part_of_circuit == (succ != np.arange(n)) ) # When a node is part of the subcircuit it should not self loop, if it is not part it should self loop.

        # Defining
        defining = []
        defining += [ empty == cpm_all(succ == np.arange(n)) ] # Definition of empty subcircuit (all nodes self-loop)
        defining += [ empty.implies(cpm_all(index_within_subcircuit == cpm_array([0]*n))) ] # If the subcircuit is empty, default all index values to 0
        defining += [ empty.implies(start_node == 0) ] # If the subcircuit is empty, any node could be a start of a 0-length circuit. Default to node 0 as symmetry breaking.
        defining += [succ[end_node] == start_node] # Definition of the last node. As the successor we should cycle back to the start.
        defining += [ index_within_subcircuit[start_node] == 0 ] # The ordering starts at the start_node.
        defining += [ ( empty | (is_part_of_circuit[start_node] == True) ) ] # The start node can only NOT belong to the subcircuit when the subcircuit is empty.
        # Nodes which are not part of the subcircuit get an index fixed to +1 the index of "end_node", which equals the length of the subcircuit.
        # Nodes part of the subcircuit must have an index <= index_within_subcircuit[end_node].
        # The case of an empty subcircuit is an exception, since "end_node" itself is not part of the subcircuit
        defining += [ (is_part_of_circuit[i] == ((~empty) & (index_within_subcircuit[end_node] + 1 != index_within_subcircuit[i]))) for i in range(n)]
        # In a subcircuit any of the visited nodes can be the "start node", resulting in symmetrical solutions -> Symmetry breaking
        # Part of the formulation from the following is used: https://sofdem.github.io/gccat/gccat/Ccycle.html#uid18336
        subcircuit_visits = intvar(0, n-1, shape=n) # The visited nodes in sequence of length n, with possible repeated stops. e.g. subcircuit [0, 2, 1] -> [0, 2, 1, 0, 2, 1]
        defining += [subcircuit_visits[0] == start_node] # The start nodes is the first stop
        defining += [subcircuit_visits[i+1] == succ[subcircuit_visits[i]] for i in range(n-1)] # We follow the successor values
        # The free "start_node" could be any of the values of aux_subcircuit_visits (the actually visited nodes), resulting in degenerate solutions.
        # By enforcing "start_node" to take the smallest value, symmetry breaking is ensured.
        defining += [start_node == cpm_min(subcircuit_visits)]

        return constraining, defining

    def value(self):

        succ = [argval(a) for a in self.args]
        n = len(succ)

        # Find a start_index
        start_index = None
        for i,s in enumerate(succ):
            if i != s:
                # first non self-loop found is taken as start
                start_index = i
                break
        # No valid start found, thus empty subcircuit
        if start_index is None:
            return True # Change to False if empty subcircuits not allowed

        # Check AllDiff
        if not AllDifferent(s).value():
            return False

        # Collect subcircuit
        visited = set([start_index])
        idx = succ[start_index]
        for i in range(len(succ)):
            if idx ==start_index:
                break
            else:
                if idx in visited:
                    return False
            # Check bounds on successor value
            if not (0 <= idx < n): return False
            # Collect
            visited.add(idx)
            idx = succ[idx]

        # Check subcircuit
        for i in range(n):
            # A stop is either visited or self-loops
            if not ( (i in visited) or (succ[i] == i) ):
                return False

        # Check that subcircuit has length of at least 1.
        return succ[start_index] != start_index

class SubCircuitWithStart(GlobalConstraint):

    """
        The sequence of variables form a subcircuit, where x[i] = j means that j is the successor of i.
        Contrary to Circuit, there is no requirement on all nodes needing to be part of the circuit.
        Nodes which aren't part of the subcircuit, should self loop i.e. x[i] = i.
        The size of the subcircuit should be strictly greater than 1, so not all stops can self loop
        (as otherwise the start_index will never get visited).
        start_index will be treated as the start of the subcircuit.
        The only impact of start_index is that it will be guaranteed to be inside the subcircuit.

        Global Constraint Catalog:
        https://sofdem.github.io/gccat/gccat/Cproper_circuit.html
    """

    def __init__(self, *args, start_index:int=0):
        flatargs = flatlist(args)

        # Ensure all args are integer successor values
        if any(is_boolexpr(arg) for arg in flatargs):
            raise TypeError("SubCircuitWithStart global constraint only takes arithmetic arguments: {}".format(flatargs))
        # Ensure start_index is an integer
        if not isinstance(start_index, int):
            raise TypeError("SubCircuitWithStart global constraint's start_index argument must be an integer: {}".format(start_index))
        # Ensure that the start_index is within range
        if not ((start_index >= 0) and (start_index < len(flatargs))):
            raise ValueError("SubCircuitWithStart's start_index must be within the range [0, #stops-1] and thus refer to an actual stop as provided through 'args'.")
        # Ensure there are at least two stops to create a circuit with
        if len(flatargs) < 2:
            raise CPMpyException("SubCircuitWithStart constraint must be given a minimum of 2 variables for field 'args' as stops to route between.")

        # Create the object
        super().__init__("subcircuitwithstart", flatargs)
        self.start_index = start_index

    def decompose(self):
        """
            Decomposition for SubCircuitWithStart.

            SubCircuitWithStart simply gets decomposed into SubCircuit and a constraint
            enforcing the start_index to be part of the subcircuit.
        """
        # Get the arguments
        start_index = self.start_index
        succ = cpm_array(self.args) # Successor variables

        constraining = []
        constraining += [SubCircuit(self.args)] # The successor variables should form a subcircuit.
        constraining += [succ[start_index] != start_index] # The start_index should be inside the subcircuit.

        defining = []

        return constraining, defining

    def value(self):
        start_index = self.start_index
        succ = [argval(a) for a in self.args] # Successor variables

        # Check if we have a valid subcircuit and that the start_index is part of it.
        return SubCircuit(succ).value() and (succ[start_index] != start_index)


class Inverse(GlobalConstraint):
    """
       Inverse (aka channeling / assignment) constraint. 'fwd' and
       'rev' represent inverse functions; that is,

            The symmetric version (where len(fwd) == len(rev)) is defined as:
                fwd[i] == x  <==>  rev[x] == i
            The asymmetric version (where len(fwd) < len(rev)) is defined as:
                fwd[i] == x   =>   rev[x] == i

    """
    def __init__(self, fwd, rev):
        flatargs = flatlist([fwd, rev])
        if any(is_boolexpr(arg) for arg in flatargs):
            raise TypeError("Only integer arguments allowed for global constraint Inverse: {}".format(flatargs))
        if len(fwd) > len(rev):
            raise TypeError("len(fwd) should be equal to len(rev) for the symmetric inverse, or smaller than len(rev) for the asymmetric inverse")
        if len(fwd) == len(rev):
            name = "inverse"
        else:
            name = "inverseAsym"
        super().__init__(name, [fwd, rev])

    def decompose(self):
        from .python_builtins import all
        fwd, rev = self.args
        rev = cpm_array(rev)
        return [all(rev[x] == i for i, x in enumerate(fwd))], []

    def value(self):
        fwd = argvals(self.args[0])
        rev = argvals(self.args[1])
        # args are fine, now evaluate actual inverse cons
        try:
            return all(rev[x] == i for i, x in enumerate(fwd))
        except IndexError: # partiality of Element constraint
            return False

class InverseOne(GlobalConstraint):
    """
       Inverse (aka channeling / assignment) constraint but with only one array.
       Equivalent to Inverse(x,x)

                arr[i] == j  <==>  arr[j] == i

    """
    def __init__(self, arr):
        flatargs = flatlist([arr])
        if any(is_boolexpr(arg) for arg in flatargs):
            raise TypeError("Only integer arguments allowed for global constraint Inverse: {}".format(flatargs))
        super().__init__("inverseOne", [arr])

    def decompose(self):
        from .python_builtins import all
        arr = self.args[0]
        arr = cpm_array(arr)
        return [all(arr[x] == i for i, x in enumerate(arr))], []

    def value(self):
        valsx = argvals(self.args[0])
        try:
            return all(valsx[x] == i for i, x in enumerate(valsx))
        except IndexError: # partiality of Element constraint
            return False

class Channel(GlobalConstraint):
    """
        Channeling constraint. Channeling integer representation of a variable into a representation with boolean
        indicators
            for all 0<=i<len(arr) : arr[i] = 1 <=> value = i
            exists 0<=i<len(arr) s.t. arr[i] = 1
    """
    def __init__(self, arr, v):
        flatargs = flatlist([arr])
        if not all(x.lb >= 0 and x.ub <= 1 for x in flatargs):
            raise TypeError(
                "the first argument of a Channel constraint should only contain 0-1 variables/expressions (i.e., " +
                "intvars/intexprs with domain {0,1} or boolvars/boolexprs)")
        super().__init__("channelValue", [arr, v])

    def decompose(self):
        arr, v = self.args
        return [(arr[i] == 1) == (v == i) for i in range(len(arr))] + [v >= 0, v < len(arr)], []

    def value(self):
        arr, v = self.args
        return sum(argvals(x) for x in arr) == 1 and 0 <= argval(v) < len(arr) and arr[argval(v)] == 1

class Table(GlobalConstraint):
    """The values of the variables in 'array' correspond to a row in 'table'
    """
    def __init__(self, array, table):
        array = flatlist(array)
        if not all(isinstance(x, Expression) for x in array):
            raise TypeError("the first argument of a Table constraint should only contain variables/expressions")
        super().__init__("table", [array, table])

    def decompose(self):
        from .python_builtins import any, all
        arr, tab = self.args
        return [any(all(ai == ri for ai, ri in zip(arr, row)) for row in tab)], []

    def value(self):
        arr, tab = self.args
        arrval = argvals(arr)
        return arrval in tab

class ShortTable(GlobalConstraint):
    """The values of the variables in 'array' correspond to a row in 'table'
    tuples in 'table' may contain the wildcard character '*' to indicate there are no restrictions for the corresponding
    variable.
    """
    def __init__(self, array, table):
        array = flatlist(array)
        if not all(isinstance(x, Expression) for x in array):
            raise TypeError("the first argument of a Table constraint should only contain variables/expressions")
        super().__init__("shorttable", [array, table])

    def decompose(self):
        from .python_builtins import any, all
        arr, tab = self.args
        return [any(all(ai == ri for ai, ri in zip(arr, row) if ri != '*') for row in tab)], []

    def value(self):
        arr, tab = self.args
        arrval = [argval(a) for a in arr]
        for tup in tab:
            thistup = True
            for aval, tval in zip(arrval, tup):
                if tval != '*':
                    if aval != tval:
                        thistup = False
            if thistup:
                #found tuple that matches
                return True
        #didn't find tuple that matches
        return False

class MDD(GlobalConstraint):
    """
    MDD-constraint: an MDD (Multi-valued Decision Diagram) is an acyclic layerd graph starting from a single node and
    ending in one. Each edge layer corresponds to a variables and each path corresponds to a solution

    The values of the variables in 'array' correspond to a path in the mdd formed by the transitions in 'transitions'.
    Root node is the first node used as a start in the first transition (i.e. transitions[0][0])

    spec:
        - array: an array of CPMpy expressions (integer variable, global functions,...)
        - transitions: an array of tuples (nodeID, int, nodeID) where nodeID is some unique identifiers for the nodes
        (int or str are fine)

    Example:
        The following transitions depict a 3 layer MDD, starting at 'r' and ending in 't'
        ("r", 0, "n1"), ("r", 1, "n2"), ("r", 2, "n3"), ("n1", 2, "n4"), ("n2", 2, "n4"), ("n3", 0, "n5"),
        ("n4", 0, "t"), ("n5", 1, "t")
        Its graphical representation is:
                  r
              0/ |1  \2     X
            n1   n2   n3
            2| /2    /O     Y
             n4     n5
              0\   /1       Z
                 t
        It has 3 paths, corresponding to 3 solution for (X,Y,Z): (0,2,0), (1,2,0) and (2,0,1)
    """

    def __init__(self, array, transitions):
        array = flatlist(array)
        if not all(isinstance(x, Expression) for x in array):
            raise TypeError("The first argument of an MDD constraint should only contain variables/expressions")
        if not all(is_transition(transition) for transition in transitions):
            raise TypeError("The second argument of an MDD constraint should be collection of transitions")
        super().__init__("mdd", [array, transitions])
        self.root_node = transitions[0][0]
        self.mapping = {}
        for s, v, e in transitions:
            self.mapping[(s, v)] = e

    def _transition_to_layer_representation(self):
        """ auxiliary function to compute which nodes belongs to which node-layer and which transition belongs to which
        edge-layer of the MDD, needed to compute decomposition
        """
        arr, transitions = self.args
        nodes_by_level = [[self.root_node]]
        transitions_by_level = []
        tran = transitions
        for i in range(len(arr)): # go through each layer
            nodes_by_level.append([])
            transitions_by_level.append([])
            remaining_tran = []
            for t in tran: # test each transition
                ns, _, ne = t
                if ns in nodes_by_level[i]: # add to the current layer if start node belongs to the node-layer
                    if ne not in nodes_by_level[i + 1]:
                        nodes_by_level[i + 1].append(ne)
                    transitions_by_level[i].append(t)
                else:
                    remaining_tran.append(t)
            tran = remaining_tran
        return nodes_by_level, transitions_by_level

    # auxillary method to transform into layered representation (gather all the node by node-layers)
    def _normalize_layer_representation(self, nodes_by_level, transitions_by_level):
        """ auxiliary function to normalize the names of the nodes in layer by layer representation. Node ID in
        normalized representation goes from 0 to n-1 for each layer. Used by the decomposition of the constraint.
        """
        nb_nodes_by_level = [len(x) for x in nodes_by_level]
        num_mapping = {}
        for lvl in nodes_by_level:
            for i in range(len(lvl)):
                num_mapping[lvl[i]] = i
        transitions_by_level_normalized = [[[num_mapping[n_in], v, num_mapping[n_out]]
                                            for n_in, v, n_out in lvl]
                                           for lvl in transitions_by_level]
        return nb_nodes_by_level, num_mapping, transitions_by_level_normalized


    def decompose(self):
        # Table decomposition (not by decomposition of the mdd into one big table, but by having transitions tables for
        # each layer and auxiliary variables for the nodes. Similar to decomposition of regular into table,
        # but with one table for each layer
        arr, _ = self.args
        lb = [x.lb for x in arr]
        ub = [x.ub for x in arr]
        # transform to layer representation
        nbl, tbl = self._transition_to_layer_representation()
        # normalize the naming of the nodes so it can be use as value for aux variables
        nb_nodes_by_level, num_mapping, transitions_by_level_normalized = self._normalize_layer_representation(nbl, tbl)
        # choose the best decomposition depending on number of levels
        if len(transitions_by_level_normalized) > 2:
            # decomposition with multiple transitions table and aux variables for the nodes
            aux = [intvar(0, nb_nodes) for nb_nodes in nb_nodes_by_level[1:]]
            # complete the MDD with additional dummy transitions to get the false end node also represented,
            # needed so the negation works.
            # I.E., now any assignment have a path in the MDD, some, the solutions, ending in an accepting state
            # (end node of the initial MDD), other, the non-solutions, ending in a rejecting state (dummy end node)
            for i in range(len(arr)):
                # add for each state the missing transition to a dummy node on the next level
                transition_dummy = [[num_mapping[n], v, nb_nodes_by_level[i+1]] for n in nbl[i] for v in range(lb[i], ub[i] + 1) if
                            (n, v) not in self.mapping]
                if i != 0:
                    # add transition from one dummy node to the other (not needed for initial layer as no dummy there)
                    transition_dummy += [[nb_nodes_by_level[i], v, nb_nodes_by_level[i+1]] for v in range(lb[i], ub[i] + 1)]
                # add the new transitions
                transitions_by_level_normalized[i] = transitions_by_level_normalized[i] + transition_dummy
            # optimization for first level (only one node, allows to deal with smaller table on first layer)
            tab_first = [x[1:] for x in transitions_by_level_normalized[0]]
            # defining constraints: aux and arr variables define a path in the augmented-with-negative-path-MDD
            defining = [Table([arr[0], aux[0]], tab_first)] \
                   + [Table([aux[i - 1], arr[i], aux[i]], transitions_by_level_normalized[i]) for i in
                      range(1, len(arr))]
            # constraining constraint: end of the path in accepting node
            constraining = [aux[-1] == 0]
            return constraining, defining
        elif len(transitions_by_level_normalized) == 2:
            # decomposition by unfolding into a table (i.e., extract all paths and list them as table entries),
            # avoid auxiliary variables
            tab = [[t_a[1], t_b[1]] for t_a in transitions_by_level_normalized[0] for t_b in
                   transitions_by_level_normalized[1] if t_a[2] == t_b[0]]
            return [Table(arr, tab)], []

        elif len(transitions_by_level_normalized) == 1:
            # decomposition to inDomain, avoid auxiliary variables and tables
            return [InDomain(arr[0], [t[1] for t in transitions_by_level_normalized[0]])], []

    def value(self):
        arr, transitions = self.args
        arrval = [argval(a) for a in arr]
        curr_node = self.root_node
        for v in arrval:
            if (curr_node, v) in self.mapping:
                curr_node = self.mapping[curr_node, v]
            else:
                return False
        return True # can only have reached end node

class Regular(GlobalConstraint):
    """
    Regular-constraint (or Automaton-constraint): An automaton is a directed graph. Each node correspond to a state.
    Each edge correspond to a transition from one state to the other given a value. A given node serves as start
    node. A path a size N is a solution if, by following the transitions given by the values of the variables we end up
    in one of the defined end nodes.

    The values of the variables in 'array' correspond to a path in the automaton formed by the transitions in
    'transitions'. The path starts in 'start' and ends in one of the ending states ('ends')

    spec:
        - array: an array of CPMpy expressions (integer variable, global functions,...)
        - transitions: an array of tuples (nodeID, int, nodeID) where nodeID is some unique identifiers for the nodes
        (int or str)
        - start: a singular nodeID node start of the automaton
        - ends: a list of nodeID corresponding to the accepting end nodes

    Example:
        The following transitions depict an automaton, starting at 'a' and ending in ['c']
        ("a", 1, "b"), ("b", 1, "c"), ("b", 0, "b"), ("c", 1, "c"), ("c", 0, "b")
        Its graphical representation is:
                |--0----|
                v       |
        a -1->  b  -1-> c --
               ^  \     ^  |
              |-0-|     |-1-
        It has 2 solution for (X,Y,Z): (1,1,1) and (1,0,1)
        It has 4 solutions for (W,X,Y,Z): (1,1,1,1), (1,1,0,1), (1,0,0,1) and (1,0,1,1)
    """
    def __init__(self, array, transitions, start, ends):
        array = flatlist(array)
        if not all(isinstance(x, Expression) for x in array):
            raise TypeError("The first argument of a regular constraint should only contain variables/expressions")
        if not all(is_transition(transition) for transition in transitions):
            raise TypeError("The second argument of a regular constraint should be a collection of transitions")
        if not isinstance(start, (str, int)):
            raise TypeError("The third argument of a regular constraint should be a nodeID")
        if not (isinstance(ends, list) and all(isinstance(e, (str, int))for e in ends)):
            raise TypeError("The fourth argument of a regular constraint should be a list of nodeID")
        super().__init__("regular", [array, transitions, start, ends])
        self.mapping = {}
        for s, v, e in transitions:
            self.mapping[(s, v)] = e

    def decompose(self):
        arr, transitions, start, ends = self.args
        # get the range of possible transition value
        lb = min([x.lb for x in arr])
        ub = max([x.ub for x in arr])
        # Table decomposition with aux variables for the states
        nodes = list(set([t[0] for t in transitions] + [t[-1] for t in transitions]))  # get all nodes used
        # normalization of the id of the node (from 0 to n-1)
        num_mapping = dict(zip(nodes, range(len(nodes))))  # map node to integer ids for the nodes
        num_transitions = [[num_mapping[n_in], v, num_mapping[n_out]] for n_in, v, n_out in
                           transitions]  # apply mapping to transition
        # compute missing transition with an additionnal never-accepting sink node (dummy default node)
        id_dummy = len(nodes)  # default node id
        transition_dummy = [[num_mapping[n], v, id_dummy] for n in nodes for v in range(lb, ub + 1) if
                            (n, v) not in self.mapping] + [[id_dummy, v, id_dummy] for v in range(lb, ub + 1)]
        num_transitions = num_transitions + transition_dummy
        # auxiliary variable representing the sequence of state node in the path
        aux_vars = intvar(0, id_dummy, shape=len(arr))
        id_start = num_mapping[start]
        # optimization for first level (only one node, allows to deal with smaller table on first layer)
        tab_first = [t[1:] for t in num_transitions if t[0] == id_start]
        id_ends = [num_mapping[e] for e in ends]
        # defining constraints: aux and arr variables define a path in the augmented-with-negative-path-Automaton
        defining = [Table([arr[0], aux_vars[0]], tab_first)] + \
                                                  [Table([aux_vars[i - 1], arr[i], aux_vars[i]], num_transitions) for i
                                                   in range(1, len(arr))]
        # constraining constraint: end of the path in accepting node
        constraining = [InDomain(aux_vars[-1], id_ends)]
        return constraining, defining

    def value(self):
        arr, transitions, start, ends = self.args
        arrval = [argval(a) for a in arr]
        curr_node = start
        for v in arrval:
            if (curr_node, v) in self.mapping:
                curr_node = self.mapping[curr_node, v]
            else:
                return False
        return curr_node in ends

class NegativeTable(GlobalConstraint):
    """The values of the variables in 'array' do not correspond to any row in 'table'
    """
    def __init__(self, array, table):
        array = flatlist(array)
        if not all(isinstance(x, Expression) for x in array):
            raise TypeError("the first argument of a Table constraint should only contain variables/expressions")
        super().__init__("negative_table", [array, table])

    def decompose(self):
        from .python_builtins import all as cpm_all
        from .python_builtins import any as cpm_any
        arr, tab = self.args
        return [cpm_all(cpm_any(ai != ri for ai, ri in zip(arr, row)) for row in tab)], []

    def value(self):
        arr, tab = self.args
        arrval = argvals(arr)
        tabval = argvals(tab)
        return arrval not in tabval


# syntax of the form 'if b then x == 9 else x == 0' is not supported (no override possible)
# same semantic as CPLEX IfThenElse constraint
# https://www.ibm.com/docs/en/icos/12.9.0?topic=methods-ifthenelse-method
class IfThenElse(GlobalConstraint):
    def __init__(self, condition, if_true, if_false):
        if not is_boolexpr(condition):
            raise TypeError("only Boolean expression allowed as condition")
        if not is_boolexpr(if_true) or not is_boolexpr(if_false):
            raise TypeError("only Boolean expressions allowed as result, use cpmpy.expressions.globalfunctions.IfThenElseNum instead")
        super().__init__("ite", [condition, if_true, if_false])

    def value(self):
        condition, if_true, if_false = self.args
        try:
            if argval(condition):
                return argval(if_true)
            else:
                return argval(if_false)
        except IncompleteFunctionError:
            return False

    def decompose(self):
        condition, if_true, if_false = self.args
        return [condition.implies(if_true), (~condition).implies(if_false)], []

    def __repr__(self):
        condition, if_true, if_false = self.args
        return "If {} Then {} Else {}".format(condition, if_true, if_false)



class InDomain(GlobalConstraint):
    """
        The "InDomain" constraint, defining non-interval domains for an expression
    """

    def __init__(self, expr, arr):
        super().__init__("InDomain", [expr, arr])

    def decompose(self):
        """
        Returns two lists of constraints:
            1) constraints representing the comparison
            2) constraints that (totally) define new auxiliary variables needed in the decomposition,
               they should be enforced toplevel.
        """
        from .python_builtins import any
        expr, arr = self.args
        lb, ub = expr.get_bounds()

        defining = []
        #if expr is not a var
        if not isinstance(expr,_IntVarImpl):
            aux = intvar(lb, ub)
            defining.append(aux == expr)
            expr = aux

        expressions = any(isinstance(a, Expression) for a in arr)
        if expressions:
            return [any(expr == a for a in arr)], defining
        else:
            return [expr != val for val in range(lb, ub + 1) if val not in arr], defining


    def value(self):
        return argval(self.args[0]) in argvals(self.args[1])

    def __repr__(self):
        return "{} in {}".format(self.args[0], self.args[1])


class Xor(GlobalConstraint):
    """
        The 'xor' exclusive-or constraint
    """

    def __init__(self, arg_list):
        flatargs = flatlist(arg_list)
        if not (all(is_boolexpr(arg) for arg in flatargs)):
            raise TypeError("Only Boolean arguments allowed in Xor global constraint: {}".format(flatargs))
        # convention for commutative binary operators:
        # swap if right is constant and left is not
        if len(arg_list) == 2 and is_num(arg_list[1]):
            arg_list[0], arg_list[1] = arg_list[1], arg_list[0]
            flatargs = arg_list
        super().__init__("xor", flatargs)

    def decompose(self):
        # there are multiple decompositions possible, Recursively using sum allows it to be efficient for all solvers.
        decomp = [sum(self.args[:2]) == 1]
        if len(self.args) > 2:
            decomp = Xor([decomp,self.args[2:]]).decompose()[0]
        return decomp, []

    def value(self):
        return sum(argvals(self.args)) % 2 == 1

    def __repr__(self):
        if len(self.args) == 2:
            return "{} xor {}".format(*self.args)
        return "xor({})".format(self.args)


class Cumulative(GlobalConstraint):
    """
        Global cumulative constraint. Used for resource aware scheduling.
        Ensures that the capacity of the resource is never exceeded
        Equivalent to noOverlap when demand and capacity are equal to 1
        Supports both varying demand across tasks or equal demand for all jobs
    """
    def __init__(self, start, duration, end, demand, capacity):
        assert is_any_list(start), "start should be a list"
        assert is_any_list(duration), "duration should be a list"
        assert is_any_list(end), "end should be a list"

        start = flatlist(start)
        duration = flatlist(duration)
        end = flatlist(end)
        assert len(start) == len(duration) == len(end), "Start, duration and end should have equal length"
        n_jobs = len(start)

        for lb in get_bounds(duration)[0]:
            if lb < 0:
                raise TypeError("Durations should be non-negative")

        if is_any_list(demand):
            demand = flatlist(demand)
            assert len(demand) == n_jobs, "Demand should be supplied for each task or be single constant"
        else: # constant demand
            demand = [demand] * n_jobs

        super(Cumulative, self).__init__("cumulative", [start, duration, end, demand, capacity])

    def decompose(self):
        """
            Time-resource decomposition from:
            Schutt, Andreas, et al. "Why cumulative decomposition is not as bad as it sounds."
            International Conference on Principles and Practice of Constraint Programming. Springer, Berlin, Heidelberg, 2009.
        """
        from ..expressions.python_builtins import sum

        arr_args = (cpm_array(arg) if is_any_list(arg) else arg for arg in self.args)
        start, duration, end, demand, capacity = arr_args

        cons = []

        # set duration of tasks
        for t in range(len(start)):
            cons += [start[t] + duration[t] == end[t]]

        # demand doesn't exceed capacity
        lb, ub = min(s.lb for s in start), max(s.ub for s in end)
        for t in range(lb,ub+1):
            demand_at_t = 0
            for job in range(len(start)):
                if is_num(demand):
                    demand_at_t += demand * ((start[job] <= t) & (t < end[job]))
                else:
                    demand_at_t += demand[job] * ((start[job] <= t) & (t < end[job]))

            cons += [demand_at_t <= capacity]

        return cons, []

    def value(self):
        arg_vals = [np.array(argvals(arg)) if is_any_list(arg)
                   else argval(arg) for arg in self.args]

        if any(a is None for a in arg_vals):
            return None

        # start, dur, end are np arrays
        start, dur, end, demand, capacity = arg_vals
        # start and end seperated by duration
        if not (start + dur == end).all():
            return False

        # demand doesn't exceed capacity
        lb, ub = min(start), max(end)
        for t in range(lb, ub+1):
            if capacity < sum(demand * ((start <= t) & (t < end))):
                return False

        return True


class Precedence(GlobalConstraint):
    """
        Constraint enforcing some values have precedence over others.
        Given an array of variables X and a list of precedences P:
        Then in order to satisfy the constraint, if X[i] = P[j+1], then there exists a X[i'] = P[j] with i' < i
    """
    def __init__(self, vars, precedence):
        if not is_any_list(vars):
            raise TypeError("Precedence expects a list of variables, but got", vars)
        if not is_any_list(precedence) or any(isinstance(x, Expression) for x in precedence):
            raise TypeError("Precedence expects a list of values as precedence, but got", precedence)
        super().__init__("precedence", [vars, precedence])

    def decompose(self):
        """
        Decomposition based on:
        Law, Yat Chiu, and Jimmy HM Lee. "Global constraints for integer and set value precedence."
        Principles and Practice of Constraint Programming–CP 2004: 10th International Conference, CP 2004
        """
        from .python_builtins import any as cpm_any

        args, precedence = self.args
        constraints = []
        for s,t in zip(precedence[:-1], precedence[1:]):
            for j in range(len(args)):
                constraints += [(args[j] == t).implies(cpm_any(args[:j] == s))]
        return constraints, []

    def value(self):

        args, precedence = self.args
        vals = np.array(argvals(args))
        for s,t in zip(precedence[:-1], precedence[1:]):
            if vals[0] == t: return False
            for j in range(len(args)):
                if vals[j] == t and sum(vals[:j] == s) == 0:
                    return False
        return True


class NoOverlap(GlobalConstraint):

    def __init__(self, start, dur, end):
        assert is_any_list(start), "start should be a list"
        assert is_any_list(dur), "duration should be a list"
        assert is_any_list(end), "end should be a list"

        start = flatlist(start)
        dur = flatlist(dur)
        end = flatlist(end)
        assert len(start) == len(dur) == len(end), "Start, duration and end should have equal length in NoOverlap constraint"

        super().__init__("no_overlap", [start, dur, end])

    def decompose(self):
        start, dur, end = self.args
        cons = [s + d == e for s,d,e in zip(start, dur, end)]
        for (s1, e1), (s2, e2) in all_pairs(zip(start, end)):
            cons += [(e1 <= s2) | (e2 <= s1)]
        return cons, []
    def value(self):
        start, dur, end = argvals(self.args)
        if any(s + d != e for s,d,e in zip(start, dur, end)):
            return False
        for (s1,d1, e1), (s2,d2, e2) in all_pairs(zip(start,dur, end)):
            if e1 > s2 and e2 > s1:
                return False
        return True

class NoOverlap2d(GlobalConstraint):
    """
        2D-version of the NoOverlap constraint.
        Ensures a set of rectangles is placed on a grid such that they do not overlap.
    """
    def __init__(self, start_x, dur_x, end_x,  start_y, dur_y, end_y):
        assert len(start_x) == len(dur_x) == len(end_x) == len(start_y) == len(dur_y) == len(end_y)
        super().__init__("no_overlap2d", [start_x, dur_x, end_x,  start_y, dur_y, end_y])

    def decompose(self):
        from .python_builtins import any as cpm_any

        start_x, dur_x, end_x,  start_y, dur_y, end_y = self.args
        n = len(start_x)
        cons =  [s + d == e for s,d,e in zip(start_x, dur_x, end_x)]
        cons += [s + d == e for s,d,e in zip(start_y, dur_y, end_y)]

        for i,j in all_pairs(list(range(n))):
            cons += [cpm_any([end_x[i] <= start_x[j], end_x[j] <= start_x[i],
                              end_y[i] <= start_y[j], end_y[j] <= start_y[i]])]
        return cons,[]
    def value(self):
        start_x, dur_x, end_x,  start_y, dur_y, end_y = argvals(self.args)
        n = len(start_x)
        if any(s + d != e for s, d, e in zip(start_x, dur_x, end_x)):
            return False
        if any(s + d != e for s, d, e in zip(start_y, dur_y, end_y)):
            return False
        for i,j in all_pairs(list(range(n))):
            if  end_x[i] > start_x[j] and end_x[j] > start_x[i] and \
                 end_y[i] > start_y[j] and end_y[j] > start_y[i]:
                return False
        return True

class GlobalCardinalityCount(GlobalConstraint):
    """
    GlobalCardinalityCount(vars,vals,occ): The number of occurrences of each value vals[i] in the list of variables vars
    must be equal to occ[i].
    """

    def __init__(self, vars, vals, occ, closed=False):
        flatargs = flatlist([vars, vals, occ])
        if any(is_boolexpr(arg) for arg in flatargs):
            raise TypeError("Only numerical arguments allowed for gcc global constraint: {}".format(flatargs))
        super().__init__("gcc", [vars,vals,occ])
        self.closed = closed

    def decompose(self):
        from .globalfunctions import Count
        vars, vals, occ = self.args
        constraints = [Count(vars, i) == v for i, v in zip(vals, occ)]
        if self.closed:
            constraints += [InDomain(v, vals) for v in vars]
        return constraints, []

    def value(self):
        from .python_builtins import all
        decomposed, _ = self.decompose()
        return all(decomposed).value()


class Increasing(GlobalConstraint):
    """
        The "Increasing" constraint, the expressions will have increasing (not strictly) values
    """

    def __init__(self, *args):
        super().__init__("increasing", flatlist(args))

    def decompose(self):
        """
        Returns two lists of constraints:
            1) the decomposition of the Increasing constraint
            2) empty list of defining constraints
        """
        args = self.args
        return [args[i] <= args[i+1] for i in range(len(args)-1)], []

    def value(self):
        args = argvals(self.args)
        return all(args[i] <= args[i+1] for i in range(len(args)-1))


class Decreasing(GlobalConstraint):
    """
        The "Decreasing" constraint, the expressions will have decreasing (not strictly) values
    """

    def __init__(self, *args):
        super().__init__("decreasing", flatlist(args))

    def decompose(self):
        """
        Returns two lists of constraints:
            1) the decomposition of the Decreasing constraint
            2) empty list of defining constraints
        """
        args = self.args
        return [args[i] >= args[i+1] for i in range(len(args)-1)], []

    def value(self):
        args = argvals(self.args)
        return all(args[i] >= args[i+1] for i in range(len(args)-1))


class IncreasingStrict(GlobalConstraint):
    """
        The "IncreasingStrict" constraint, the expressions will have increasing (strictly) values
    """

    def __init__(self, *args):
        super().__init__("strictly_increasing", flatlist(args))

    def decompose(self):
        """
        Returns two lists of constraints:
            1) the decomposition of the IncreasingStrict constraint
            2) empty list of defining constraints
        """
        args = self.args
        return [args[i] < args[i+1] for i in range(len(args)-1)], []

    def value(self):
        args = argvals(self.args)
        return all(args[i] < args[i+1] for i in range(len(args)-1))


class DecreasingStrict(GlobalConstraint):
    """
        The "DecreasingStrict" constraint, the expressions will have decreasing (strictly) values
    """

    def __init__(self, *args):
        super().__init__("strictly_decreasing", flatlist(args))

    def decompose(self):
        """
        Returns two lists of constraints:
            1) the decomposition of the DecreasingStrict constraint
            2) empty list of defining constraints
        """
        args = self.args
        return [(args[i] > args[i+1]) for i in range(len(args)-1)], []

    def value(self):
        args = argvals(self.args)
        return all(args[i] > args[i+1] for i in range(len(args)-1))


class LexLess(GlobalConstraint):
    """ Given lists X,Y, enforcing that X is lexicographically less than Y.
    """
    def __init__(self, list1, list2):
        X = flatlist(list1)
        Y = flatlist(list2)
        if len(X) != len(Y):
            raise CPMpyException(f"The 2 lists given in LexLess must have the same size: X length is {len(X)} and Y length is {len(Y)}")
        super().__init__("lex_less", [X, Y])

    def decompose(self):
        """
        Implementation inspired by Hakan Kjellerstrand (http://hakank.org/cpmpy/cpmpy_hakank.py)

        The decomposition creates auxiliary Boolean variables and constraints that
        collectively ensure X is lexicographically less than Y
        The auxiliary boolean vars are defined to represent if the given lists are lexicographically ordered
        (less or equal) up to the given index.
        Decomposition enforces through the constraining part that the first boolean variable needs to be true, and thus
        through the defining part it is enforced that if it is not strictly lexicographically less in a given index,
        then next index must be lexicographically less or equal. It needs to be strictly less in at least one index.

        The use of auxiliary Boolean variables bvar ensures that the constraints propagate immediately,
        maintaining arc-consistency. Each bvar[i] enforces the lexicographic ordering at each position, ensuring that
        every value in the domain of X[i] can be extended to a consistent value in the domain of $Y_i$ for all
        subsequent positions.
        """
        X, Y = cpm_array(self.args)

        bvar = boolvar(shape=(len(X) + 1))

        # Constraint ensuring that each element in X is less than or equal to the corresponding element in Y,
        # until a strict inequality is encountered.
        defining = [bvar == ((X <= Y) & ((X < Y) | bvar[1:]))]
        # enforce the last element to be true iff (X[-1] < Y[-1]), enforcing strict lexicographic order
        defining.append(bvar[-1] == (X[-1] < Y[-1]))
        constraining = [bvar[0]]

        return constraining, defining

    def value(self):
        X, Y = argvals(self.args)
        return any((X[i] < Y[i]) & all(X[j] <= Y[j] for j in range(i)) for i in range(len(X)))


class LexLessEq(GlobalConstraint):
    """ Given lists X,Y, enforcing that X is lexicographically less than Y (or equal).
    """
    def __init__(self, list1, list2):
        X = flatlist(list1)
        Y = flatlist(list2)
        if len(X) != len(Y):
            raise CPMpyException(f"The 2 lists given in LexLessEq must have the same size: X length is {len(X)} and Y length is {len(Y)}")
        super().__init__("lex_lesseq", [X, Y])

    def decompose(self):
        """
        Implementation inspired by Hakan Kjellerstrand (http://hakank.org/cpmpy/cpmpy_hakank.py)

        The decomposition creates auxiliary Boolean variables and constraints that
        collectively ensure X is lexicographically less than Y
        The auxiliary boolean vars are defined to represent if the given lists are lexicographically ordered
        (less or equal) up to the given index.
        Decomposition enforces through the constraining part that the first boolean variable needs to be true, and thus
        through the defining part it is enforced that if it is not strictly lexicographically less in a given index,
        then next index must be lexicographically less or equal.

        The use of auxiliary Boolean variables bvar ensures that the constraints propagate immediately,
        maintaining arc-consistency. Each bvar[i] enforces the lexicographic ordering at each position, ensuring that
        every value in the domain of X[i] can be extended to a consistent value in the domain of $Y_i$ for all
        subsequent positions.
        """
        X, Y = cpm_array(self.args)

        bvar = boolvar(shape=(len(X) + 1))
        defining = [bvar == ((X <= Y) & ((X < Y) | bvar[1:]))]
        defining.append(bvar[-1] == (X[-1] <= Y[-1]))
        constraining = [bvar[0]]

        return constraining, defining

    def value(self):
        X, Y = argvals(self.args)
        return any((X[i] < Y[i]) & all(X[j] <= Y[j] for j in range(i)) for i in range(len(X))) | all(X[i] == Y[i] for i in range(len(X)))


class LexChainLess(GlobalConstraint):
    """ Given a matrix X, LexChainLess enforces that all rows are lexicographically ordered.
    """
    def __init__(self, X):
        # Ensure the numpy array is 2D
        X = cpm_array(X)
        assert X.ndim == 2, "Input must be a 2D array or a list of lists"
        super().__init__("lex_chain_less", X.tolist())

    def decompose(self):
        """ Decompose to a series of LexLess constraints between subsequent rows
        """
        X = self.args
        return [LexLess(prev_row, curr_row) for prev_row, curr_row in zip(X, X[1:])], []

    def value(self):
        X = argvals(self.args)
        return all(LexLess(prev_row, curr_row).value() for prev_row, curr_row in zip(X, X[1:]))


class LexChainLessEq(GlobalConstraint):
    """ Given a matrix X, LexChainLessEq enforces that all rows are lexicographically ordered.
    """
    def __init__(self, X):
        # Ensure the numpy array is 2D
        X = cpm_array(X)
        assert X.ndim == 2, "Input must be a 2D array or a list of lists"
        super().__init__("lex_chain_lesseq", X.tolist())

    def decompose(self):
        """ Decompose to a series of LexLessEq constraints between subsequent rows
        """
        X = self.args
        return [LexLessEq(prev_row, curr_row) for prev_row, curr_row in zip(X, X[1:])], []

    def value(self):
        X = argvals(self.args)
        return all(LexLessEq(prev_row, curr_row).value() for prev_row, curr_row in zip(X, X[1:]))


class DirectConstraint(Expression):
    """
        A DirectConstraint will directly call a function of the underlying solver when added to a CPMpy solver

        It can not be reified, it is not flattened, it can not contain other CPMpy expressions than variables.
        When added to a CPMpy solver, it will literally just directly call a function on the underlying solver,
        replacing CPMpy variables by solver variables along the way.

        See the documentation of the solver (constructor) for details on how that solver handles them.

        If you want/need to use what the solver returns (e.g. an identifier for use in other constraints),
        then use `directvar()` instead, or access the solver object from the solver interface directly.
    """
    def __init__(self, name, arguments, novar=None):
        """
            name: name of the solver function that you wish to call
            arguments: tuple of arguments to pass to the solver function with name 'name'
            novar: list of indices (offset 0) of arguments in `arguments` that contain no variables,
                   that can be passed 'as is' without scanning for variables
        """
        if not isinstance(arguments, tuple):
            arguments = (arguments,)  # force tuple
        super().__init__(name, arguments)
        self.novar = novar

    def is_bool(self):
        """ is it a Boolean (return type) Operator?
        """
        return True

    def callSolver(self, CPMpy_solver, Native_solver):
        """
            Call the `directname`() function of the native solver,
            with stored arguments replacing CPMpy variables with solver variables as needed.

            SolverInterfaces will call this function when this constraint is added.

        :param CPMpy_solver: a CPM_solver object, that has a `solver_vars()` function
        :param Native_solver: the python interface to some specific solver
        :return: the response of the solver when calling the function
        """
        # get the solver function, will raise an AttributeError if it does not exist
        solver_function = getattr(Native_solver, self.name)
        solver_args = copy.copy(self.args)
        for i in range(len(solver_args)):
            if self.novar is None or i not in self.novar:
                # it may contain variables, replace
                solver_args[i] = CPMpy_solver.solver_vars(solver_args[i])
        # len(native_args) should match nr of arguments of `native_function`
        return solver_function(*solver_args)
<|MERGE_RESOLUTION|>--- conflicted
+++ resolved
@@ -108,11 +108,8 @@
         SubCircuitWithStart
         Inverse
         Table
-<<<<<<< HEAD
         ShortTable
-=======
         NegativeTable
->>>>>>> 54aed214
         Xor
         Cumulative
         IfThenElse
