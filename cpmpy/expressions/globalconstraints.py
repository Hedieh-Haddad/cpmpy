--- conflicted
+++ resolved
@@ -179,15 +179,7 @@
         return [var1 != var2 for var1, var2 in all_pairs(self.args)], []
 
     def value(self):
-<<<<<<< HEAD
-        try:
-            values = [argval(a) for a  in self.args]
-            return len(set(values)) == len(self.args)
-        except IncompleteFunctionError:
-            return False
-=======
         return len(set(argvals(self.args))) == len(self.args)
->>>>>>> c5ee489d
 
 
 class AllDifferentExcept0(GlobalConstraint):
@@ -202,17 +194,9 @@
         return [(var1 == var2).implies(var1 == 0) for var1, var2 in all_pairs(self.args)], []
 
     def value(self):
-<<<<<<< HEAD
-        try:
-            vals = [a.value() for a in self.args if a.value() != 0]
-            return len(set(vals)) == len(vals)
-        except IncompleteFunctionError:
-            return False
-=======
         vals = [argval(a) for a in self.args if argval(a) != 0]
         return len(set(vals)) == len(vals)
 
->>>>>>> c5ee489d
 
 class AllDifferentLists(GlobalConstraint):
     """
@@ -258,15 +242,7 @@
         return [var1 == var2 for var1, var2 in zip(self.args[:-1], self.args[1:])], []
 
     def value(self):
-<<<<<<< HEAD
-        try:
-            values = [argval(a) for a in self.args]
-            return len(set(values)) == 1
-        except IncompleteFunctionError:
-            return False
-=======
         return len(set(argvals(self.args))) == 1
->>>>>>> c5ee489d
 
 def circuit(args):
     warnings.warn("Deprecated, use Circuit(v1,v2,...,vn) instead, will be removed in stable version", DeprecationWarning)
@@ -309,14 +285,7 @@
         pathlen = 0
         idx = 0
         visited = set()
-<<<<<<< HEAD
-        try:
-            arr = [argval(a) for a in self.args]
-        except IncompleteFunctionError:
-            return False
-=======
         arr = argvals(self.args)
->>>>>>> c5ee489d
 
         while idx not in visited:
             if idx is None:
@@ -352,25 +321,13 @@
         return [all(rev[x] == i for i, x in enumerate(fwd))], []
 
     def value(self):
-<<<<<<< HEAD
-        try:
-            fwd = [argval(a) for a in self.args[0]]
-            rev = [argval(a) for a in self.args[1]]
-        except IncompleteFunctionError:
-            return False
-=======
         fwd = argvals(self.args[0])
         rev = argvals(self.args[1])
->>>>>>> c5ee489d
         # args are fine, now evaluate actual inverse cons
         try:
             return all(rev[x] == i for i, x in enumerate(fwd))
         except IndexError: # partiality of Element constraint
-<<<<<<< HEAD
-            raise IncompleteFunctionError
-=======
             return False
->>>>>>> c5ee489d
 
 
 class Table(GlobalConstraint):
@@ -389,17 +346,8 @@
 
     def value(self):
         arr, tab = self.args
-<<<<<<< HEAD
-        try:
-            arrval = [argval(a) for a in arr]
-            return arrval in tab
-        except IncompleteFunctionError:
-            return False
-
-=======
         arrval = argvals(arr)
         return arrval in tab
->>>>>>> c5ee489d
 
 
 
@@ -466,14 +414,7 @@
 
 
     def value(self):
-<<<<<<< HEAD
-        try:
-            return argval(self.args[0]) in argval(self.args[1])
-        except IncompleteFunctionError:
-            return False
-=======
         return argval(self.args[0]) in argvals(self.args[1])
->>>>>>> c5ee489d
 
     def __repr__(self):
         return "{} in {}".format(self.args[0], self.args[1])
@@ -503,14 +444,7 @@
         return decomp, []
 
     def value(self):
-<<<<<<< HEAD
-        try:
-            return sum(argval(a) for a in self.args) % 2 == 1
-        except IncompleteFunctionError:
-            return False
-=======
         return sum(argvals(self.args)) % 2 == 1
->>>>>>> c5ee489d
 
     def __repr__(self):
         if len(self.args) == 2:
@@ -579,16 +513,8 @@
         return cons, []
 
     def value(self):
-<<<<<<< HEAD
-        try:
-            argvals = [np.array([argval(a) for a in arg]) if is_any_list(arg)
-                       else argval(arg) for arg in self.args]
-        except IncompleteFunctionError:
-            return False
-=======
         arg_vals = [np.array(argvals(arg)) if is_any_list(arg)
                    else argval(arg) for arg in self.args]
->>>>>>> c5ee489d
 
         if any(a is None for a in arg_vals):
             return None
