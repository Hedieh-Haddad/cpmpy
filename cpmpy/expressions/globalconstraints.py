--- conflicted
+++ resolved
@@ -367,7 +367,7 @@
         Decomposition if it's part of a comparison
         """
         from .python_builtins import any, all
-
+        #TODO arr = argval(self.args) ??
         lb, ub = self.get_bounds()
         _min = intvar(lb, ub)
         return all([any(x <= _min for x in self.args), all(x >= _min for x in self.args), eval_comparison(cpm_op, _min, cpm_rhs)])
@@ -409,6 +409,7 @@
         Decomposition if it's part of a comparison
         """
         from .python_builtins import any, all
+        arr = argval(self.args)
         lb, ub = self.get_bounds()
         _max = intvar(lb, ub)
         return all([any(x >= _max for x in self.args), all(x <= _max for x in self.args), eval_comparison(cpm_op, _max, cpm_rhs)])
@@ -611,27 +612,17 @@
         """
 
     def __init__(self, a, gcc):
+        ub = max([get_bounds(v)[1] for v in a])
+        assert (len(gcc) == ub + 1), f"GCC: length of gcc variables {len(gcc)} must be ub+1 {ub + 1}"
         super().__init__("gcc", [a,gcc])
 
     def decompose(self):
         a, gcc = self.args
-<<<<<<< HEAD
-        ub = max([get_bounds(v)[1] for v in a])
-=======
-        ub = max([v.ub for v in a])
->>>>>>> 7c162dd6
-        assert (len(gcc) == ub + 1), f"GCC: length of gcc variables {len(gcc)} must be ub+1 {ub + 1}"
         return [Count(a, i) == v for i, v in enumerate(gcc)]
 
     def value(self):
-<<<<<<< HEAD
-        a, gcc = self.args
-        gval = [argval(y) for y in gcc]
-        return all([gval[i] == Count(a,i).value() for i in range(len(gcc))])
-=======
         from .python_builtins import all
         return all(self.decompose()).value()
->>>>>>> 7c162dd6
 
     def deepcopy(self, memodict={}):
         """
@@ -669,7 +660,4 @@
         """
         copied_args = self._deepcopy_args(memodict)
         return Count(*copied_args)
-<<<<<<< HEAD
-=======
-
->>>>>>> 7c162dd6
+
