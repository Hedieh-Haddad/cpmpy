--- conflicted
+++ resolved
@@ -330,11 +330,8 @@
     def __init__(self,arr,vals):
         if not is_any_list(arr) or not is_any_list(vals):
             raise TypeError("Among takes as input two arrays, not: {} and {}".format(arr,vals))
-<<<<<<< HEAD
-=======
         if any(isinstance(val, Expression) for val in vals):
             raise TypeError(f"Among takes a set of values as input, not {vals}")
->>>>>>> da47802b
         super().__init__("among", [arr,vals])
 
     def decompose_comparison(self, cmp_op, cmp_rhs):
@@ -347,15 +344,11 @@
         return [eval_comparison(cmp_op, sum(count_for_each_val), cmp_rhs)], []
 
     def value(self):
-<<<<<<< HEAD
-        argvals = np.array([argval(a) for a in self.args[0]])
-        return len([a for a in argvals if a in set(self.args[1])])
-=======
         return int(sum(np.isin(argvals(self.args[0]), self.args[1])))
->>>>>>> da47802b
 
     def get_bounds(self):
         return 0, len(self.args[0])
+
 
 class NValue(GlobalFunction):
 
