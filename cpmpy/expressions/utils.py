#!/usr/bin/env python
#-*- coding:utf-8 -*-
##
## utils.py
##
"""
Internal utilities for expression handling.

    =================
    List of functions
    =================
    .. autosummary::
        :nosignatures:

        is_int
        is_num
        is_pure_list
        is_any_list
        flatlist
        all_pairs
        argval
        eval_comparison
"""

import numpy as np
import math
from collections.abc import Iterable # for _flatten
from itertools import chain, combinations
from cpmpy.exceptions import IncompleteFunctionError


def is_bool(arg):
    """ is it a boolean (incl numpy variants)
    """
    return isinstance(arg, (bool, np.bool_))


def is_int(arg):
    """ can it be interpreted as an integer? (incl bool and numpy variants)
    """
    return is_bool(arg) or isinstance(arg, (int, np.integer))


def is_num(arg):
    """ is it an int or float? (incl numpy variants)
    """
    return is_int(arg) or isinstance(arg, (float, np.floating))


def is_false_cst(arg):
    """ is the argument the constant False (can be of type bool, np.bool and BoolVal)
    """
    from cpmpy import BoolVal
    if arg is False or arg is np.False_:
        return True
    elif isinstance(arg, BoolVal):
        return not arg.value()
    return False


def is_true_cst(arg):
    """ is the argument the constant True (can be of type bool, np.bool and BoolVal)
    """
    from cpmpy import BoolVal
    if arg is True or arg is np.True_:
        return True
    elif isinstance(arg, BoolVal):
        return arg.value()
    return False


def is_boolexpr(expr):
    """ is the argument a boolean expression or a boolean value
    """
    #boolexpr
    if hasattr(expr, 'is_bool'):
        return expr.is_bool()
    #boolean constant
    return is_bool(expr)


def is_pure_list(arg):
    """ is it a list or tuple?
    """
    return isinstance(arg, (list, tuple))


def is_any_list(arg):
    """ is it a list or tuple or numpy array?
    """
    return isinstance(arg, (list, tuple, np.ndarray))


def flatlist(args):
    """ recursively flatten arguments into one single list
    """
    return list(_flatten(args))


def _flatten(args):
    """ flattens the irregular nested list into an iterator

        from: https://stackoverflow.com/questions/2158395/flatten-an-irregular-list-of-lists
    """
    for el in args:
        if isinstance(el, Iterable) and not isinstance(el, (str, bytes)):
            yield from _flatten(el)
        else:
            yield el


def all_pairs(args):
    """ returns all pairwise combinations of elements in args
    """
    return list(combinations(args, 2))


def argval(a):
    """ returns .value() of Expression, otherwise the variable itself
        
        We check with hasattr instead of isinstance to avoid circular dependency
    """
    try:
        return a.value() if hasattr(a, "value") else a
    except IncompleteFunctionError as e:
        if a.is_bool(): return False
        raise e


def eval_comparison(str_op, lhs, rhs):
    """
        Internal function: evaluates the textual `str_op` comparison operator
        lhs <str_op> rhs

        Valid str_op's:
        * '=='
        * '!='
        * '>'
        * '>='
        * '<'
        * '<='

        Especially useful in decomposition and transformation functions that already involve a comparison.
    """
    if str_op == '==':
        return lhs == rhs
    elif str_op == '!=':
        return lhs != rhs
    elif str_op == '>':
        return lhs > rhs
    elif str_op == '>=':
        return lhs >= rhs
    elif str_op == '<':
        return lhs < rhs
    elif str_op == '<=':
        return lhs <= rhs
    else:
        raise Exception("Not a known comparison:", str_op)


def get_bounds(expr):
<<<<<<< HEAD
    # returns appropriately rounded integers
=======
    """ return the bounds of the expression
    """
    # can return floats, use floor and ceil when creating an intvar!
>>>>>>> c3841fe6
    from cpmpy.expressions.core import Expression
    if isinstance(expr, Expression):
        return expr.get_bounds()
    else:
        assert is_num(expr), f"All Expressions should have a get_bounds function, `{expr}`"
        if is_bool(expr):
            return int(expr), int(expr)
        return math.floor(expr), math.ceil(expr)<|MERGE_RESOLUTION|>--- conflicted
+++ resolved
@@ -159,13 +159,10 @@
 
 
 def get_bounds(expr):
-<<<<<<< HEAD
-    # returns appropriately rounded integers
-=======
     """ return the bounds of the expression
+    returns appropriately rounded integers
     """
-    # can return floats, use floor and ceil when creating an intvar!
->>>>>>> c3841fe6
+
     from cpmpy.expressions.core import Expression
     if isinstance(expr, Expression):
         return expr.get_bounds()
