#!/usr/bin/env python
#-*- coding:utf-8 -*-
##
## utils.py
##
"""
Internal utilities for expression handling.

    =================
    List of functions
    =================
    .. autosummary::
        :nosignatures:

        is_int
        is_num
        is_pure_list
        is_any_list
        flatlist
        all_pairs
        argval
        eval_comparison
"""

import numpy as np
import math
from collections.abc import Iterable  # for flatten
from itertools import combinations
from cpmpy.exceptions import IncompleteFunctionError


def is_bool(arg):
    """ is it a boolean (incl numpy variants)
    """
    from cpmpy import BoolVal
    return isinstance(arg, (bool, np.bool_, BoolVal))


def is_int(arg):
    """ can it be interpreted as an integer? (incl bool and numpy variants)
    """
    from cpmpy import BoolVal
    return isinstance(arg, (bool, np.bool_, BoolVal, int, np.integer))


def is_num(arg):
    """ is it an int or float? (incl numpy variants)
    """
    from cpmpy import BoolVal
    return isinstance(arg, (bool, np.bool_, BoolVal, int, np.integer, float, np.floating))


def is_false_cst(arg):
    """ is the argument the constant False (can be of type bool, np.bool and BoolVal)
    """
    from cpmpy import BoolVal
    if arg is False or arg is np.False_:
        return True
    elif isinstance(arg, BoolVal):
        return not arg.value()
    return False


def is_true_cst(arg):
    """ is the argument the constant True (can be of type bool, np.bool and BoolVal)
    """
    from cpmpy import BoolVal
    if arg is True or arg is np.True_:
        return True
    elif isinstance(arg, BoolVal):
        return arg.value()
    return False


def is_boolexpr(expr):
    """ is the argument a boolean expression or a boolean value
    """
    #boolexpr
    if hasattr(expr, 'is_bool'):
        return expr.is_bool()
    #boolean constant
    return is_bool(expr)


def is_pure_list(arg):
    """ is it a list or tuple?
    """
    return isinstance(arg, (list, tuple))


def is_any_list(arg):
    """ is it a list or tuple or numpy array?
    """
    return isinstance(arg, (list, tuple, np.ndarray))


def flatlist(args):
    """ recursively flatten arguments into one single list
    """
    return list(_flatten(args))


def _flatten(args):
    """ flattens the irregular nested list into an iterator

        from: https://stackoverflow.com/questions/2158395/flatten-an-irregular-list-of-lists
    """
    for el in args:
        if isinstance(el, Iterable) and not isinstance(el, (str, bytes)):
            yield from _flatten(el)
        else:
            yield el


def all_pairs(args):
    """ returns all pairwise combinations of elements in args
    """
    return list(combinations(args, 2))


def argval(a):
    """ returns .value() of Expression, otherwise the variable itself
        
        We check with hasattr instead of isinstance to avoid circular dependency
    """
    try:
        return a.value() if hasattr(a, "value") else a
    except IncompleteFunctionError as e:
        if a.is_bool(): return False
        raise e

<<<<<<< HEAD

def is_leaf(a):
    if hasattr(a, 'is_leaf'):
        return a.is_leaf()
    if is_any_list(a):
        return all([is_leaf(x) for x in a])
    else:
        return True


def has_nested(expr):
    if is_leaf(expr):
        return False
    if hasattr(expr, 'args'):
        return not all([is_leaf(x) for x in expr.args])
    return True


=======
>>>>>>> 2ed08ceb
def eval_comparison(str_op, lhs, rhs):
    """
        Internal function: evaluates the textual `str_op` comparison operator
        lhs <str_op> rhs

        Valid str_op's:
        * '=='
        * '!='
        * '>'
        * '>='
        * '<'
        * '<='

        Especially useful in decomposition and transformation functions that already involve a comparison.
    """
    if str_op == '==':
        return lhs == rhs
    elif str_op == '!=':
        return lhs != rhs
    elif str_op == '>':
        return lhs > rhs
    elif str_op == '>=':
        return lhs >= rhs
    elif str_op == '<':
        return lhs < rhs
    elif str_op == '<=':
        return lhs <= rhs
    else:
        raise Exception("Not a known comparison:", str_op)


def get_bounds(expr):
    """ return the bounds of the expression
    returns appropriately rounded integers
    """

    # import here to avoid circular import
    from cpmpy.expressions.core import Expression
    from cpmpy.expressions.variables import cpm_array

    if isinstance(expr, Expression):
        return expr.get_bounds()
    elif is_any_list(expr):
        lbs, ubs = zip(*[get_bounds(e) for e in expr])
        return list(lbs), list(ubs) # return list as NDVarArray is covered above
    else:
        assert is_num(expr), f"All Expressions should have a get_bounds function, `{expr}`"
        if is_bool(expr):
            return int(expr), int(expr)
        return math.floor(expr), math.ceil(expr)<|MERGE_RESOLUTION|>--- conflicted
+++ resolved
@@ -129,27 +129,6 @@
         if a.is_bool(): return False
         raise e
 
-<<<<<<< HEAD
-
-def is_leaf(a):
-    if hasattr(a, 'is_leaf'):
-        return a.is_leaf()
-    if is_any_list(a):
-        return all([is_leaf(x) for x in a])
-    else:
-        return True
-
-
-def has_nested(expr):
-    if is_leaf(expr):
-        return False
-    if hasattr(expr, 'args'):
-        return not all([is_leaf(x) for x in expr.args])
-    return True
-
-
-=======
->>>>>>> 2ed08ceb
 def eval_comparison(str_op, lhs, rhs):
     """
         Internal function: evaluates the textual `str_op` comparison operator
