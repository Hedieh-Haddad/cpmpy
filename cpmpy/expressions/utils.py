--- conflicted
+++ resolved
@@ -142,8 +142,4 @@
         assert is_num(expr), f"All Expressions should have a get_bounds function, `{expr}`"
         if is_bool(expr):
             return int(expr), int(expr)
-<<<<<<< HEAD
-        return expr, expr
-=======
-        return math.floor(expr), math.ceil(expr)
->>>>>>> 81ce3b49
+        return math.floor(expr), math.ceil(expr)