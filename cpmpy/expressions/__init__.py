--- conflicted
+++ resolved
@@ -21,17 +21,10 @@
 # others need to be imported by the developer explicitely
 from .variables import boolvar, intvar, cpm_array
 from .variables import BoolVar, IntVar, cparray # Old, to be deprecated
-<<<<<<< HEAD
 from .globalconstraints import (AllDifferent, AllDifferentExcept0, AllDifferentExceptN, MDD, Regular, InverseOne, Channel, \
                                 AllDifferentLists, AllEqual, AllEqualExceptN, AllDifferentListsExceptN, \
-    Circuit, SubCircuit, SubCircuitWithStart, Inverse, Table, ShortTable, Xor, Cumulative, \
+    Circuit, SubCircuit, SubCircuitWithStart, Inverse, Table, NegativeTable, ShortTable, Xor, Cumulative, \
     IfThenElse, GlobalCardinalityCount, DirectConstraint, InDomain, Increasing, Decreasing, IncreasingStrict, DecreasingStrict, LexLess, LexLessEq, LexChainLess, LexChainLessEq,  Precedence, NoOverlap, NoOverlap2d)
-=======
-from .globalconstraints import AllDifferent, AllDifferentExcept0, AllDifferentExceptN, AllDifferentLists, AllEqual, AllEqualExceptN, Circuit, Inverse, Table, Xor, Cumulative, \
-    IfThenElse, GlobalCardinalityCount, DirectConstraint, InDomain, Increasing, Decreasing, IncreasingStrict, DecreasingStrict, \
-    LexLess, LexLessEq, LexChainLess, LexChainLessEq, Precedence, NoOverlap, \
-    NegativeTable
->>>>>>> 54aed214
 from .globalconstraints import alldifferent, allequal, circuit # Old, to be deprecated
 from .globalfunctions import Maximum, Minimum, Abs, Element, Count, NValue, NValueExcept, IfThenElseNum, Among
 from .core import BoolVal
