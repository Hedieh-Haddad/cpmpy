"""
    Classes and functions that represent and create expressions (constraints and objectives)

    ==================
    List of submodules
    ==================
    .. autosummary::
        :nosignatures:

        variables
        core
        globalconstraints
        globalfunctions
        python_builtins
        utils


"""

# we only import methods/classes that are used for modelling
# others need to be imported by the developer explicitely
from .variables import boolvar, intvar, cpm_array
from .variables import BoolVar, IntVar, cparray # Old, to be deprecated
from .globalconstraints import AllDifferent, AllDifferentExcept0, AllDifferentExceptN, AllEqual, AllEqualExceptN, Circuit,SubCircuit, SubCircuitWithStart, Inverse, Table, Regular, Xor, Cumulative, \
    IfThenElse, GlobalCardinalityCount, DirectConstraint, InDomain, Increasing, Decreasing, IncreasingStrict, DecreasingStrict, \
    LexLess, LexLessEq, LexChainLess, LexChainLessEq, Precedence, NoOverlap, \
    NegativeTable
from .globalconstraints import alldifferent, allequal, circuit # Old, to be deprecated
<<<<<<< HEAD
from .globalfunctions import Maximum, Minimum, Abs, Element, Count, NValue, NValueExcept, Among
=======
from .globalfunctions import Maximum, Minimum, Abs, Element, Count, NValue, NValueExcept, IfThenElseNum
>>>>>>> 1150ab32
from .core import BoolVal
from .python_builtins import all, any, max, min, sum, abs<|MERGE_RESOLUTION|>--- conflicted
+++ resolved
@@ -26,10 +26,6 @@
     LexLess, LexLessEq, LexChainLess, LexChainLessEq, Precedence, NoOverlap, \
     NegativeTable
 from .globalconstraints import alldifferent, allequal, circuit # Old, to be deprecated
-<<<<<<< HEAD
-from .globalfunctions import Maximum, Minimum, Abs, Element, Count, NValue, NValueExcept, Among
-=======
-from .globalfunctions import Maximum, Minimum, Abs, Element, Count, NValue, NValueExcept, IfThenElseNum
->>>>>>> 1150ab32
+from .globalfunctions import Maximum, Minimum, Abs, Element, Count, NValue, NValueExcept, Among, IfThenElseNum
 from .core import BoolVal
 from .python_builtins import all, any, max, min, sum, abs