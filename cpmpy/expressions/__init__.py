"""
    Classes and functions that represent and create expressions (constraints and objectives)

    ==================
    List of submodules
    ==================
    .. autosummary::
        :nosignatures:

        variables
        core
        globalconstraints
        python_builtins
        utils


"""

# we only import methods/classes that are used for modelling
# others need to be imported by the developer explicitely
from .variables import boolvar, intvar, cpm_array
from .variables import BoolVar, IntVar, cparray # Old, to be deprecated
<<<<<<< HEAD
from .globalconstraints import AllDifferent, AllDifferentExcept0, AllEqual, Circuit, Table, Minimum, Maximum, Element, Xor, Cumulative, Count, GlobalCardinalityCount
=======
from .globalconstraints import AllDifferent, AllDifferentExcept0, AllEqual, Circuit, Table, Minimum, Maximum, Element, Xor, Cumulative, IfThenElse
>>>>>>> b75f5770
from .globalconstraints import alldifferent, allequal, circuit # Old, to be deprecated
from .core import BoolVal
from .python_builtins import all, any, max, min, sum<|MERGE_RESOLUTION|>--- conflicted
+++ resolved
@@ -20,11 +20,7 @@
 # others need to be imported by the developer explicitely
 from .variables import boolvar, intvar, cpm_array
 from .variables import BoolVar, IntVar, cparray # Old, to be deprecated
-<<<<<<< HEAD
-from .globalconstraints import AllDifferent, AllDifferentExcept0, AllEqual, Circuit, Table, Minimum, Maximum, Element, Xor, Cumulative, Count, GlobalCardinalityCount
-=======
 from .globalconstraints import AllDifferent, AllDifferentExcept0, AllEqual, Circuit, Table, Minimum, Maximum, Element, Xor, Cumulative, IfThenElse
->>>>>>> b75f5770
 from .globalconstraints import alldifferent, allequal, circuit # Old, to be deprecated
 from .core import BoolVal
 from .python_builtins import all, any, max, min, sum