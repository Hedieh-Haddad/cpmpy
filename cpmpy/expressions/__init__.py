"""
    Classes and functions that represent and create expressions (constraints and objectives)

    ==================
    List of submodules
    ==================
    .. autosummary::
        :nosignatures:

        variables
        core
        globalconstraints
        globalfunctions
        python_builtins
        utils


"""

# we only import methods/classes that are used for modelling
# others need to be imported by the developer explicitely
from .variables import boolvar, intvar, cpm_array
from .variables import BoolVar, IntVar, cparray # Old, to be deprecated
<<<<<<< HEAD
from .globalconstraints import AllDifferent, AllDifferentExcept0, AllEqual, Circuit, Inverse, Table, Minimum, Maximum, Element, Xor, InDomain, Cumulative, IfThenElse, Count, GlobalCardinalityCount, DirectConstraint
=======
from .globalconstraints import AllDifferent, AllDifferentExcept0, AllEqual, Circuit, Inverse, Table, Xor, Cumulative, IfThenElse, GlobalCardinalityCount, DirectConstraint
>>>>>>> 8aa74e04
from .globalconstraints import alldifferent, allequal, circuit # Old, to be deprecated
from .globalfunctions import Maximum, Minimum, Element, Count
from .core import BoolVal
from .python_builtins import all, any, max, min, sum<|MERGE_RESOLUTION|>--- conflicted
+++ resolved
@@ -21,11 +21,7 @@
 # others need to be imported by the developer explicitely
 from .variables import boolvar, intvar, cpm_array
 from .variables import BoolVar, IntVar, cparray # Old, to be deprecated
-<<<<<<< HEAD
-from .globalconstraints import AllDifferent, AllDifferentExcept0, AllEqual, Circuit, Inverse, Table, Minimum, Maximum, Element, Xor, InDomain, Cumulative, IfThenElse, Count, GlobalCardinalityCount, DirectConstraint
-=======
-from .globalconstraints import AllDifferent, AllDifferentExcept0, AllEqual, Circuit, Inverse, Table, Xor, Cumulative, IfThenElse, GlobalCardinalityCount, DirectConstraint
->>>>>>> 8aa74e04
+from .globalconstraints import AllDifferent, AllDifferentExcept0, AllEqual, Circuit, Inverse, Table, Xor, Cumulative, IfThenElse, GlobalCardinalityCount, DirectConstraint, InDomain
 from .globalconstraints import alldifferent, allequal, circuit # Old, to be deprecated
 from .globalfunctions import Maximum, Minimum, Element, Count
 from .core import BoolVal
