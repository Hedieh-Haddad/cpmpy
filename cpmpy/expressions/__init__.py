--- conflicted
+++ resolved
@@ -5,7 +5,6 @@
     List of submodules
     ==================
     .. autosummary::
-        python_builtins
         :nosignatures:
 
         variables
@@ -21,12 +20,8 @@
 # others need to be imported by the developer explicitely
 from .variables import boolvar, intvar, cpm_array
 from .variables import BoolVar, IntVar, cparray # Old, to be deprecated
-<<<<<<< HEAD
-from .globalconstraints import AllDifferent, AllDifferentExcept0, AllEqual, Circuit, Inverse, Table, SmartTable, Xor, Cumulative, IfThenElse, GlobalCardinalityCount, DirectConstraint, InDomain
-=======
 from .globalconstraints import AllDifferent, AllDifferentExcept0, AllEqual, Circuit, Inverse, Table, Xor, Cumulative, \
     IfThenElse, GlobalCardinalityCount, DirectConstraint, InDomain, Increasing, Decreasing, IncreasingStrict, DecreasingStrict
->>>>>>> b3b30c18
 from .globalconstraints import alldifferent, allequal, circuit # Old, to be deprecated
 from .globalfunctions import Maximum, Minimum, Abs, Element, Count, NValue, NValueExcept
 from .core import BoolVal
