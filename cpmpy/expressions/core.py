--- conflicted
+++ resolved
@@ -79,13 +79,8 @@
 from collections.abc import Iterable
 import numpy as np
 
-<<<<<<< HEAD
-from .utils import is_num, is_any_list, flatlist, get_bounds
-=======
-from .utils import is_num, is_any_list, flatlist, argval
+from .utils import is_num, is_any_list, flatlist, argval, get_bounds
 from ..exceptions import IncompleteFunctionError
-
->>>>>>> c8b4d2c1
 
 class Expression(object):
     """
