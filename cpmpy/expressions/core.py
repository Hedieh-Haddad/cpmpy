--- conflicted
+++ resolved
@@ -74,12 +74,7 @@
 import numpy as np
 import cpmpy as cp
 
-<<<<<<< HEAD
-from .utils import is_num, is_any_list, flatlist, argval, get_bounds, is_boolexpr, is_true_cst, is_false_cst, argvals
-
-=======
 from .utils import is_num, is_any_list, flatlist, get_bounds, is_boolexpr, is_true_cst, is_false_cst, argvals
->>>>>>> a046c1fc
 from ..exceptions import IncompleteFunctionError, TypeError
 
 
@@ -197,7 +192,6 @@
             Default: yes
         """
         return True
-
 
     def value(self):
         return None # default
