#!/usr/bin/env python
#-*- coding:utf-8 -*-
##
## expressions.py
##
"""
    The `Expression` superclass and common subclasses `Expression` and `Operator`.
    
    None of these objects should be directly created, they are automatically created through operator
    overloading on variables and expressions.

    Here is a list of standard python operators and what object (with what expr.name) it creates:

    Comparisons:

    - x == y        Comparison("==", x, y)
    - x != y        Comparison("!=", x, y)
    - x < y         Comparison("<", x, y)
    - x <= y        Comparison("<=", x, y)
    - x > y         Comparison(">", x, y)
    - x >= y        Comparison(">=", x, y)

    Mathematical operators:

    - -x            Operator("-", [x])
    - x + y         Operator("sum", [x,y])
    - sum([x,y,z])  Operator("sum", [x,y,z])
    - sum([c0*x, c1*y, c2*z])  Operator("wsum", [[c0,c1,c2],[x,y,z]])
    - x - y         Operator("sum", [x,-y])
    - x * y         Operator("mul", [x,y])
    - x / y         Operator("div", [x,y])
    - x % y         Operator("mod", [x,y])
    - x ** y        Operator("pow", [x,y])

    Logical operators:

    - x & y         Operator("and", [x,y])
    - x | y         Operator("or", [x,y])
    - ~x            Operator("not", [x])
                    or NegBoolView(x) in case x is a Boolean variable
    - x ^ y         Xor([x,y])  # a global constraint

    Python has no built-in operator for __implication__ that can be overloaded.
    CPMpy hence has a function 'implies()' that can be called:

    - x.implies(y)  Operator("->", [x,y])

    Apart from operator overloading, expressions implement two important functions:

    - `is_bool()`   which returns whether the __return type__ of the expression is Boolean.
                    If it does, the expression can be used as top-level constraint
                    or in logical operators.

    - `value()`     computes the value of this expression, by calling .value() on its
                    subexpressions and doing the appropriate computation
                    this is used to conveniently print variable values, objective values
                    and any other expression value (e.g. during debugging).
    
    ===============
    List of classes
    ===============
    .. autosummary::
        :nosignatures:

        Expression
        Comparison
        Operator
"""
import copy
import warnings
from types import GeneratorType
import numpy as np

<<<<<<< HEAD

from .utils import is_num, is_any_list, flatlist, argval, get_bounds, is_boolexpr, is_true_cst, is_false_cst, is_leaf, argvals
=======
from .utils import is_bool, is_num, is_any_list, flatlist, argval, get_bounds, is_boolexpr, is_true_cst, is_false_cst
>>>>>>> 4c299723
from ..exceptions import IncompleteFunctionError, TypeError

class Expression(object):
    """
    An Expression represents a symbolic function with a self.name and self.args (arguments)

    Each Expression is considered to be a function whose value can be used
      in other expressions

    Expressions may implement:
    - is_bool():    whether its return type is Boolean
    - value():      the value of the expression, default None
    - implies(x):   logical implication of this expression towards x
    - __repr__():   for pretty printing the expression
    - any __op__ python operator overloading
    """

    def __init__(self, name, arg_list):
        self.name = name

        if isinstance(arg_list, (tuple, GeneratorType)):
            arg_list = list(arg_list)
        elif isinstance(arg_list, np.ndarray):
            # must flatten
            arg_list = arg_list.reshape(-1)
        for i in range(len(arg_list)):
            if isinstance(arg_list[i], np.ndarray):
                # must flatten
                arg_list[i] = arg_list[i].reshape(-1)

        assert (is_any_list(arg_list)), "_list_ of arguments required, even if of length one e.g. [arg]"
        self._args = arg_list


    @property
    def args(self):
        return self._args
    
    @args.setter
    def args(self, args):
        raise AttributeError("Cannot modify read-only attribute 'args', use 'update_args()'") 

    def contains_negation(self):
        if not hasattr(self, "_contains_negation"):
            self._contains_negation = any(hasattr(arg, "contains_negation") and arg.contains_negation() for arg in self.args)
        return self._contains_negation
    
    def update_args(self, args):
        """ Allows in-place update of the expression's arguments.
            Resets all cached computations which depend on the expression tree.
        """
        self._args = args
        # Reset cached "_has_subexpr"
        if hasattr(self, "_has_subexpr"):
            del self._has_subexpr
        if hasattr(self, "_contains_negation"):
            del self._contains_negation


        self._has_nested_map = [(not a.is_leaf()) if isinstance(a, Expression) else False for a in arg_list]
        self._has_nested = any(self._has_nested_map)

        self._has_nested_boolean_constants_map = [is_bool(a) or (isinstance(a, Expression) and a.has_nested_boolean_constants()) for a in arg_list]
        self._has_nested_boolean_constants = any(self._has_nested_boolean_constants_map)

    def set_description(self, txt, override_print=True, full_print=False):
        self.desc = txt
        self._override_print = override_print
        self._full_print = full_print

    def __str__(self):
        if not hasattr(self, "desc") or self._override_print is False:
            return self.__repr__()
        out = self.desc
        if self._full_print:
            out += " -- "+self.__repr__()
        return out


    def __repr__(self):
        strargs = []
        for arg in self.args:
            if isinstance(arg, np.ndarray):
                # flatten
                strarg = ",".join(map(str, arg.flat))
                strargs.append(f"[{strarg}]")
            else:
                strargs.append(f"{arg}")
        return "{}({})".format(self.name, ",".join(strargs))

    def __hash__(self):
        return hash(self.__repr__())
    
<<<<<<< HEAD
    def has_nested_expr(self):
        """ Does it contains nested Expressions?
            Is of importance when deciding whether transformation/decomposition is needed.
        """
        return self._has_nested   # default
    
    def nested_expr(self):
        """ A boolean list indicating which of the expression's args are a nested expression.
        """
        return self._has_nested_map

=======
    def has_subexpr(self):
        """ Does it contains nested Expressions (anything other than a _NumVarImpl or a constant)?
            Is of importance when deciding whether certain transformations are needed 
            along particular paths of the expression tree.
            Results are cached for future calls and reset when the expression changes
            (in-place argument update).
        """

        def recursive_has_subexpr(lst) -> bool:
            """ Recursive implementation to handle nested lists of expressions.
            """
            for el in lst:
                if isinstance(el, Expression):  
                    if not el.is_leaf():  # NDVarArrays are Expr and any_list, so they are covered too (allows early-exit for decision var arrays)
                        return True
                elif is_any_list(el) and recursive_has_subexpr(el): # recursively call on list-like
                    return True
            return False
                    
        # If not an Expression (e.g. list-like) or _has_subexpr has not been computed before / has been reset
        if not hasattr(self, '_has_subexpr'): 
            # args can have lists of lists... -> need for recursive implementation
            self._has_subexpr = recursive_has_subexpr(self.args)

        return self._has_subexpr
    
>>>>>>> 4c299723
    def is_bool(self):
        """ is it a Boolean (return type) Operator?
            Default: yes
        """
        return True
    
<<<<<<< HEAD
    def has_nested_boolean_constants(self):
        """ Is there somewhere in the expression tree starting from this expression a boolean constant?
        """
        return self._has_nested_boolean_constants
    
=======
>>>>>>> 4c299723
    def nested_boolean_constants(self):
        """ A boolean list indicating which of the args are or contain a boolean constant.
        """
        return self._has_nested_boolean_constants_map
    
    def is_leaf(self):
        """ Is it the leaf of an expression tree?
<<<<<<< HEAD
            This is only the case for decision variables (and constants).
=======
>>>>>>> 4c299723
            Default: no
        """
        return False

    def value(self):
        return None # default


    def get_bounds(self):
        if self.is_bool():
            return 0, 1 #default for boolean expressions
        raise NotImplementedError(f"`get_bounds` is not implemented for type {self}")

    # keep for backwards compatibility
    def deepcopy(self, memodict={}):
        warnings.warn("Deprecated, use copy.deepcopy() instead, will be removed in stable version", DeprecationWarning)
        return copy.deepcopy(self, memodict)

    # implication constraint: self -> other
    # Python does not offer relevant syntax...
    # for double implication, use equivalence self == other
    def implies(self, other):
        # other constant
        if is_true_cst(other):
            return BoolVal(True)
        if is_false_cst(other):
            return ~self
        return Operator('->', [self, other])

    # Comparisons
    def __eq__(self, other):
        # BoolExpr == 1|true|0|false, common case, simply BoolExpr
        if self.is_bool() and is_num(other):
            if other is True or other == 1:
                return self
            if other is False or other == 0:
                return ~self
        return Comparison("==", self, other)

    def __ne__(self, other):
        return Comparison("!=", self, other)

    def __lt__(self, other):
        return Comparison("<", self, other)

    def __le__(self, other):
        return Comparison("<=", self, other)

    def __gt__(self, other):
        return Comparison(">", self, other)

    def __ge__(self, other):
        return Comparison(">=", self, other)

    # Boolean Operators
    # Implements bitwise operations & | ^ and ~ (and, or, xor, not)
    def __and__(self, other):
        # some simple constant removal
        if is_true_cst(other):
            return self
        if is_false_cst(other):
            return BoolVal(False)
        # catch beginner mistake
        if is_num(other):
            raise TypeError(f"{self}&{other} is not valid because {other} is a number, did you forgot to put brackets? E.g. always write (x==2)&(y<5).")
        return Operator("and", [self, other])

    def __rand__(self, other):
        # some simple constant removal
        if is_true_cst(other):
            return self
        if is_false_cst(other):
            return BoolVal(False)
        # catch beginner mistake
        if is_num(other):
            raise TypeError(f"{other}&{self} is not valid because {other} is a number, did you forgot to put brackets? E.g. always write (x==2)&(y<5).")
        return Operator("and", [other, self])

    def __or__(self, other):
        # some simple constant removal
        if is_true_cst(other):
            return BoolVal(True)
        if is_false_cst(other):
            return self
        # catch beginner mistake
        if is_num(other):
            raise TypeError(f"{self}|{other} is not valid because {other} is a number, did you forgot to put brackets? E.g. always write (x==2)|(y<5).")
        return Operator("or", [self, other])

    def __ror__(self, other):
        # some simple constant removal
        if is_true_cst(other):
            return BoolVal(True)
        if is_false_cst(other):
            return self
        # catch beginner mistake
        if is_num(other):
            raise TypeError(f"{other}|{self} is not valid because {other} is a number, did you forgot to put brackets? E.g. always write (x==2)|(y<5).")
        return Operator("or", [other, self])

    def __xor__(self, other):
        # some simple constant removal
        if is_true_cst(other):
            return ~self
        if is_false_cst(other):
            return self
        # avoid cyclic import
        from .globalconstraints import Xor
        return Xor([self, other])

    def __rxor__(self, other):
        # some simple constant removal
        if is_true_cst(other):
            return ~self
        if is_false_cst(other):
            return self
        # avoid cyclic import
        from .globalconstraints import Xor
        return Xor([other, self])

    # Mathematical Operators, including 'r'everse if it exists
    # Addition
    def __add__(self, other):
        if is_num(other) and other == 0:
            return self
        return Operator("sum", [self, other])

    def __radd__(self, other):
        if is_num(other) and other == 0:
            return self
        return Operator("sum", [other, self])

    # substraction
    def __sub__(self, other):
        # if is_num(other) and other == 0:
        #     return self
        # return Operator("sub", [self, other])
        return self.__add__(-other)

    def __rsub__(self, other):
        # if is_num(other) and other == 0:
        #     return -self
        # return Operator("sub", [other, self])
        return (-self).__radd__(other)
    
    # multiplication, puts the 'constant' (other) first
    def __mul__(self, other):
        if is_num(other) and other == 1:
            return self
        # this unnecessarily complicates wsum creation
        #if is_num(other) and other == 0:
        #    return other
        return Operator("mul", [self, other])

    def __rmul__(self, other):
        if is_num(other) and other == 1:
            return self
        # this unnecessarily complicates wsum creation
        #if is_num(other) and other == 0:
        #    return other
        return Operator("mul", [other, self])

    # matrix multipliciation TODO?
    #object.__matmul__(self, other)

    # other mathematical ones
    def __truediv__(self, other):
        warnings.warn("We only support floordivision, use // in stead of /", SyntaxWarning)
        return self.__floordiv__(other)

    def __rtruediv__(self, other):
        warnings.warn("We only support floordivision, use // in stead of /", SyntaxWarning)
        return self.__rfloordiv__(other)

    def __floordiv__(self, other):
        if is_num(other) and other == 1:
            return self
        return Operator("div", [self, other])

    def __rfloordiv__(self, other):
        return Operator("div", [other, self])

    def __mod__(self, other):
        return Operator("mod", [self, other])

    def __rmod__(self, other):
        return Operator("mod", [other, self])

    def __pow__(self, other, modulo=None):
        assert (modulo is None), "Power operator: modulo not supported"
        if other == 0:
            return 1
        elif other == 1:
            return self
        return Operator("pow", [self, other])

    def __rpow__(self, other, modulo=None):
        assert (modulo is None), "Power operator: modulo not supported"
        return Operator("pow", [other, self])

    # Not implemented: (yet?)
    #object.__divmod__(self, other)

    # unary mathematical operators
    def __neg__(self):
        # special case, -(w*x) -> -w*x
        if self.name == 'mul' and is_num(self.args[0]):
            return Operator(self.name, [-self.args[0], self.args[1]])
        elif self.name == 'wsum':
            # negate the constant weights
            return Operator(self.name, [[-a for a in self.args[0]], self.args[1]])
        return Operator("-", [self])

    def __pos__(self):
        return self

    def __abs__(self):
        from .globalfunctions import Abs
        return Abs(self)

    def __invert__(self):
        if not (is_boolexpr(self)):
            raise TypeError("Not operator is only allowed on boolean expressions: {0}".format(self))
        return Operator("not", [self])


class BoolVal(Expression):
    """
        Wrapper for python or numpy BoolVals
    """

    def __init__(self, arg):
        assert is_true_cst(arg) or is_false_cst(arg)
        super(BoolVal, self).__init__("boolval", [bool(arg)])

    def containts_negation(self):
        return False

    def value(self):
        return self.args[0]

    def __invert__(self):
        return BoolVal(not self.args[0])

    def __bool__(self):
        """Called to implement truth value testing and the built-in operation bool(), return stored value"""
        return self.args[0]

    def is_leaf(self):
        """ Is it the leaf of an expression tree?
        """
        return True
    
    def has_subexpr(self) -> bool:
        """ Does it contains nested Expressions (anything other than a _NumVarImpl or a constant)?
            Is of importance when deciding whether certain transformations are needed 
            along particular paths of the expression tree.
        """
        return False # BoolVal is a wrapper for a python or numpy constant boolean.


class Comparison(Expression):
    """Represents a comparison between two sub-expressions
    """
    allowed = {'==', '!=', '<=', '<', '>=', '>'}

    def __init__(self, name, left, right):
        assert (name in Comparison.allowed), f"Symbol {name} not allowed"
        super().__init__(name, [left, right])
    
    def containts_negation(self):
        return self.name == '!='

    def __repr__(self):
        if all(isinstance(x, Expression) for x in self.args):
            return "({}) {} ({})".format(self.args[0], self.name, self.args[1]) 
        # if not: prettier printing without braces
        return "{} {} {}".format(self.args[0], self.name, self.args[1]) 

    # return the value of the expression
    # optional, default: None
    def value(self):
        arg_vals = argvals(self.args)

        if any(a is None for a in arg_vals): return None
        if   self.name == "==": return arg_vals[0] == arg_vals[1]
        elif self.name == "!=": return arg_vals[0] != arg_vals[1]
        elif self.name == "<":  return arg_vals[0] < arg_vals[1]
        elif self.name == "<=": return arg_vals[0] <= arg_vals[1]
        elif self.name == ">":  return arg_vals[0] > arg_vals[1]
        elif self.name == ">=": return arg_vals[0] >= arg_vals[1]
        return None # default


class Operator(Expression):
    """
    All kinds of mathematical and logical operators on expressions

    Convention for 2-ary operators: if one of the two is a constant,
    it is stored first (as expr[0]), this eases weighted sum detection
    """
    allowed = {
        #name: (arity, is_bool)       arity 0 = n-ary, min 2
        'and': (0, True),
        'or':  (0, True),
        '->':  (2, True),
        'not': (1, True),
        'sum': (0, False),
        'wsum': (2, False),
        'sub': (2, False), # x - y
        'mul': (2, False),
        'div': (2, False),
        'mod': (2, False),
        'pow': (2, False),
        '-':   (1, False), # -x
    }
    printmap = {'sum': '+', 'sub': '-', 'mul': '*', 'div': '//'}

    def __init__(self, name, arg_list):
        # sanity checks
        assert (name in Operator.allowed), "Operator {} not allowed".format(name)
        arity, is_bool_op = Operator.allowed[name]
        if is_bool_op:
            #only boolean arguments allowed
            for arg in arg_list:
                if not is_boolexpr(arg):
                    raise TypeError("{}-operator only accepts boolean arguments, not {}".format(name,arg))
        if arity == 0:
            arg_list = flatlist(arg_list)
            assert (len(arg_list) >= 1), "Operator: n-ary operators require at least one argument"
        else:
            assert (len(arg_list) == arity), "Operator: {}, number of arguments must be {}".format(name, arity)

        # automatic weighted sum (wsum) creation:
        # if all args are an expression (not a constant)
        #    and one of the args is a wsum,
        #                    or a product of a constant and an expression,
        # then create a wsum of weights,expressions over all
        if name == 'sum' and \
                all(not is_num(a) for a in arg_list) and \
                any(_wsum_should(a) for a in arg_list):
            we = [_wsum_make(a) for a in arg_list]
            w = [wi for w, _ in we for wi in w]
            e = [ei for _, e in we for ei in e]
            name = 'wsum'
            arg_list = [w, e]

        # we have the requirement that weighted sums are [weights, expressions]
        if name == 'wsum':
            assert all(is_num(a) for a in arg_list[0]), "wsum: arg0 has to be all constants but is: "+str(arg_list[0])

        # small cleanup: nested n-ary operators are merged into the toplevel
        # (this is actually against our design principle of creating
        #  expressions the way the user wrote them)
        if arity == 0:
            i = 0 # length can change
            while i < len(arg_list):
                if isinstance(arg_list[i], Operator) and arg_list[i].name == name:
                    # merge args in at this position
                    l = len(arg_list[i].args)
                    arg_list[i:i+1] = arg_list[i].args
                    i += l
                i += 1

        # another cleanup, translate -(v*c) to v*-c
        if hasattr(arg_list[0], 'name'):
            if name == '-' and arg_list[0].name == 'mul' and len(arg_list[0].args) == 2:
                mul_args = arg_list[0].args
                if is_num(mul_args[0]):
                    name = 'mul'
                    arg_list = (-mul_args[0], mul_args[1])
                elif is_num(mul_args[1]):
                    name = 'mul'
                    arg_list = (mul_args[0], -mul_args[1])

        super().__init__(name, arg_list)

    def is_bool(self):
        """ is it a Boolean (return type) Operator?
        """
        return Operator.allowed[self.name][1]
    
    def containts_negation(self):
        return self.name == "not"
    
    def __repr__(self):
        printname = self.name
        if printname in Operator.printmap:
            printname = Operator.printmap[printname]

        # special cases
        if self.name == '-': # unary -
            return "-({})".format(self.args[0])

        # weighted sum
        if self.name == 'wsum':
            return f"sum({self.args[0]} * {self.args[1]})"

        # infix printing of two arguments
        if len(self.args) == 2:
            # bracketed printing of non-constants
            def wrap_bracket(arg):
                if isinstance(arg, Expression):
                    return f"({arg})"
                return arg
            return "{} {} {}".format(wrap_bracket(self.args[0]),
                                     printname,
                                     wrap_bracket(self.args[1]))

        return "{}({})".format(self.name, self.args)

    def value(self):

        if self.name == "wsum":
            # wsum: arg0 is list of constants, no .value() use as is
            arg_vals = [self.args[0], argvals(self.args[1])]
        else:
            arg_vals = argvals(self.args)


        if any(a is None for a in arg_vals): return None
        # non-boolean
        elif self.name == "sum": return sum(arg_vals)
        elif self.name == "wsum": return sum(arg_vals[0]*np.array(arg_vals[1]))
        elif self.name == "mul": return arg_vals[0] * arg_vals[1]
        elif self.name == "sub": return arg_vals[0] - arg_vals[1]
        elif self.name == "mod": return arg_vals[0] % arg_vals[1]
        elif self.name == "pow": return arg_vals[0] ** arg_vals[1]
        elif self.name == "-":   return -arg_vals[0]
        elif self.name == "div":
            try:
                return arg_vals[0] // arg_vals[1]
            except ZeroDivisionError:
                raise IncompleteFunctionError(f"Division by zero during value computation for expression {self}"
                                              + "\n Use argval(expr) to get the value of expr with relational semantics.")

        # boolean
        elif self.name == "and": return all(arg_vals)
        elif self.name == "or" : return any(arg_vals)
        elif self.name == "->": return (not arg_vals[0]) or arg_vals[1]
        elif self.name == "not": return not arg_vals[0]

        return None # default

    def get_bounds(self):
        """
        Returns an estimate of lower and upper bound of the expression.
        These bounds are safe: all possible values for the expression agree with the bounds.
        These bounds are not tight: it may be possible that the bound itself is not a possible value for the expression.
        """
        if self.is_bool():
            return 0, 1 #boolean
        elif self.name == 'mul':
            lb1, ub1 = get_bounds(self.args[0])
            lb2, ub2 = get_bounds(self.args[1])
            bounds = [lb1 * lb2, lb1 * ub2, ub1 * lb2, ub1 * ub2]
            lowerbound, upperbound = min(bounds), max(bounds)
        elif self.name == 'sum':
            lbs, ubs = get_bounds(self.args)
            lowerbound, upperbound = sum(lbs), sum(ubs)
        elif self.name == 'wsum':
            weights, vars = self.args
            bounds = []
            #this may seem like too many lines, but avoiding np.sum avoids overflowing things at int32 bounds
            for i, varbounds in enumerate([get_bounds(arg) for arg in vars]):
                sortbounds = (list(weights[i] * x for x in varbounds))
                sortbounds.sort()
                bounds += [sortbounds]
            lbs, ubs = (zip(*bounds))
            lowerbound, upperbound = sum(lbs), sum(ubs) #this is builtins sum, not numpy sum
        elif self.name == 'sub':
            lb1, ub1 = get_bounds(self.args[0])
            lb2, ub2 = get_bounds(self.args[1])
            lowerbound, upperbound = lb1-ub2, ub1-lb2
        elif self.name == 'div':
            lb1, ub1 = get_bounds(self.args[0])
            lb2, ub2 = get_bounds(self.args[1])
            if lb2 <= 0 <= ub2:
                raise ZeroDivisionError("division by domain containing 0 is not supported")
            bounds = [lb1 // lb2, lb1 // ub2, ub1 // lb2, ub1 // ub2]
            lowerbound, upperbound = min(bounds), max(bounds)
        elif self.name == 'mod':
            lb1, ub1 = get_bounds(self.args[0])
            lb2, ub2 = get_bounds(self.args[1])
            if lb2 <= 0 <= ub2:
                raise ZeroDivisionError("% by domain containing 0 is not supported")
            elif ub2 < 0:
                return lb2 + 1, 0
            elif lb2 > 0:
                return 0, ub2 - 1
        elif self.name == 'pow':
            lb1, ub1 = get_bounds(self.args[0])
            lb2, ub2 = get_bounds(self.args[1])
            if lb2 < 0:
                raise NotImplementedError("Power operator: For integer values, exponent must be non-negative")
            bounds = [lb1**lb2, lb1**ub2, ub1**lb2, ub1**ub2]
            if lb1 < 0 and 0 < ub2:  
                # The lower and upper bounds depend on either the largest or the second largest exponent 
                # value when the base term can be negative. 
                # E.g., (-2)^2 is positive, but (-2)^1 is negative, so for (-2)^[0,2] we also need to add (-2)^1.
                bounds += [lb1 ** (ub2 - 1), ub1 ** (ub2 - 1)] 
                # This approach is safe but not tight (e.g., [-2,-1]^2 will give (-2,4) as range instead of [1,4]).
            lowerbound, upperbound = min(bounds), max(bounds)

        elif self.name == '-':
            lb1, ub1 = get_bounds(self.args[0])
            lowerbound, upperbound = -ub1, -lb1

        if lowerbound == None:
            raise ValueError(f"Bound requested for unknown expression {self}, please report bug on github")
        if lowerbound > upperbound:
            #overflow happened
            raise OverflowError('Overflow when calculating bounds, your expression exceeds integer bounds.')
        return lowerbound, upperbound
def _wsum_should(arg):
    """ Internal helper: should the arg be in a wsum instead of sum

    True if the arg is already a wsum,
    or if it is a product of a constant and an expression 
    (negation '-' does not mean it SHOULD be a wsum, because then
     all substractions are transformed into less readable wsums)
    """
    return isinstance(arg, Operator) and \
           (arg.name == 'wsum' or \
            (arg.name == 'mul' and len(arg.args) == 2 and \
             any(is_num(a) for a in arg.args)
            ) )

def _wsum_make(arg):
    """ Internal helper: prep the arg for wsum

    returns ([weights], [expressions]) where 'weights' are constants
    call only if arg is Operator
    """
    if arg.name == 'wsum':
        return arg.args
    elif arg.name == 'sum':
        return [1]*len(arg.args), arg.args
    elif arg.name == 'mul':
        if is_num(arg.args[0]):
            return [arg.args[0]], [arg.args[1]]
        elif is_num(arg.args[1]):
            return [arg.args[1]], [arg.args[0]]
        # else falls through to default below
    elif arg.name == '-':
        return [-1], [arg.args[0]]
    # default
    return [1], [arg]<|MERGE_RESOLUTION|>--- conflicted
+++ resolved
@@ -71,12 +71,8 @@
 from types import GeneratorType
 import numpy as np
 
-<<<<<<< HEAD
 
 from .utils import is_num, is_any_list, flatlist, argval, get_bounds, is_boolexpr, is_true_cst, is_false_cst, is_leaf, argvals
-=======
-from .utils import is_bool, is_num, is_any_list, flatlist, argval, get_bounds, is_boolexpr, is_true_cst, is_false_cst
->>>>>>> 4c299723
 from ..exceptions import IncompleteFunctionError, TypeError
 
 class Expression(object):
@@ -134,13 +130,6 @@
             del self._has_subexpr
         if hasattr(self, "_contains_negation"):
             del self._contains_negation
-
-
-        self._has_nested_map = [(not a.is_leaf()) if isinstance(a, Expression) else False for a in arg_list]
-        self._has_nested = any(self._has_nested_map)
-
-        self._has_nested_boolean_constants_map = [is_bool(a) or (isinstance(a, Expression) and a.has_nested_boolean_constants()) for a in arg_list]
-        self._has_nested_boolean_constants = any(self._has_nested_boolean_constants_map)
 
     def set_description(self, txt, override_print=True, full_print=False):
         self.desc = txt
@@ -170,19 +159,6 @@
     def __hash__(self):
         return hash(self.__repr__())
     
-<<<<<<< HEAD
-    def has_nested_expr(self):
-        """ Does it contains nested Expressions?
-            Is of importance when deciding whether transformation/decomposition is needed.
-        """
-        return self._has_nested   # default
-    
-    def nested_expr(self):
-        """ A boolean list indicating which of the expression's args are a nested expression.
-        """
-        return self._has_nested_map
-
-=======
     def has_subexpr(self):
         """ Does it contains nested Expressions (anything other than a _NumVarImpl or a constant)?
             Is of importance when deciding whether certain transformations are needed 
@@ -209,21 +185,12 @@
 
         return self._has_subexpr
     
->>>>>>> 4c299723
     def is_bool(self):
         """ is it a Boolean (return type) Operator?
             Default: yes
         """
         return True
     
-<<<<<<< HEAD
-    def has_nested_boolean_constants(self):
-        """ Is there somewhere in the expression tree starting from this expression a boolean constant?
-        """
-        return self._has_nested_boolean_constants
-    
-=======
->>>>>>> 4c299723
     def nested_boolean_constants(self):
         """ A boolean list indicating which of the args are or contain a boolean constant.
         """
@@ -231,10 +198,6 @@
     
     def is_leaf(self):
         """ Is it the leaf of an expression tree?
-<<<<<<< HEAD
-            This is only the case for decision variables (and constants).
-=======
->>>>>>> 4c299723
             Default: no
         """
         return False
